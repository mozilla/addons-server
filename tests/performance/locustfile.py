import logging
import os
import sys
import time

# due to locust sys.path manipulation, we need to re-add the project root.
sys.path.append(os.path.dirname(os.path.dirname(os.path.dirname(__file__))))
os.environ.setdefault('DJANGO_SETTINGS_MODULE', 'settings')
import olympia  # noqa

from locust import HttpLocust  # noqa

<<<<<<< HEAD
import tasks.user  # noqa
import helpers  # noqa
=======
from . import helpers  # noqa
>>>>>>> 1edad2d1

logging.Formatter.converter = time.gmtime

log = logging.getLogger(__name__)
helpers.install_event_markers()


class WebsiteUser(HttpLocust):
    weight = 1
    task_set = tasks.user.UserTaskSet
    min_wait = 120
    max_wait = 240


# class Developer(HttpLocust):
#     weight = 10
#     task_set = tasks.developer.DeveloperTaskSet
#     min_wait = 120
#     max_wait = 240<|MERGE_RESOLUTION|>--- conflicted
+++ resolved
@@ -10,12 +10,9 @@
 
 from locust import HttpLocust  # noqa
 
-<<<<<<< HEAD
 import tasks.user  # noqa
 import helpers  # noqa
-=======
-from . import helpers  # noqa
->>>>>>> 1edad2d1
+
 
 logging.Formatter.converter = time.gmtime
 
