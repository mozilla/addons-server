--- conflicted
+++ resolved
@@ -21,13 +21,9 @@
     - HISTCONTROL=erasedups
     - ENV=local
     - CIRCLECI
-<<<<<<< HEAD
     - SKIP_DATA_SEED
-=======
-    - DATA_BACKUP_SKIP
     - FXA_CLIENT_ID
     - FXA_CLIENT_SECRET
->>>>>>> d432c2ce
 
 x-olympia: &olympia
   <<: *env
