--- conflicted
+++ resolved
@@ -166,12 +166,8 @@
 
 run-ui-tests: setup-ui-tests
 	# Generate test add-ons and force a reindex to make sure things are updated
-<<<<<<< HEAD
+	pip install --progress-bar=off --no-deps -r requirements/uitests.txt
 	python manage.py generate_default_addons_for_frontend
-=======
-	pip install --progress-bar=off --no-deps -r requirements/uitests.txt
-	python manage.py generate_ui_test_addons
->>>>>>> a55ab3eb
 	python manage.py reindex --force --noinput --wipe
 	pytest --driver Firefox tests/ui/
 
