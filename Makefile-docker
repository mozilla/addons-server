--- conflicted
+++ resolved
@@ -68,10 +68,6 @@
 
 initialize_db:
 	rm -rf ./user-media/* ./tmp/*
-<<<<<<< HEAD
-	python manage.py reset_db
-	python manage.py migrate --noinput --run-syncdb
-=======
 	# The --no-utf8 is a temporary workaround for https://github.com/mozilla/addons-server/issues/8593
 	# The actual fix is pushed upstream in https://github.com/django-extensions/django-extensions/issues/1213
 	# as https://github.com/django-extensions/django-extensions/pull/1214
@@ -79,7 +75,6 @@
 	# utf-8 support.
 	python manage.py reset_db --no-utf8
 	python manage.py migrate --noinput
->>>>>>> f7c39aee
 	python manage.py loaddata initial.json
 	python manage.py import_prod_versions
 	schematic --fake src/olympia/migrations/
@@ -147,11 +142,6 @@
 setup-ui-tests:
 	rm -rf ./user-media/* ./tmp/*
 	# Reset the database and fake database migrations
-<<<<<<< HEAD
-	python manage.py reset_db --noinput
-
-	python manage.py migrate --noinput --run-syncdb
-=======
 	# The --no-utf8 is a temporary workaround for https://github.com/mozilla/addons-server/issues/8593
 	# The actual fix is pushed upstream in https://github.com/django-extensions/django-extensions/issues/1213
 	# as https://github.com/django-extensions/django-extensions/pull/1214
@@ -159,7 +149,6 @@
 	# utf-8 support.
 	python manage.py reset_db --noinput --no-utf8
 	python manage.py migrate --noinput
->>>>>>> f7c39aee
 	schematic --fake src/olympia/migrations/
 
 	# Let's load some initial data and import mozilla-product versions
