--- conflicted
+++ resolved
@@ -1,9 +1,5 @@
 .Button {
-<<<<<<< HEAD
-  background-color: @button-primary;
-=======
   background-color: @color-button-default;
->>>>>>> de0338db
   border-radius: 2px;
   box-shadow: 0 2px 3px 0 rgba(0, 0, 0, 0.3);
   color: @color-items;
