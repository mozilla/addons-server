.DevHub-Navigation {
  box-shadow: 0 4px 16px rgba(12,12,13,0.1);

  .DevHub-Navigation-list-wrapper {
<<<<<<< HEAD
    padding: 5px @side-margin;

    @media @medium {
      padding: 5px @medium-side-margin;
    }
=======
    padding-left: @side-margin;
    padding-right: @side-margin;
    padding-top: 5px;
    padding-bottom: 5px;
    height: 100%;
>>>>>>> 77f947fc
  }

  ul {

    display: flex;
    list-style: none;
    margin: 0;
    padding: 0;
    width: 100%;

    @media @large {
      align-items: center;
    }

    li {
      margin: 25px 0 0 0;

      @media @large {
        margin: 10px;
        width: auto;
      }

      &.in-hamburger-menu {
        display: none;

        @media @large {
          display: inline;
        }
      }

      &:first-child {
        margin: 0;
        flex-grow: 1;

        html[dir=rtl] & {
          margin: 0;
        }
      }

      &.DevHub-Navigation-Logo-And-Close {
        display: flex;

        .DevHub-Navigation-Logo {
          flex-grow: 1;
        }
      }

      &.DevHub-Navigation-Register {
        .Button {
          .button(@color-button-register-text, @color-button-register);
          padding-left: 15px;
          padding-right: 15px;
        }
        a {
          width: 100%;
        }

        @media @large {
          margin-left: 50px;
          margin-right: 0;

          a {
            margin: 0 2px;
            width: auto;
          }

          html[dir=rtl] & {
            margin-right: 50px;
            margin-left: 0;
          }
        }
      }

      &.DevHub-Navigation-SignOut {
        text-align: center;
        margin: 0 -10px;
        line-height: 2;

        a {
          width: 100%;
          margin: 0 10px;
          padding: 5px 0;

          @media @notlarge {
            .button(@color-button-signout-text, @color-button-signout);
          }
        }

        .avatar img {
          max-width: 24px;
          max-height: 24px;
          border-radius: 50%;
          vertical-align: middle;
          margin-top: -2px;
        }

        @media @large {
          .avatar {
            span {
              display: none;
            }

            img {
              max-width: 40px;
              max-height: 40px;
            }
          }
        }
      }

      &.DevHub-Navigation-Open,
      .DevHub-Navigation-Close {
        margin: 0 0 0 auto;
        padding: 0 0 0 @side-margin;
        border: 0 solid #e5e5e5;
        border-width: 0 0 0 1px;

        @media @large {
          display: none;
        }

        html[dir=rtl] & {
          margin: 0 auto 0 0;
          padding: 0 @side-margin 0 0;
          border-width: 0 1px 0 0;
        }

        a {
          padding: 1px 4px;
          display: inline-block;
          font-weight: 800;
          font-size: 22px;
        }
      }

      .DevHub-Navigation-Close {
          display: none;
          border-width: 0;

          html[dir=rtl] & {
            border-width: 0;
          }
      }

      a {
        .link(@color-text);
      }
    }
  }

  // Schemas:
  &.scheme-light {
    ul li a {
      color: @color-scheme-light-text;
    }
  }

  @media @notlarge {
  &:target {
    height: 100vh;
    margin-bottom: 24px;

    .in-hamburger-menu {
        display: list-item;
    }

    ul {
      flex-direction: column;
      height: 100%;

      .DevHub-Navigation-Logo-And-Close {
         flex-grow: 0;
      }

      .DevHub-Navigation-Open {
        display: none;
      }

      .DevHub-Navigation-Close {
        display: inline;
      }

      .DevHub-Navigation-SignOut {
        display: flex;
      }
    }
  }}
}<|MERGE_RESOLUTION|>--- conflicted
+++ resolved
@@ -2,19 +2,12 @@
   box-shadow: 0 4px 16px rgba(12,12,13,0.1);
 
   .DevHub-Navigation-list-wrapper {
-<<<<<<< HEAD
     padding: 5px @side-margin;
+    height: 100%;
 
     @media @medium {
       padding: 5px @medium-side-margin;
     }
-=======
-    padding-left: @side-margin;
-    padding-right: @side-margin;
-    padding-top: 5px;
-    padding-bottom: 5px;
-    height: 100%;
->>>>>>> 77f947fc
   }
 
   ul {
