[tox]
envlist = es, addons, devhub, editors, main, ui-tests, flake8, docs, assets

[testenv]
basepython = python2.7
install_command = pip install --no-deps {packages}
setenv =
    PYTHONPATH=src
    ADDONS_LINTER_BIN={toxinidir}/node_modules/.bin/addons-linter
    DJANGO_SETTINGS_MODULE=settings_test
whitelist_externals =
    make
    npm
    bash

[testenv:es]
commands =
<<<<<<< HEAD
    make update_deps
    bash {toxinidir}/locale/compile-mo.sh {toxinidir}/locale/
=======
    make -f Makefile-docker update_deps
>>>>>>> 7200d7ad
    py.test -m es_tests --ignore=tests/ui/ -v {posargs}

[testenv:addons]
commands =
<<<<<<< HEAD
    make update_deps
    bash {toxinidir}/locale/compile-mo.sh {toxinidir}/locale/
=======
    make -f Makefile-docker update_deps
>>>>>>> 7200d7ad
    py.test --create-db -n 2 -m 'not es_tests' -v src/olympia/addons/ {posargs}

[testenv:devhub]
commands =
<<<<<<< HEAD
    make update_deps
    bash {toxinidir}/locale/compile-mo.sh {toxinidir}/locale/
=======
    make -f Makefile-docker update_deps
>>>>>>> 7200d7ad
    py.test --create-db -n 2 -m 'not es_tests' -v src/olympia/devhub/ {posargs}

[testenv:editors]
commands =
<<<<<<< HEAD
    make update_deps
    bash {toxinidir}/locale/compile-mo.sh {toxinidir}/locale/
=======
    make -f Makefile-docker update_deps
>>>>>>> 7200d7ad
    py.test --create-db -n 2 -m 'not es_tests' -v src/olympia/editors/ {posargs}

[testenv:amo]
commands =
<<<<<<< HEAD
    make update_deps
    bash {toxinidir}/locale/compile-mo.sh {toxinidir}/locale/
=======
    make -f Makefile-docker update_deps
>>>>>>> 7200d7ad
    py.test --create-db -n 2 -m 'not es_tests' -v src/olympia/amo/ {posargs}

[testenv:users]
commands =
<<<<<<< HEAD
    make update_deps
    bash {toxinidir}/locale/compile-mo.sh {toxinidir}/locale/
=======
    make -f Makefile-docker update_deps
>>>>>>> 7200d7ad
    py.test --create-db -n 2 -m 'not es_tests' -v src/olympia/users/ {posargs}

[testenv:main]
commands =
<<<<<<< HEAD
    make update_deps
    bash {toxinidir}/locale/compile-mo.sh {toxinidir}/locale/
=======
    make -f Makefile-docker update_deps
>>>>>>> 7200d7ad
    py.test --create-db -n 2 -m 'not es_tests' -v src/olympia/ --ignore src/olympia/addons/ --ignore src/olympia/devhub/ --ignore src/olympia/editors/ --ignore src/olympia/amo/ --ignore src/olympia/users/ {posargs}

[testenv:ui-tests]
passenv = DISPLAY PYTEST_ADDOPTS PYTEST_BASE_URL ELASTICSEARCH_LOCATION
commands =
<<<<<<< HEAD
    make update_deps
    bash {toxinidir}/locale/compile-mo.sh {toxinidir}/locale/
=======
    make -f Makefile-docker update_deps
>>>>>>> 7200d7ad
    pip install --exists-action=w -r tests/ui/requirements.txt
    pytest --boxed --driver Firefox -v tests/ui {posargs}

[testenv:assets]
commands =
    make -f Makefile-docker update_deps
    make -f Makefile-docker update_assets

[testenv:flake8]
recreate = True
commands =
    pip install --upgrade pip six setuptools
    pip install -r requirements/flake8.txt
    make flake8

[testenv:docs]
commands =
    pip install --upgrade pip six setuptools
    pip install -r requirements/docs.txt
    make -f Makefile-docker docs SPHINXOPTS='-nW'<|MERGE_RESOLUTION|>--- conflicted
+++ resolved
@@ -2,6 +2,7 @@
 envlist = es, addons, devhub, editors, main, ui-tests, flake8, docs, assets
 
 [testenv]
+usedevelop = True
 basepython = python2.7
 install_command = pip install --no-deps {packages}
 setenv =
@@ -15,83 +16,50 @@
 
 [testenv:es]
 commands =
-<<<<<<< HEAD
-    make update_deps
+    make -f Makefile-docker update_deps
     bash {toxinidir}/locale/compile-mo.sh {toxinidir}/locale/
-=======
-    make -f Makefile-docker update_deps
->>>>>>> 7200d7ad
     py.test -m es_tests --ignore=tests/ui/ -v {posargs}
 
 [testenv:addons]
 commands =
-<<<<<<< HEAD
-    make update_deps
+    make -f Makefile-docker update_deps
     bash {toxinidir}/locale/compile-mo.sh {toxinidir}/locale/
-=======
-    make -f Makefile-docker update_deps
->>>>>>> 7200d7ad
     py.test --create-db -n 2 -m 'not es_tests' -v src/olympia/addons/ {posargs}
 
 [testenv:devhub]
 commands =
-<<<<<<< HEAD
-    make update_deps
+    make -f Makefile-docker update_deps
     bash {toxinidir}/locale/compile-mo.sh {toxinidir}/locale/
-=======
-    make -f Makefile-docker update_deps
->>>>>>> 7200d7ad
     py.test --create-db -n 2 -m 'not es_tests' -v src/olympia/devhub/ {posargs}
 
 [testenv:editors]
 commands =
-<<<<<<< HEAD
-    make update_deps
+    make -f Makefile-docker update_deps
     bash {toxinidir}/locale/compile-mo.sh {toxinidir}/locale/
-=======
-    make -f Makefile-docker update_deps
->>>>>>> 7200d7ad
     py.test --create-db -n 2 -m 'not es_tests' -v src/olympia/editors/ {posargs}
 
 [testenv:amo]
 commands =
-<<<<<<< HEAD
-    make update_deps
+    make -f Makefile-docker update_deps
     bash {toxinidir}/locale/compile-mo.sh {toxinidir}/locale/
-=======
-    make -f Makefile-docker update_deps
->>>>>>> 7200d7ad
     py.test --create-db -n 2 -m 'not es_tests' -v src/olympia/amo/ {posargs}
 
 [testenv:users]
 commands =
-<<<<<<< HEAD
-    make update_deps
+    make -f Makefile-docker update_deps
     bash {toxinidir}/locale/compile-mo.sh {toxinidir}/locale/
-=======
-    make -f Makefile-docker update_deps
->>>>>>> 7200d7ad
     py.test --create-db -n 2 -m 'not es_tests' -v src/olympia/users/ {posargs}
 
 [testenv:main]
 commands =
-<<<<<<< HEAD
-    make update_deps
+    make -f Makefile-docker update_deps
     bash {toxinidir}/locale/compile-mo.sh {toxinidir}/locale/
-=======
-    make -f Makefile-docker update_deps
->>>>>>> 7200d7ad
     py.test --create-db -n 2 -m 'not es_tests' -v src/olympia/ --ignore src/olympia/addons/ --ignore src/olympia/devhub/ --ignore src/olympia/editors/ --ignore src/olympia/amo/ --ignore src/olympia/users/ {posargs}
 
 [testenv:ui-tests]
 passenv = DISPLAY PYTEST_ADDOPTS PYTEST_BASE_URL ELASTICSEARCH_LOCATION
 commands =
-<<<<<<< HEAD
-    make update_deps
-    bash {toxinidir}/locale/compile-mo.sh {toxinidir}/locale/
-=======
     make -f Makefile-docker update_deps
->>>>>>> 7200d7ad
     pip install --exists-action=w -r tests/ui/requirements.txt
     pytest --boxed --driver Firefox -v tests/ui {posargs}
 
