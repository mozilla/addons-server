# -*- coding: utf-8 -*-
import os

from waffle.testutils import override_switch

from django.conf import settings
from django.core.files import temp
from django.core.files.base import File as DjangoFile
from django.test.utils import override_settings
from django.utils.http import urlquote

import mock
import pytest

from pyquery import PyQuery

from olympia import amo
from olympia.access import acl
from olympia.access.models import Group, GroupUser
from olympia.addons.models import Addon
from olympia.amo.templatetags.jinja_helpers import user_media_url
from olympia.amo.tests import TestCase, addon_factory, version_factory
from olympia.amo.urlresolvers import reverse
from olympia.amo.utils import urlencode, urlparams
from olympia.files.models import File
from olympia.users.models import UserProfile
from olympia.versions import views


class TestViews(TestCase):
    def setUp(self):
        super(TestViews, self).setUp()
        self.addon = addon_factory(
            slug=u'my-addôn', file_kw={'size': 1024},
            version_kw={'version': '1.0'})
        self.addon.current_version.update(created=self.days_ago(3))
        self.url_list = reverse('addons.versions', args=[self.addon.slug])
        self.url_list_betas = reverse(
            'addons.beta-versions', args=[self.addon.slug])
        self.url_detail = reverse(
            'addons.versions',
            args=[self.addon.slug, self.addon.current_version.version])

    @mock.patch.object(views, 'PER_PAGE', 1)
    @override_switch('beta-versions', active=True)
    def test_version_detail_with_beta(self):
        version = version_factory(addon=self.addon, version='2.0')
        version.update(created=self.days_ago(2))
        version = version_factory(addon=self.addon, version='2.1b',
                                  file_kw={'status': amo.STATUS_BETA})
        version.update(created=self.days_ago(1))
        version_factory(addon=self.addon, version='2.2b',
                        file_kw={'status': amo.STATUS_BETA})
        urls = [(v.version, reverse('addons.versions',
                                    args=[self.addon.slug, v.version]))
                for v in self.addon.versions.all()]

        version, url = urls[0]
        assert version == '2.2b'
        r = self.client.get(url, follow=True)
        self.assert3xx(r, self.url_list_betas + '?page=1#version-%s' % version)

        version, url = urls[1]
        assert version == '2.1b'
        r = self.client.get(url, follow=True)
        self.assert3xx(r, self.url_list_betas + '?page=2#version-%s' % version)

        version, url = urls[2]
        assert version == '2.0'
        r = self.client.get(url, follow=True)
        self.assert3xx(r, self.url_list + '?page=1#version-%s' % version)

        version, url = urls[3]
        assert version == '1.0'
        r = self.client.get(url, follow=True)
        self.assert3xx(r, self.url_list + '?page=2#version-%s' % version)

    @mock.patch.object(views, 'PER_PAGE', 1)
    def test_version_detail(self):
        version = version_factory(addon=self.addon, version='2.0')
        version.update(created=self.days_ago(2))
        version = version_factory(addon=self.addon, version='2.1')
        version.update(created=self.days_ago(1))
        urls = [(v.version, reverse('addons.versions',
                                    args=[self.addon.slug, v.version]))
                for v in self.addon.versions.all()]

        version, url = urls[0]
        assert version == '2.1'
        r = self.client.get(url, follow=True)
        self.assert3xx(r, self.url_list + '?page=1#version-%s' % version)

        version, url = urls[1]
        assert version == '2.0'
        r = self.client.get(url, follow=True)
        self.assert3xx(r, self.url_list + '?page=2#version-%s' % version)

        version, url = urls[2]
        assert version == '1.0'
        r = self.client.get(url, follow=True)
        self.assert3xx(r, self.url_list + '?page=3#version-%s' % version)

    def test_version_detail_404(self):
        bad_pk = self.addon.current_version.pk + 42
        response = self.client.get(reverse('addons.versions',
                                           args=[self.addon.slug, bad_pk]))
        assert response.status_code == 404

    def get_content(self, beta=False):
        url = self.url_list_betas if beta else self.url_list
        response = self.client.get(url)
        assert response.status_code == 200
        return PyQuery(response.content)

    @pytest.mark.xfail(reason='Temporarily hidden, #5431')
    def test_version_source(self):
        self.addon.update(view_source=True)
        assert len(self.get_content()('a.source-code')) == 1

    def test_version_no_source_one(self):
        self.addon.update(view_source=False)
        assert len(self.get_content()('a.source-code')) == 0

    def test_version_addon_not_public(self):
        self.addon.update(view_source=True, status=amo.STATUS_NULL)
        response = self.client.get(self.url_list)
        assert response.status_code == 404

    def test_version_link(self):
        version = self.addon.current_version.version
        doc = self.get_content()
        link = doc('.version h3 > a').attr('href')
        assert link == self.url_detail
        assert doc('.version').attr('id') == 'version-%s' % version

    def test_version_list_button_shows_download_anyway(self):
        first_version = self.addon.current_version
        first_version.update(created=self.days_ago(1))
        first_file = first_version.files.all()[0]
        second_version = version_factory(addon=self.addon, version='2.0')
        second_file = second_version.files.all()[0]
        doc = self.get_content()
        links = doc('.download-anyway a')
        assert links
        assert links[0].attrib['href'] == second_file.get_url_path(
            'version-history', attachment=True)
        assert links[1].attrib['href'] == first_file.get_url_path(
            'version-history', attachment=True)

    def test_version_list_doesnt_show_unreviewed_versions_public_addon(self):
        version = self.addon.current_version.version
        version_factory(
            addon=self.addon, file_kw={'status': amo.STATUS_AWAITING_REVIEW},
            version='2.1')
        doc = self.get_content()
        assert len(doc('.version')) == 1
        assert doc('.version').attr('id') == 'version-%s' % version

    def test_version_list_does_show_unreviewed_versions_unreviewed_addon(self):
        version = self.addon.current_version.version
        file_ = self.addon.current_version.files.all()[0]
        file_.update(status=amo.STATUS_AWAITING_REVIEW)
        doc = self.get_content()
        assert len(doc('.version')) == 1
        assert doc('.version').attr('id') == 'version-%s' % version

    def test_version_list_does_not_show_betas_by_default(self):
        version = self.addon.current_version.version
        version_factory(
            addon=self.addon, file_kw={'status': amo.STATUS_BETA},
            version='2.1b')
        doc = self.get_content()
        assert len(doc('.version')) == 1
        assert doc('.version').attr('id') == 'version-%s' % version

    @override_switch('beta-versions', active=True)
    def test_version_list_beta_without_any_beta_version(self):
        doc = self.get_content(beta=True)
        assert len(doc('.version')) == 0

    @override_switch('beta-versions', active=True)
    def test_version_list_beta_shows_beta_version(self):
        version = version_factory(
            addon=self.addon, file_kw={'status': amo.STATUS_BETA},
            version='2.1b')
        doc = self.get_content(beta=True)
        assert doc('.version').attr('id') == 'version-%s' % version

    def test_version_list_for_unlisted_addon_returns_404(self):
        """Unlisted addons are not listed and have no version list."""
        self.make_addon_unlisted(self.addon)
        assert self.client.get(self.url_list).status_code == 404

    def test_version_detail_does_not_return_unlisted_versions(self):
        self.addon.versions.update(channel=amo.RELEASE_CHANNEL_UNLISTED)
        response = self.client.get(self.url_detail)
        assert response.status_code == 404

    def test_version_list_file_size_uses_binary_prefix(self):
        response = self.client.get(self.url_list)
        assert '1.0 KiB' in response.content

    def test_version_list_no_compat_displayed_if_not_necessary(self):
        doc = self.get_content()
        compat_info = doc('.compat').text()
        assert compat_info
        assert 'Firefox 4.0.99 and later' in compat_info

        self.addon.update(type=amo.ADDON_DICT)
        doc = self.get_content()
        compat_info = doc('.compat').text()
        assert not compat_info


class TestDownloadsBase(TestCase):
    fixtures = ['base/addon_5299_gcal', 'base/users']

    def setUp(self):
        super(TestDownloadsBase, self).setUp()
        self.addon = Addon.objects.get(id=5299)
        self.file = File.objects.get(id=33046)
        self.beta_file = File.objects.get(id=64874)
        self.file_url = reverse('downloads.file', args=[self.file.id])
        self.latest_url = reverse('downloads.latest', args=[self.addon.slug])
        self.latest_beta_url = reverse('downloads.latest',
                                       kwargs={'addon_id': self.addon.slug,
                                               'beta': '-beta'})

    def assert_served_by_host(self, response, host, file_=None):
        if not file_:
            file_ = self.file
        assert response.status_code == 302
        assert response.url == (
            urlparams('%s%s/%s' % (
                host, self.addon.id, urlquote(file_.filename)
            ), filehash=file_.hash))
        assert response['X-Target-Digest'] == file_.hash

    def assert_served_internally(self, response, guarded=True):
        assert response.status_code == 200
        file_path = (self.file.guarded_file_path if guarded else
                     self.file.file_path)
        assert response[settings.XSENDFILE_HEADER] == file_path

    def assert_served_locally(self, response, file_=None, attachment=False):
        path = user_media_url('addons')
        if attachment:
            path += '_attachments/'
        self.assert_served_by_host(response, path, file_)

    def assert_served_by_cdn(self, response, file_=None):
        assert response.url.startswith(settings.MEDIA_URL)
        assert response.url.startswith('http')
        self.assert_served_by_host(response, user_media_url('addons'), file_)


class TestDownloadsUnlistedVersions(TestDownloadsBase):

    def setUp(self):
        super(TestDownloadsUnlistedVersions, self).setUp()
        self.make_addon_unlisted(self.addon)
        # Remove the beta version or it's going to confuse things
        self.addon.versions.filter(files__status=amo.STATUS_BETA)[0].delete()

    @mock.patch.object(acl, 'check_addons_reviewer', lambda x: False)
    @mock.patch.object(acl, 'check_unlisted_addons_reviewer', lambda x: False)
    @mock.patch.object(acl, 'check_addon_ownership',
                       lambda *args, **kwargs: False)
    def test_download_for_unlisted_addon_returns_404(self):
        """File downloading isn't allowed for unlisted addons."""
        assert self.client.get(self.file_url).status_code == 404
        assert self.client.get(self.latest_url).status_code == 404

    @mock.patch.object(acl, 'check_addons_reviewer', lambda x: False)
    @mock.patch.object(acl, 'check_unlisted_addons_reviewer', lambda x: False)
    @mock.patch.object(acl, 'check_addon_ownership',
                       lambda *args, **kwargs: True)
    def test_download_for_unlisted_addon_owner(self):
        """File downloading is allowed for addon owners."""
        self.assert_served_internally(self.client.get(self.file_url), False)
        assert self.client.get(self.latest_url).status_code == 404

    @mock.patch.object(acl, 'check_addons_reviewer', lambda x: True)
    @mock.patch.object(acl, 'check_unlisted_addons_reviewer', lambda x: False)
    @mock.patch.object(acl, 'check_addon_ownership',
                       lambda *args, **kwargs: False)
    def test_download_for_unlisted_addon_reviewer(self):
        """File downloading isn't allowed for reviewers."""
        assert self.client.get(self.file_url).status_code == 404
        assert self.client.get(self.latest_url).status_code == 404

    @mock.patch.object(acl, 'check_addons_reviewer', lambda x: False)
    @mock.patch.object(acl, 'check_unlisted_addons_reviewer', lambda x: True)
    @mock.patch.object(acl, 'check_addon_ownership',
                       lambda *args, **kwargs: False)
    def test_download_for_unlisted_addon_unlisted_reviewer(self):
        """File downloading is allowed for unlisted reviewers."""
        self.assert_served_internally(self.client.get(self.file_url), False)
        assert self.client.get(self.latest_url).status_code == 404


class TestDownloads(TestDownloadsBase):

    def test_file_404(self):
        r = self.client.get(reverse('downloads.file', args=[234]))
        assert r.status_code == 404

    @override_settings(MEDIA_URL='http://testserver/media/')
    def test_public(self):
        assert self.addon.status == amo.STATUS_PUBLIC
        assert self.file.status == amo.STATUS_PUBLIC
        self.assert_served_by_cdn(self.client.get(self.file_url))

    def test_public_addon_unreviewed_file(self):
        self.file.status = amo.STATUS_AWAITING_REVIEW
        self.file.save()
        self.assert_served_locally(self.client.get(self.file_url))

    def test_unreviewed_addon(self):
        self.addon.status = amo.STATUS_PENDING
        self.addon.save()
        self.assert_served_locally(self.client.get(self.file_url))

    @override_settings(MEDIA_URL='http://testserver/media/')
    def test_type_attachment(self):
        self.assert_served_by_cdn(self.client.get(self.file_url))
        url = reverse('downloads.file', args=[self.file.id, 'attachment'])
        self.assert_served_locally(self.client.get(url), attachment=True)

    def test_nonbrowser_app(self):
        url = self.file_url.replace('firefox', 'thunderbird')
        self.assert_served_locally(self.client.get(url), attachment=True)

    @override_settings(MEDIA_URL='http://testserver/media/')
    def test_trailing_filename(self):
        url = self.file_url + self.file.filename
        self.assert_served_by_cdn(self.client.get(url))

    @override_settings(MEDIA_URL='http://testserver/media/')
    def test_beta_file(self):
        url = reverse('downloads.file', args=[self.beta_file.id])
        self.assert_served_by_cdn(self.client.get(url),
                                  file_=self.beta_file)

    def test_null_datestatuschanged(self):
        self.file.update(datestatuschanged=None)
        self.assert_served_locally(self.client.get(self.file_url))

<<<<<<< HEAD
    @override_settings(MEDIA_URL='http://testserver/media/')
=======
    @override_switch('beta-versions', active=True)
>>>>>>> 53aebc3d
    def test_public_addon_beta_file(self):
        self.file.update(status=amo.STATUS_BETA)
        self.addon.update(status=amo.STATUS_PUBLIC)
        self.assert_served_by_cdn(self.client.get(self.file_url))

    @override_switch('beta-versions', active=True)
    def test_beta_addon_beta_file(self):
        self.addon.update(status=amo.STATUS_BETA)
        self.file.update(status=amo.STATUS_BETA)
        self.assert_served_locally(self.client.get(self.file_url))

    @override_settings(MEDIA_URL='http://testserver/media/')
    def test_unicode_url(self):
        self.file.update(filename=u'图像浏览器-0.5-fx.xpi')

        self.assert_served_by_cdn(self.client.get(self.file_url))


class TestDisabledFileDownloads(TestDownloadsBase):

    def test_admin_disabled_404(self):
        self.addon.update(status=amo.STATUS_DISABLED)
        assert self.client.get(self.file_url).status_code == 404

    def test_user_disabled_404(self):
        self.addon.update(disabled_by_user=True)
        assert self.client.get(self.file_url).status_code == 404

    def test_file_disabled_anon_404(self):
        self.file.update(status=amo.STATUS_DISABLED)
        assert self.client.get(self.file_url).status_code == 404

    def test_file_disabled_unprivileged_404(self):
        assert self.client.login(email='regular@mozilla.com')
        self.file.update(status=amo.STATUS_DISABLED)
        assert self.client.get(self.file_url).status_code == 404

    def test_file_disabled_ok_for_author(self):
        self.file.update(status=amo.STATUS_DISABLED)
        assert self.client.login(email='g@gmail.com')
        self.assert_served_internally(self.client.get(self.file_url))

    def test_file_disabled_ok_for_reviewer(self):
        self.file.update(status=amo.STATUS_DISABLED)
        self.client.login(email='reviewer@mozilla.com')
        self.assert_served_internally(self.client.get(self.file_url))

    def test_file_disabled_ok_for_admin(self):
        self.file.update(status=amo.STATUS_DISABLED)
        self.client.login(email='admin@mozilla.com')
        self.assert_served_internally(self.client.get(self.file_url))

    def test_admin_disabled_ok_for_author(self):
        self.addon.update(status=amo.STATUS_DISABLED)
        assert self.client.login(email='g@gmail.com')
        self.assert_served_internally(self.client.get(self.file_url))

    def test_admin_disabled_ok_for_admin(self):
        self.addon.update(status=amo.STATUS_DISABLED)
        self.client.login(email='admin@mozilla.com')
        self.assert_served_internally(self.client.get(self.file_url))

    def test_user_disabled_ok_for_author(self):
        self.addon.update(disabled_by_user=True)
        assert self.client.login(email='g@gmail.com')
        self.assert_served_internally(self.client.get(self.file_url))

    def test_user_disabled_ok_for_admin(self):
        self.addon.update(disabled_by_user=True)
        self.client.login(email='admin@mozilla.com')
        self.assert_served_internally(self.client.get(self.file_url))


class TestUnlistedDisabledFileDownloads(TestDisabledFileDownloads):

    def setUp(self):
        super(TestDisabledFileDownloads, self).setUp()
        self.make_addon_unlisted(self.addon)
        self.grant_permission(
            UserProfile.objects.get(email='reviewer@mozilla.com'),
            'Addons:ReviewUnlisted')


class TestDownloadsLatest(TestDownloadsBase):

    def setUp(self):
        super(TestDownloadsLatest, self).setUp()
        self.platform = 5

    def test_404(self):
        url = reverse('downloads.latest', args=[123])
        assert self.client.get(url).status_code == 404

    def test_type_none(self):
        r = self.client.get(self.latest_url)
        assert r.status_code == 302
        url = '%s?%s' % (self.file.filename,
                         urlencode({'filehash': self.file.hash}))
        assert r['Location'].endswith(url), r['Location']

    @override_settings(MEDIA_URL='http://testserver/media/')
    def test_success(self):
        assert self.addon.current_version
        self.assert_served_by_cdn(self.client.get(self.latest_url))

<<<<<<< HEAD
    @override_settings(MEDIA_URL='http://testserver/media/')
=======
    @override_switch('beta-versions', active=True)
>>>>>>> 53aebc3d
    def test_beta(self):
        self.assert_served_by_cdn(self.client.get(self.latest_beta_url),
                                  file_=self.beta_file)

    def test_beta_unreviewed_addon(self):
        self.addon.status = amo.STATUS_PENDING
        self.addon.save()
        assert self.client.get(self.latest_beta_url).status_code == 404

    def test_beta_no_files(self):
        self.beta_file.update(status=amo.STATUS_PUBLIC)
        assert self.client.get(self.latest_beta_url).status_code == 404

    @override_settings(MEDIA_URL='http://testserver/media/')
    def test_platform(self):
        # We still match PLATFORM_ALL.
        url = reverse('downloads.latest',
                      kwargs={'addon_id': self.addon.slug, 'platform': 5})
        self.assert_served_by_cdn(self.client.get(url))

        # And now we match the platform in the url.
        self.file.platform = self.platform
        self.file.save()
        self.assert_served_by_cdn(self.client.get(url))

        # But we can't match platform=3.
        url = reverse('downloads.latest',
                      kwargs={'addon_id': self.addon.slug, 'platform': 3})
        assert self.client.get(url).status_code == 404

    def test_type(self):
        url = reverse('downloads.latest', kwargs={'addon_id': self.addon.slug,
                                                  'type': 'attachment'})
        self.assert_served_locally(self.client.get(url), attachment=True)

    def test_platform_and_type(self):
        url = reverse('downloads.latest',
                      kwargs={'addon_id': self.addon.slug, 'platform': 5,
                              'type': 'attachment'})
        self.assert_served_locally(self.client.get(url), attachment=True)

    def test_trailing_filename(self):
        url = reverse('downloads.latest',
                      kwargs={'addon_id': self.addon.slug, 'platform': 5,
                              'type': 'attachment'})
        url += self.file.filename
        self.assert_served_locally(self.client.get(url), attachment=True)

    def test_platform_multiple_objects(self):
        f = File.objects.create(platform=3, version=self.file.version,
                                filename='unst.xpi', status=self.file.status)
        url = reverse('downloads.latest',
                      kwargs={'addon_id': self.addon.slug, 'platform': 3})
        self.assert_served_locally(self.client.get(url), file_=f)


@override_settings(XSENDFILE=True)
class TestDownloadSource(TestCase):
    fixtures = ['base/addon_3615', 'base/admin']

    def setUp(self):
        super(TestDownloadSource, self).setUp()
        self.addon = Addon.objects.get(pk=3615)
        # Make sure non-ascii is ok.
        self.addon.update(slug=u'crosswarpex-확장')
        self.version = self.addon.current_version
        tdir = temp.gettempdir()
        self.source_file = temp.NamedTemporaryFile(suffix=".zip", dir=tdir)
        self.source_file.write('a' * (2 ** 21))
        self.source_file.seek(0)
        self.version.source = DjangoFile(self.source_file)
        self.version.save()
        self.filename = os.path.basename(self.version.source.path)
        self.user = UserProfile.objects.get(email="del@icio.us")
        self.group = Group.objects.create(
            name='Editors BinarySource',
            rules='Editors:BinarySource'
        )
        self.url = reverse('downloads.source', args=(self.version.pk, ))

    def test_owner_should_be_allowed(self):
        self.client.login(email=self.user.email)
        response = self.client.get(self.url)
        assert response.status_code == 200
        assert response[settings.XSENDFILE_HEADER]
        assert 'Content-Disposition' in response
        filename = self.filename
        if not isinstance(filename, unicode):
            filename = filename.decode('utf8')
        assert filename in response['Content-Disposition'].decode('utf8')
        path = self.version.source.path
        if not isinstance(path, unicode):
            path = path.decode('utf8')
        assert response[settings.XSENDFILE_HEADER].decode('utf8') == path

    def test_anonymous_should_not_be_allowed(self):
        response = self.client.get(self.url)
        assert response.status_code == 404

    def test_deleted_version(self):
        self.version.delete()
        GroupUser.objects.create(user=self.user, group=self.group)
        self.client.login(email=self.user.email)
        response = self.client.get(self.url)
        assert response.status_code == 404

    def test_group_binarysource_should_be_allowed(self):
        GroupUser.objects.create(user=self.user, group=self.group)
        self.client.login(email=self.user.email)
        response = self.client.get(self.url)
        assert response.status_code == 200
        assert response[settings.XSENDFILE_HEADER]
        assert 'Content-Disposition' in response
        filename = self.filename
        if not isinstance(filename, unicode):
            filename = filename.decode('utf8')
        assert filename in response['Content-Disposition'].decode('utf8')
        path = self.version.source.path
        if not isinstance(path, unicode):
            path = path.decode('utf8')
        assert response[settings.XSENDFILE_HEADER].decode('utf8') == path

    def test_no_source_should_go_in_404(self):
        self.version.source = None
        self.version.save()
        response = self.client.get(self.url)
        assert response.status_code == 404

    @mock.patch.object(acl, 'check_addons_reviewer', lambda x: False)
    @mock.patch.object(acl, 'check_unlisted_addons_reviewer', lambda x: False)
    @mock.patch.object(acl, 'check_addon_ownership',
                       lambda *args, **kwargs: False)
    def test_download_for_unlisted_addon_returns_404(self):
        """File downloading isn't allowed for unlisted addons."""
        self.make_addon_unlisted(self.addon)
        assert self.client.get(self.url).status_code == 404

    @mock.patch.object(acl, 'check_addons_reviewer', lambda x: False)
    @mock.patch.object(acl, 'check_unlisted_addons_reviewer', lambda x: False)
    @mock.patch.object(acl, 'check_addon_ownership',
                       lambda *args, **kwargs: True)
    def test_download_for_unlisted_addon_owner(self):
        """File downloading is allowed for addon owners."""
        self.make_addon_unlisted(self.addon)
        assert self.client.get(self.url).status_code == 200

    @mock.patch.object(acl, 'check_addons_reviewer', lambda x: True)
    @mock.patch.object(acl, 'check_unlisted_addons_reviewer', lambda x: False)
    @mock.patch.object(acl, 'check_addon_ownership',
                       lambda *args, **kwargs: False)
    def test_download_for_unlisted_addon_reviewer(self):
        """File downloading isn't allowed for reviewers."""
        self.make_addon_unlisted(self.addon)
        assert self.client.get(self.url).status_code == 404

    @mock.patch.object(acl, 'check_addons_reviewer', lambda x: False)
    @mock.patch.object(acl, 'check_unlisted_addons_reviewer', lambda x: True)
    @mock.patch.object(acl, 'check_addon_ownership',
                       lambda *args, **kwargs: False)
    def test_download_for_unlisted_addon_unlisted_reviewer(self):
        """File downloading is allowed for unlisted reviewers."""
        self.make_addon_unlisted(self.addon)
        assert self.client.get(self.url).status_code == 200<|MERGE_RESOLUTION|>--- conflicted
+++ resolved
@@ -346,11 +346,8 @@
         self.file.update(datestatuschanged=None)
         self.assert_served_locally(self.client.get(self.file_url))
 
-<<<<<<< HEAD
-    @override_settings(MEDIA_URL='http://testserver/media/')
-=======
+    @override_settings(MEDIA_URL='http://testserver/media/')
     @override_switch('beta-versions', active=True)
->>>>>>> 53aebc3d
     def test_public_addon_beta_file(self):
         self.file.update(status=amo.STATUS_BETA)
         self.addon.update(status=amo.STATUS_PUBLIC)
@@ -456,11 +453,8 @@
         assert self.addon.current_version
         self.assert_served_by_cdn(self.client.get(self.latest_url))
 
-<<<<<<< HEAD
-    @override_settings(MEDIA_URL='http://testserver/media/')
-=======
+    @override_settings(MEDIA_URL='http://testserver/media/')
     @override_switch('beta-versions', active=True)
->>>>>>> 53aebc3d
     def test_beta(self):
         self.assert_served_by_cdn(self.client.get(self.latest_beta_url),
                                   file_=self.beta_file)
