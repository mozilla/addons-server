# -*- coding: utf-8 -*-
import hashlib
import os.path

from datetime import datetime, timedelta

from waffle.testutils import override_switch

from django.conf import settings
from django.core.files.storage import default_storage as storage

import mock
import pytest

from pyquery import PyQuery

from olympia import amo, core
from olympia.activity.models import ActivityLog
from olympia.addons.models import (
    Addon, AddonFeatureCompatibility, AddonReviewerFlags, CompatOverride,
    CompatOverrideRange)
from olympia.amo.templatetags.jinja_helpers import user_media_url
from olympia.amo.tests import TestCase, addon_factory, version_factory
from olympia.amo.tests.test_models import BasePreviewMixin
from olympia.amo.urlresolvers import reverse
from olympia.amo.utils import utc_millesecs_from_epoch
from olympia.applications.models import AppVersion
from olympia.files.models import File
from olympia.files.tests.test_models import UploadTest
from olympia.reviewers.models import (
    AutoApprovalSummary, ViewFullReviewQueue, ViewPendingQueue)
from olympia.users.models import UserProfile
from olympia.versions.models import (
    ApplicationsVersions, source_upload_path, Version, VersionPreview)


pytestmark = pytest.mark.django_db


class TestVersion(TestCase):
    fixtures = ['base/addon_3615', 'base/admin']

    def setUp(self):
        super(TestVersion, self).setUp()
        self.version = Version.objects.get(pk=81551)

    def named_plat(self, ids):
        return [amo.PLATFORMS[i].shortname for i in ids]

    def target_mobile(self):
        app = amo.ANDROID.id
        app_vr = AppVersion.objects.create(application=app, version='1.0')
        ApplicationsVersions.objects.create(version=self.version,
                                            application=app,
                                            min=app_vr, max=app_vr)

    def test_compatible_apps(self):
        v = Version.objects.get(pk=81551)

        assert amo.FIREFOX in v.compatible_apps, "Missing Firefox >_<"

    def test_supported_platforms(self):
        v = Version.objects.get(pk=81551)
        assert amo.PLATFORM_ALL in v.supported_platforms

    def test_mobile_version_supports_only_mobile_platforms(self):
        self.version.apps.all().delete()
        self.target_mobile()
        assert (sorted(self.named_plat(self.version.compatible_platforms())) ==
                [u'android'])

    def test_mixed_version_supports_all_platforms(self):
        self.target_mobile()
        assert (sorted(self.named_plat(self.version.compatible_platforms())) ==
                ['all', 'android', 'linux', 'mac', 'windows'])

    def test_non_mobile_version_supports_non_mobile_platforms(self):
        assert (sorted(self.named_plat(self.version.compatible_platforms())) ==
                ['all', 'linux', 'mac', 'windows'])

    def test_major_minor(self):
        """Check that major/minor/alpha is getting set."""
        v = Version(version='3.0.12b2')
        assert v.major == 3
        assert v.minor1 == 0
        assert v.minor2 == 12
        assert v.minor3 is None
        assert v.alpha == 'b'
        assert v.alpha_ver == 2

        v = Version(version='3.6.1apre2+')
        assert v.major == 3
        assert v.minor1 == 6
        assert v.minor2 == 1
        assert v.alpha == 'a'
        assert v.pre == 'pre'
        assert v.pre_ver == 2

        v = Version(version='')
        assert v.major is None
        assert v.minor1 is None
        assert v.minor2 is None
        assert v.minor3 is None

    def test_is_restart_required(self):
        version = Version.objects.get(pk=81551)
        file_ = version.all_files[0]
        assert not file_.is_restart_required
        assert not version.is_restart_required

        file_.update(is_restart_required=True)
        version = Version.objects.get(pk=81551)
        assert version.is_restart_required

    def test_is_webextension(self):
        version = Version.objects.get(pk=81551)
        file_ = version.all_files[0]
        assert not file_.is_webextension
        assert not version.is_webextension

        file_.update(is_webextension=True)
        version = Version.objects.get(pk=81551)
        assert version.is_webextension

    def test_has_files(self):
        v = Version.objects.get(pk=81551)
        assert v.has_files, 'Version with files not recognized.'

        v.files.all().delete()
        v = Version.objects.get(pk=81551)
        assert not v.has_files, 'Version without files not recognized.'

    def _get_version(self, status):
        v = Version()
        v.all_files = [mock.Mock()]
        v.all_files[0].status = status
        return v

    def test_is_unreviewed(self):
        assert self._get_version(amo.STATUS_AWAITING_REVIEW).is_unreviewed
        assert self._get_version(amo.STATUS_PENDING).is_unreviewed
        assert not self._get_version(amo.STATUS_PUBLIC).is_unreviewed

    @mock.patch('olympia.versions.tasks.VersionPreview.delete_preview_files')
    def test_version_delete(self, delete_preview_files_mock):
        version = Version.objects.get(pk=81551)
        version_preview = VersionPreview.objects.create(version=version)
        assert version.files.count() == 1
        version.delete()

        addon = Addon.objects.no_cache().get(pk=3615)
        assert not Version.objects.filter(addon=addon).exists()
        assert Version.unfiltered.filter(addon=addon).exists()
        assert version.files.count() == 1
        delete_preview_files_mock.assert_called_with(
            sender=None, instance=version_preview)

    @mock.patch('olympia.versions.tasks.VersionPreview.delete_preview_files')
    def test_version_hard_delete(self, delete_preview_files_mock):
        version = Version.objects.get(pk=81551)
        version_preview = VersionPreview.objects.create(version=version)
        assert version.files.count() == 1
        version.delete(hard=True)

        addon = Addon.objects.no_cache().get(pk=3615)
        assert not Version.objects.filter(addon=addon).exists()
        assert not Version.unfiltered.filter(addon=addon).exists()
        assert version.files.count() == 0
        delete_preview_files_mock.assert_called_with(
            sender=None, instance=version_preview)

    def test_version_delete_logs(self):
        user = UserProfile.objects.get(pk=55021)
        core.set_user(user)
        # The transform don't know bout my users.
        version = Version.objects.get(pk=81551)
        assert ActivityLog.objects.count() == 0
        version.delete()
        assert ActivityLog.objects.count() == 2

    def test_version_disable_and_reenable(self):
        version = Version.objects.get(pk=81551)
        assert version.all_files[0].status == amo.STATUS_PUBLIC

        version.is_user_disabled = True
        version.all_files[0].reload()
        assert version.all_files[0].status == amo.STATUS_DISABLED
        assert version.all_files[0].original_status == amo.STATUS_PUBLIC

        version.is_user_disabled = False
        version.all_files[0].reload()
        assert version.all_files[0].status == amo.STATUS_PUBLIC
        assert version.all_files[0].original_status == amo.STATUS_NULL

    def test_version_disable_after_mozila_disabled(self):
        # Check that a user disable doesn't override mozilla disable
        version = Version.objects.get(pk=81551)
        version.all_files[0].update(status=amo.STATUS_DISABLED)

        version.is_user_disabled = True
        version.all_files[0].reload()
        assert version.all_files[0].status == amo.STATUS_DISABLED
        assert version.all_files[0].original_status == amo.STATUS_NULL

        version.is_user_disabled = False
        version.all_files[0].reload()
        assert version.all_files[0].status == amo.STATUS_DISABLED
        assert version.all_files[0].original_status == amo.STATUS_NULL

    def test_version_is_allowed_upload(self):
        version = Version.objects.get(pk=81551)
        version.files.all().delete()
        # The transform don't know bout my deletions.
        version = Version.objects.get(pk=81551)
        assert version.is_allowed_upload()

    def test_version_is_not_allowed_upload(self):
        version = Version.objects.get(pk=81551)
        version.files.all().delete()
        for platform in [amo.PLATFORM_LINUX.id,
                         amo.PLATFORM_WIN.id,
                         amo.PLATFORM_BSD.id]:
            file = File(platform=platform, version=version)
            file.save()
        version = Version.objects.get(pk=81551)
        assert version.is_allowed_upload()
        file = File(platform=amo.PLATFORM_MAC.id, version=version)
        file.save()
        # The transform don't know bout my new files.
        version = Version.objects.no_cache().get(pk=81551)
        assert not version.is_allowed_upload()

    def test_version_is_not_allowed_upload_full(self):
        version = Version.objects.get(pk=81551)
        version.files.all().delete()
        for platform in [amo.PLATFORM_LINUX.id,
                         amo.PLATFORM_WIN.id,
                         amo.PLATFORM_MAC.id]:
            file = File(platform=platform, version=version)
            file.save()
        # The transform don't know bout my new files.
        version = Version.objects.get(pk=81551)
        assert not version.is_allowed_upload()

    def test_version_is_allowed_upload_search(self):
        version = Version.objects.get(pk=81551)
        version.addon.type = amo.ADDON_SEARCH
        version.addon.save()
        version.files.all()[0].delete()
        # The transform don't know bout my deletions.
        version = Version.objects.get(pk=81551)
        assert version.is_allowed_upload()

    def test_version_is_not_allowed_upload_search(self):
        version = Version.objects.get(pk=81551)
        version.addon.type = amo.ADDON_SEARCH
        version.addon.save()
        assert not version.is_allowed_upload()

    def test_version_is_allowed_upload_all(self):
        version = Version.objects.get(pk=81551)
        assert not version.is_allowed_upload()

    def test_version_is_not_allowed_upload_after_review(self):
        version = Version.objects.get(pk=81551)
        version.files.all().delete()
        for platform in [amo.PLATFORM_LINUX.id,
                         amo.PLATFORM_WIN.id,
                         amo.PLATFORM_BSD.id]:
            file = File(platform=platform, version=version)
            file.save()
        version = Version.objects.get(pk=81551)
        assert version.is_allowed_upload()
        version.files.all()[0].update(status=amo.STATUS_PUBLIC)
        # The review has started so no more uploads now.
        version = Version.objects.get(pk=81551)
        assert not version.is_allowed_upload()

    @override_switch('beta-versions', active=True)
    def test_version_is_allowed_upload_beta(self):
        version = Version.objects.get(pk=81551)
        version.files.all().delete()
        amo.tests.file_factory(version=version,
                               status=amo.STATUS_BETA,
                               platform=amo.PLATFORM_MAC.id)
        version = Version.objects.get(pk=81551)
        assert version.is_allowed_upload()

    def test_version_is_not_allowed_upload_beta(self):
        version = Version.objects.get(pk=81551)
        version.files.all().delete()
        amo.tests.file_factory(version=version,
                               status=amo.STATUS_BETA,
                               platform=amo.PLATFORM_MAC.id)
        version = Version.objects.get(pk=81551)
        assert not version.is_allowed_upload()

    @mock.patch('olympia.files.models.File.hide_disabled_file')
    def test_new_version_disable_old_unreviewed(self, hide_disabled_file_mock):
        addon = Addon.objects.get(id=3615)
        # The status doesn't change for public files.
        qs = File.objects.filter(version=addon.current_version)
        assert qs.all()[0].status == amo.STATUS_PUBLIC
        Version.objects.create(addon=addon)
        assert qs.all()[0].status == amo.STATUS_PUBLIC
        assert not hide_disabled_file_mock.called

        qs.update(status=amo.STATUS_AWAITING_REVIEW)
        version = Version.objects.create(addon=addon)
        version.disable_old_files()
        assert qs.all()[0].status == amo.STATUS_DISABLED
        addon.current_version.all_files[0]
        assert hide_disabled_file_mock.called

    @mock.patch('olympia.files.models.File.hide_disabled_file')
    def test_new_version_unlisted_dont_disable_old_unreviewed(
            self, hide_disabled_file_mock):
        addon = Addon.objects.get(id=3615)
        old_version = addon.current_version
        old_version.files.all().update(status=amo.STATUS_AWAITING_REVIEW)

        version = version_factory(
            addon=addon, channel=amo.RELEASE_CHANNEL_UNLISTED)
        version.disable_old_files()

        old_version.reload()
        assert old_version.files.all()[0].status == amo.STATUS_AWAITING_REVIEW
        assert not hide_disabled_file_mock.called

    @mock.patch('olympia.files.models.File.hide_disabled_file')
    @override_switch('beta-versions', active=True)
    def test_new_version_beta_dont_disable_old_unreviewed(
            self, hide_disabled_file_mock):
        addon = Addon.objects.get(id=3615)
        qs = File.objects.filter(version=addon.current_version)
        qs.update(status=amo.STATUS_AWAITING_REVIEW)

        version = Version.objects.create(addon=addon)
        File.objects.create(version=version, status=amo.STATUS_BETA)
        version.disable_old_files()
        assert qs.all()[0].status == amo.STATUS_AWAITING_REVIEW
        assert not hide_disabled_file_mock.called

    def test_version_int(self):
        version = Version.objects.get(pk=81551)
        version.save()
        assert version.version_int == 2017200200100

    def test_large_version_int(self):
        # This version will fail to be written to the version_int
        # table because the resulting int is bigger than mysql bigint.
        version = Version.objects.get(pk=81551)
        version.version = '1237.2319.32161734.2383290.34'
        version.save()
        assert version.version_int is None

    def test_version_update_info(self):
        addon = Addon.objects.get(pk=3615)
        response = self.client.get(
            reverse('addons.versions.update_info',
                    args=(addon.slug, self.version.version)))
        assert response.status_code == 200
        assert response['Content-Type'] == 'application/xhtml+xml'
        # pyquery is annoying to use with XML and namespaces. Use the HTML
        # parser, but do check that xmlns attribute is present (required by
        # Firefox for the notes to be shown properly).
        doc = PyQuery(response.content, parser='html')
        assert doc('html').attr('xmlns') == 'http://www.w3.org/1999/xhtml'
        assert doc('p').html() == 'Fix for an important bug'

        # Test update info in another language.
        with self.activate(locale='fr'):
            response = self.client.get(
                reverse('addons.versions.update_info',
                        args=(addon.slug, self.version.version)))
            assert response.status_code == 200
            assert response['Content-Type'] == 'application/xhtml+xml'
            assert '<br/>' in response.content, (
                'Should be using XHTML self-closing tags!')
            doc = PyQuery(response.content, parser='html')
            assert doc('html').attr('xmlns') == 'http://www.w3.org/1999/xhtml'
            assert doc('p').html() == (
                u"Quelque chose en français.<br/><br/>Quelque chose d'autre.")

    def test_version_update_info_legacy_redirect(self):
        r = self.client.get('/versions/updateInfo/%s' % self.version.id,
                            follow=True)
        url = reverse('addons.versions.update_info',
                      args=(self.version.addon.slug, self.version.version))
        self.assert3xx(r, url, 301)

    def test_version_update_info_legacy_redirect_deleted(self):
        self.version.delete()
        response = self.client.get(
            '/en-US/firefox/versions/updateInfo/%s' % self.version.id)
        assert response.status_code == 404

    def test_version_update_info_no_unlisted(self):
        addon = Addon.objects.get(pk=3615)
        self.version.update(channel=amo.RELEASE_CHANNEL_UNLISTED)
        r = self.client.get(reverse('addons.versions.update_info',
                                    args=(addon.slug, self.version.version)))
        assert r.status_code == 404

    def _reset_version(self, version):
        version.all_files[0].status = amo.STATUS_PUBLIC
        version.deleted = False

    def test_version_is_public(self):
        addon = Addon.objects.get(id=3615)
        version = version_factory(addon=addon)

        # Base test. Everything is in order, the version should be public.
        assert version.is_public()

        # Non-public file.
        self._reset_version(version)
        version.all_files[0].status = amo.STATUS_DISABLED
        assert not version.is_public()

        # Deleted version.
        self._reset_version(version)
        version.deleted = True
        assert not version.is_public()

        # Non-public addon.
        self._reset_version(version)

        is_public_path = 'olympia.addons.models.Addon.is_public'
        with mock.patch(is_public_path) as is_addon_public:
            is_addon_public.return_value = False
            assert not version.is_public()

    def test_is_compatible_by_default(self):
        # Base test for fixture before the rest. Should be compatible by
        # default.
        addon = Addon.objects.get(id=3615)
        version = version_factory(addon=addon)
        assert version.is_compatible_by_default
        assert version.is_compatible_app(amo.FIREFOX)

    def test_is_compatible_by_default_type(self):
        # Types in NO_COMPAT are compatible by default.
        addon = Addon.objects.get(id=3615)
        version = version_factory(addon=addon)
        addon.update(type=amo.ADDON_PERSONA)
        assert version.is_compatible_by_default
        assert version.is_compatible_app(amo.FIREFOX)

    def test_is_compatible_by_default_strict_opt_in(self):
        # Add-ons opting into strict compatibility should not be compatible
        # by default.
        addon = Addon.objects.get(id=3615)
        version = version_factory(addon=addon)
        file = version.all_files[0]
        file.update(strict_compatibility=True)
        assert not version.is_compatible_by_default
        assert version.is_compatible_app(amo.FIREFOX)

    def test_is_compatible_by_default_binary_components(self):
        # Add-ons using binary components should not be compatible by default.
        addon = Addon.objects.get(id=3615)
        version = version_factory(addon=addon)
        file = version.all_files[0]
        file.update(binary_components=True)
        assert not version.is_compatible_by_default
        assert version.is_compatible_app(amo.FIREFOX)

    def test_is_compatible_app_max_version(self):
        # Add-ons with max app version < 4.0 should not be compatible.
        addon = Addon.objects.get(id=3615)
        version = version_factory(addon=addon, max_app_version='3.5')
        assert not version.is_compatible_app(amo.FIREFOX)
        # An app that isn't supported should also be False.
        assert not version.is_compatible_app(amo.THUNDERBIRD)
        # An app that can't do d2c should also be False.
        assert not version.is_compatible_app(amo.UNKNOWN_APP)

    def test_compat_override_app_versions(self):
        addon = Addon.objects.get(id=3615)
        version = version_factory(addon=addon)
        co = CompatOverride.objects.create(addon=addon)
        CompatOverrideRange.objects.create(compat=co, app=1, min_version='0',
                                           max_version=version.version,
                                           min_app_version='10.0a1',
                                           max_app_version='10.*')
        assert version.compat_override_app_versions() == [('10.0a1', '10.*')]

    def test_compat_override_app_versions_wildcard(self):
        addon = Addon.objects.get(id=3615)
        version = version_factory(addon=addon)
        co = CompatOverride.objects.create(addon=addon)
        CompatOverrideRange.objects.create(compat=co, app=1, min_version='0',
                                           max_version='*',
                                           min_app_version='10.0a1',
                                           max_app_version='10.*')
        assert version.compat_override_app_versions() == [('10.0a1', '10.*')]

    @mock.patch('olympia.addons.models.Addon.invalidate_d2c_versions')
    def test_invalidate_d2c_version_signals_on_delete(self, inv_mock):
        version = Addon.objects.get(pk=3615).current_version
        version.delete()
        assert inv_mock.called

    @mock.patch('olympia.addons.models.Addon.invalidate_d2c_versions')
    def test_invalidate_d2c_version_signals_on_save(self, inv_mock):
        addon = Addon.objects.get(pk=3615)
        version_factory(addon=addon)
        assert inv_mock.called

    def test_current_queue(self):
        queue_to_status = {
            ViewFullReviewQueue: amo.STATUS_NOMINATED,
            ViewPendingQueue: amo.STATUS_PUBLIC
        }

        for queue, status in queue_to_status.iteritems():  # Listed queues.
            self.version.addon.update(status=status)
            assert self.version.current_queue == queue

        self.make_addon_unlisted(self.version.addon)  # Unlisted: no queue.
        self.version.reload()
        assert self.version.current_queue is None

    def test_get_url_path(self):
        assert self.version.get_url_path() == (
            '/en-US/firefox/addon/a3615/versions/2.1.072')

    def test_valid_versions(self):
        addon = Addon.objects.get(id=3615)
        additional_version = version_factory(
            addon=addon, version='0.1')
        amo.tests.file_factory(version=additional_version)
        version_factory(
            addon=addon, version='0.2',
            file_kw={'status': amo.STATUS_DISABLED})
        assert list(
            Version.objects.valid()) == [additional_version, self.version]

    def test_unlisted_addon_get_url_path(self):
        self.make_addon_unlisted(self.version.addon)
        self.version.reload()
        assert self.version.get_url_path() == ''

    def test_source_upload_path(self):
        addon = Addon.objects.get(id=3615)
        version = version_factory(addon=addon, version='0.1')
        uploaded_name = source_upload_path(version, 'foo.tar.gz')
        assert uploaded_name.endswith(u'a3615-0.1-src.tar.gz')

    def test_source_upload_path_utf8_chars(self):
        addon = Addon.objects.get(id=3615)
        addon.update(slug=u'crosswarpex-확장')
        version = version_factory(addon=addon, version='0.1')
        uploaded_name = source_upload_path(version, 'crosswarpex-확장.tar.gz')
        assert uploaded_name.endswith(u'crosswarpex-확장-0.1-src.tar.gz')

    def test_status_handles_invalid_status_id(self):
        version = Addon.objects.get(id=3615).current_version
        # When status is a valid one, one of STATUS_CHOICES_FILE return label.
        assert version.status == [
            amo.STATUS_CHOICES_FILE[version.all_files[0].status]]

        version.all_files[0].update(status=99)  # 99 isn't a valid status.
        # otherwise return the status code for reference.
        assert version.status == [u'[status:99]']

    def test_is_ready_for_auto_approval(self):
        addon = Addon.objects.get(id=3615)
        version = addon.current_version
        assert not version.is_ready_for_auto_approval

        version.all_files = [
            File(status=amo.STATUS_AWAITING_REVIEW, is_webextension=False)]
        assert not version.is_ready_for_auto_approval

        version.all_files = [
            File(status=amo.STATUS_AWAITING_REVIEW, is_webextension=True)]
        version.channel = amo.RELEASE_CHANNEL_UNLISTED
        assert not version.is_ready_for_auto_approval

        version.channel = amo.RELEASE_CHANNEL_LISTED
        assert version.is_ready_for_auto_approval

        # With the auto-approval disabled flag set, it's still considered
        # "ready", even though the auto_approve code won't approve it.
        AddonReviewerFlags.objects.create(
            addon=addon, auto_approval_disabled=False)

        addon.type = amo.ADDON_THEME
        assert not version.is_ready_for_auto_approval

        addon.type = amo.ADDON_LPAPP
        assert version.is_ready_for_auto_approval

    def test_is_ready_for_auto_approval_addon_status(self):
        addon = Addon.objects.get(id=3615)
        addon.status = amo.STATUS_NOMINATED
        version = addon.current_version
        version.all_files = [
            File(status=amo.STATUS_AWAITING_REVIEW, is_webextension=True)]
        assert version.is_ready_for_auto_approval

        addon.status = amo.STATUS_DISABLED
        assert not version.is_ready_for_auto_approval

    def test_was_auto_approved(self):
        addon = Addon.objects.get(id=3615)
        version = addon.current_version
        assert not version.was_auto_approved

        AutoApprovalSummary.objects.create(
            version=version, verdict=amo.AUTO_APPROVED)
        assert version.was_auto_approved

        version.files.update(status=amo.STATUS_AWAITING_REVIEW)
        del version.all_files  # Reset all_files cache.
        assert not version.was_auto_approved


@pytest.mark.parametrize("addon_status,file_status,is_unreviewed", [
    (amo.STATUS_NOMINATED, amo.STATUS_AWAITING_REVIEW, True),
    (amo.STATUS_NOMINATED, amo.STATUS_NOMINATED, True),
    (amo.STATUS_NOMINATED, amo.STATUS_PUBLIC, False),
    (amo.STATUS_NOMINATED, amo.STATUS_DISABLED, False),
    (amo.STATUS_NOMINATED, amo.STATUS_BETA, False),
    (amo.STATUS_PUBLIC, amo.STATUS_AWAITING_REVIEW, True),
    (amo.STATUS_PUBLIC, amo.STATUS_NOMINATED, True),
    (amo.STATUS_PUBLIC, amo.STATUS_PUBLIC, False),
    (amo.STATUS_PUBLIC, amo.STATUS_DISABLED, False),
    (amo.STATUS_PUBLIC, amo.STATUS_BETA, False)])
def test_unreviewed_files(db, addon_status, file_status, is_unreviewed):
    """Files that need to be reviewed are returned by version.unreviewed_files.

    Use cases are triples taken from the "use_case" fixture above.
    """
    addon = amo.tests.addon_factory(status=addon_status, guid='foo')
    version = addon.current_version
    file_ = version.files.get()
    file_.update(status=file_status)
    # If the addon is public, and we change its only file to something else
    # than public, it'll change to unreviewed.
    addon.update(status=addon_status)
    assert addon.reload().status == addon_status
    assert file_.reload().status == file_status


class TestVersionFromUpload(UploadTest, TestCase):
    fixtures = ['base/addon_3615', 'base/users']

    def setUp(self):
        super(TestVersionFromUpload, self).setUp()
        self.upload = self.get_upload(self.filename)
        self.addon = Addon.objects.get(id=3615)
        self.addon.update(guid='guid@xpi')
        self.platform = amo.PLATFORM_MAC.id
        for version in ('3.0', '3.6.*'):
            AppVersion.objects.create(
                application=amo.FIREFOX.id, version=version)


class TestExtensionVersionFromUpload(TestVersionFromUpload):
    filename = 'extension.xpi'

    def test_carry_over_old_license(self):
        version = Version.from_upload(self.upload, self.addon, [self.platform],
                                      amo.RELEASE_CHANNEL_LISTED)
        assert version.license_id == self.addon.current_version.license_id

    def test_carry_over_license_no_version(self):
        self.addon.versions.all().delete()
        version = Version.from_upload(self.upload, self.addon, [self.platform],
                                      amo.RELEASE_CHANNEL_LISTED)
        assert version.license_id is None

    def test_app_versions(self):
        version = Version.from_upload(self.upload, self.addon, [self.platform],
                                      amo.RELEASE_CHANNEL_LISTED)
        assert amo.FIREFOX in version.compatible_apps
        app = version.compatible_apps[amo.FIREFOX]
        assert app.min.version == '3.0'
        assert app.max.version == '3.6.*'

    def test_duplicate_target_apps(self):
        # Note: the validator prevents this, but we also need to make sure
        # overriding failed validation is possible, so we need an extra check
        # in addons-server code.
        self.filename = 'duplicate_target_applications.xpi'
        self.addon.update(guid='duplicatetargetapps@xpi')
        self.upload = self.get_upload(self.filename)
        version = Version.from_upload(
            self.upload, self.addon, [self.platform],
            amo.RELEASE_CHANNEL_LISTED)
        compatible_apps = version.compatible_apps
        assert len(compatible_apps) == 1
        assert amo.FIREFOX in version.compatible_apps
        app = version.compatible_apps[amo.FIREFOX]
        assert app.min.version == '3.0'
        assert app.max.version == '3.6.*'

    def test_compatible_apps_is_pre_generated(self):
        # We mock File.from_upload() to prevent it from accessing
        # version.compatible_apps early - we want to test that the cache has
        # been generated regardless.
        with mock.patch('olympia.files.models.File.from_upload'):
            version = Version.from_upload(self.upload, self.addon,
                                          [self.platform],
                                          amo.RELEASE_CHANNEL_LISTED)
        # Add an extra ApplicationsVersions. It should *not* appear in
        # version.compatible_apps, because that's a cached_property.
        new_app_vr_min = AppVersion.objects.create(
            application=amo.THUNDERBIRD.id, version='1.0')
        new_app_vr_max = AppVersion.objects.create(
            application=amo.THUNDERBIRD.id, version='2.0')
        ApplicationsVersions.objects.create(
            version=version, application=amo.THUNDERBIRD.id,
            min=new_app_vr_min, max=new_app_vr_max)
        assert amo.THUNDERBIRD not in version.compatible_apps
        assert amo.FIREFOX in version.compatible_apps
        app = version.compatible_apps[amo.FIREFOX]
        assert app.min.version == '3.0'
        assert app.max.version == '3.6.*'

    def test_version_number(self):
        version = Version.from_upload(self.upload, self.addon, [self.platform],
                                      amo.RELEASE_CHANNEL_LISTED)
        assert version.version == '0.1'

    def test_file_platform(self):
        version = Version.from_upload(self.upload, self.addon, [self.platform],
                                      amo.RELEASE_CHANNEL_LISTED)
        files = version.all_files
        assert len(files) == 1
        assert files[0].platform == self.platform

    def test_file_name(self):
        version = Version.from_upload(self.upload, self.addon, [self.platform],
                                      amo.RELEASE_CHANNEL_LISTED)
        files = version.all_files
        assert files[0].filename == u'delicious_bookmarks-0.1-fx-mac.xpi'

    def test_file_name_platform_all(self):
        version = Version.from_upload(self.upload, self.addon,
                                      [amo.PLATFORM_ALL.id],
                                      amo.RELEASE_CHANNEL_LISTED)
        files = version.all_files
        assert files[0].filename == u'delicious_bookmarks-0.1-fx.xpi'

    def test_android_creates_platform_files(self):
        version = Version.from_upload(self.upload, self.addon,
                                      [amo.PLATFORM_ANDROID.id],
                                      amo.RELEASE_CHANNEL_LISTED)
        files = version.all_files
        assert sorted(amo.PLATFORMS[f.platform].shortname for f in files) == (
            ['android'])

    def test_desktop_all_android_creates_all(self):
        version = Version.from_upload(
            self.upload,
            self.addon,
            [amo.PLATFORM_ALL.id, amo.PLATFORM_ANDROID.id],
            amo.RELEASE_CHANNEL_LISTED
        )
        files = version.all_files
        assert sorted(amo.PLATFORMS[f.platform].shortname for f in files) == (
            ['all', 'android'])

    def test_android_with_mixed_desktop_creates_platform_files(self):
        version = Version.from_upload(
            self.upload,
            self.addon,
            [amo.PLATFORM_LINUX.id, amo.PLATFORM_ANDROID.id],
            amo.RELEASE_CHANNEL_LISTED
        )
        files = version.all_files
        assert sorted(amo.PLATFORMS[f.platform].shortname for f in files) == (
            ['android', 'linux'])

    def test_multiple_platforms(self):
        platforms = [amo.PLATFORM_LINUX.id, amo.PLATFORM_MAC.id]
        assert storage.exists(self.upload.path)
        with storage.open(self.upload.path) as file_:
            uploaded_hash = hashlib.sha256(file_.read()).hexdigest()
        version = Version.from_upload(self.upload, self.addon, platforms,
                                      amo.RELEASE_CHANNEL_LISTED)
        assert not storage.exists(self.upload.path), (
            "Expected original upload to move but it still exists.")
        files = version.all_files
        assert len(files) == 2
        assert sorted([f.platform for f in files]) == (
            sorted(platforms))
        assert sorted([f.filename for f in files]) == (
            [u'delicious_bookmarks-0.1-fx-%s.xpi' % (
                amo.PLATFORM_LINUX.shortname),
             u'delicious_bookmarks-0.1-fx-%s.xpi' % (
                 amo.PLATFORM_MAC.shortname)])
        for file_ in files:
            with storage.open(file_.file_path) as f:
                assert uploaded_hash == hashlib.sha256(f.read()).hexdigest()

    def test_file_multi_package(self):
        version = Version.from_upload(self.get_upload('multi-package.xpi'),
                                      self.addon, [self.platform],
                                      amo.RELEASE_CHANNEL_LISTED)
        files = version.all_files
        assert files[0].is_multi_package

    def test_file_not_multi_package(self):
        version = Version.from_upload(self.upload, self.addon, [self.platform],
                                      amo.RELEASE_CHANNEL_LISTED)
        files = version.all_files
        assert not files[0].is_multi_package

    def test_track_upload_time(self):
        # Set created time back (just for sanity) otherwise the delta
        # would be in the microsecond range.
        self.upload.update(created=datetime.now() - timedelta(days=1))

        mock_timing_path = 'olympia.versions.models.statsd.timing'
        with mock.patch(mock_timing_path) as mock_timing:
            Version.from_upload(self.upload, self.addon, [self.platform],
                                amo.RELEASE_CHANNEL_LISTED)

            upload_start = utc_millesecs_from_epoch(self.upload.created)
            now = utc_millesecs_from_epoch()
            rough_delta = now - upload_start
            actual_delta = mock_timing.call_args[0][1]

            fuzz = 2000  # 2 seconds
            assert (actual_delta >= (rough_delta - fuzz) and
                    actual_delta <= (rough_delta + fuzz))

    def test_new_version_is_10s_compatible_no_feature_compat_previously(self):
        assert not self.addon.feature_compatibility.pk
        self.upload = self.get_upload('multiprocess_compatible_extension.xpi')
        version = Version.from_upload(self.upload, self.addon, [self.platform],
                                      amo.RELEASE_CHANNEL_LISTED)
        assert version.pk
        assert self.addon.feature_compatibility.pk
        assert self.addon.feature_compatibility.e10s == amo.E10S_COMPATIBLE

    def test_new_version_is_10s_compatible(self):
        AddonFeatureCompatibility.objects.create(addon=self.addon)
        assert self.addon.feature_compatibility.e10s == amo.E10S_UNKNOWN
        self.upload = self.get_upload('multiprocess_compatible_extension.xpi')
        version = Version.from_upload(self.upload, self.addon, [self.platform],
                                      amo.RELEASE_CHANNEL_LISTED)
        assert version.pk
        assert self.addon.feature_compatibility.pk
        self.addon.feature_compatibility.reload()
        assert self.addon.feature_compatibility.e10s == amo.E10S_COMPATIBLE

    def test_new_version_is_webextension(self):
        self.addon.update(guid='@webextension-guid')
        AddonFeatureCompatibility.objects.create(addon=self.addon)
        assert self.addon.feature_compatibility.e10s == amo.E10S_UNKNOWN
        self.upload = self.get_upload('webextension.xpi')
        version = Version.from_upload(self.upload, self.addon, [self.platform],
                                      amo.RELEASE_CHANNEL_LISTED)
        assert version.pk
        assert self.addon.feature_compatibility.pk
        self.addon.feature_compatibility.reload()
        assert self.addon.feature_compatibility.e10s == (
            amo.E10S_COMPATIBLE_WEBEXTENSION)

    def test_nomination_inherited_for_updates(self):
        assert self.addon.status == amo.STATUS_PUBLIC
        self.addon.current_version.update(nomination=self.days_ago(2))
        pending_version = version_factory(
            addon=self.addon, nomination=self.days_ago(1), version='9.9',
            file_kw={'status': amo.STATUS_AWAITING_REVIEW})
        assert pending_version.nomination
        upload_version = Version.from_upload(
            self.upload, self.addon, [self.platform],
            amo.RELEASE_CHANNEL_LISTED)
        assert upload_version.nomination == pending_version.nomination


class TestSearchVersionFromUpload(TestVersionFromUpload):
    filename = 'search.xml'

    def setUp(self):
        super(TestSearchVersionFromUpload, self).setUp()
        self.addon.versions.all().delete()
        self.addon.update(type=amo.ADDON_SEARCH)
        self.now = datetime.now().strftime('%Y%m%d')

    def test_version_number(self):
        version = Version.from_upload(self.upload, self.addon, [self.platform],
                                      amo.RELEASE_CHANNEL_LISTED)
        assert version.version == self.now

    def test_file_name(self):
        version = Version.from_upload(self.upload, self.addon, [self.platform],
                                      amo.RELEASE_CHANNEL_LISTED)
        files = version.all_files
        assert files[0].filename == (
            u'delicious_bookmarks-%s.xml' % self.now)

    def test_file_platform_is_always_all(self):
        version = Version.from_upload(self.upload, self.addon, [self.platform],
                                      amo.RELEASE_CHANNEL_LISTED)
        files = version.all_files
        assert len(files) == 1
        assert files[0].platform == amo.PLATFORM_ALL.id


class TestStatusFromUpload(TestVersionFromUpload):
    filename = 'extension.xpi'

    def setUp(self):
        super(TestStatusFromUpload, self).setUp()
        self.current = self.addon.current_version

    def test_status(self):
        self.current.files.all().update(status=amo.STATUS_AWAITING_REVIEW)
        Version.from_upload(self.upload, self.addon, [self.platform],
                            amo.RELEASE_CHANNEL_LISTED)
        assert File.objects.filter(version=self.current)[0].status == (
            amo.STATUS_DISABLED)

    @override_switch('beta-versions', active=True)
    def test_status_beta(self):
        # Check that the add-on + files are in the public status.
        assert self.addon.status == amo.STATUS_PUBLIC
        assert File.objects.filter(version=self.current)[0].status == (
            amo.STATUS_PUBLIC)
        # Create a new under review version with a pending file.
        upload = self.get_upload('extension-0.2.xpi')
        new_version = Version.from_upload(upload, self.addon, [self.platform],
                                          amo.RELEASE_CHANNEL_LISTED)
        new_version.files.all()[0].update(status=amo.STATUS_PENDING)
        # Create a beta version.
        upload = self.get_upload('extension-0.2b1.xpi')
        beta_version = Version.from_upload(upload, self.addon, [self.platform],
                                           amo.RELEASE_CHANNEL_LISTED,
                                           is_beta=True)
        # Check that it doesn't modify the public status.
        assert self.addon.status == amo.STATUS_PUBLIC
        assert File.objects.filter(version=self.current)[0].status == (
            amo.STATUS_PUBLIC)
        # Check that the file created with the beta version is in beta status.
        assert File.objects.filter(version=beta_version)[0].status == (
            amo.STATUS_BETA)
        # Check that the previously uploaded version is still pending.
        assert File.objects.filter(version=new_version)[0].status == (
            amo.STATUS_PENDING)


@override_switch('allow-static-theme-uploads', active=True)
class TestStaticThemeFromUpload(UploadTest):

    def setUp(self):
        path = 'src/olympia/devhub/tests/addons/static_theme.zip'
        self.upload = self.get_upload(
            abspath=os.path.join(settings.ROOT, path))

    @mock.patch('olympia.versions.models.generate_static_theme_preview')
    def test_new_version_while_nominated(
            self, generate_static_theme_preview_mock):
        self.addon = addon_factory(
            type=amo.ADDON_STATICTHEME,
            status=amo.STATUS_NOMINATED,
            file_kw={
                'status': amo.STATUS_AWAITING_REVIEW
            }
        )
        version = Version.from_upload(
            self.upload, self.addon, [], amo.RELEASE_CHANNEL_LISTED)
        assert len(version.all_files) == 1
<<<<<<< HEAD
        assert generate_static_theme_preview_mock.call_count == 1
=======
        assert generate_static_theme_preview_mock.delay.call_count == 1
        assert version.get_background_image_urls() == [
            '%s/%s/%s/%s' % (user_media_url('addons'), str(self.addon.id),
                             unicode(version.id), 'weta.png')
        ]
>>>>>>> f2ea851b

    @mock.patch('olympia.versions.models.generate_static_theme_preview')
    def test_new_version_while_public(
            self, generate_static_theme_preview_mock):
        self.addon = addon_factory(type=amo.ADDON_STATICTHEME)
        version = Version.from_upload(
            self.upload, self.addon, [], amo.RELEASE_CHANNEL_LISTED)
        assert len(version.all_files) == 1
<<<<<<< HEAD
        assert generate_static_theme_preview_mock.call_count == 1
=======
        assert generate_static_theme_preview_mock.delay.call_count == 1
        assert version.get_background_image_urls() == [
            '%s/%s/%s/%s' % (user_media_url('addons'), str(self.addon.id),
                             unicode(version.id), 'weta.png')
        ]

    @mock.patch('olympia.versions.models.generate_static_theme_preview')
    def test_new_version_with_additional_backgrounds(
            self, generate_static_theme_preview_mock):
        addon = addon_factory(type=amo.ADDON_STATICTHEME)
        path = 'src/olympia/devhub/tests/addons/static_theme_tiled.zip'
        upload = self.get_upload(
            abspath=os.path.join(settings.ROOT, path))
        version = Version.from_upload(
            upload, addon, [], amo.RELEASE_CHANNEL_LISTED)
        assert len(version.all_files) == 1
        assert generate_static_theme_preview_mock.delay.call_count == 1
        image_url_folder = u'%s/%s/%s/' % (
            user_media_url('addons'), addon.id, version.id)

        assert sorted(version.get_background_image_urls()) == [
            image_url_folder + 'empty.png',
            image_url_folder + 'transparent.gif',
            image_url_folder + 'weta_for_tiling.png',
        ]
>>>>>>> f2ea851b


class TestApplicationsVersions(TestCase):

    def setUp(self):
        super(TestApplicationsVersions, self).setUp()
        self.version_kw = dict(min_app_version='5.0', max_app_version='6.*')

    def test_repr_when_compatible(self):
        addon = addon_factory(version_kw=self.version_kw)
        version = addon.current_version
        assert version.apps.all()[0].__unicode__() == 'Firefox 5.0 and later'

    def test_repr_when_strict(self):
        addon = addon_factory(version_kw=self.version_kw,
                              file_kw=dict(strict_compatibility=True))
        version = addon.current_version
        assert version.apps.all()[0].__unicode__() == 'Firefox 5.0 - 6.*'

    def test_repr_when_binary(self):
        addon = addon_factory(version_kw=self.version_kw,
                              file_kw=dict(binary_components=True))
        version = addon.current_version
        assert version.apps.all()[0].__unicode__() == 'Firefox 5.0 - 6.*'

    def test_repr_when_type_in_no_compat(self):
        # addon_factory() does not create ApplicationsVersions for types in
        # NO_COMPAT, so create an extension first and change the type
        # afterwards.
        addon = addon_factory(version_kw=self.version_kw)
        addon.update(type=amo.ADDON_DICT)
        version = addon.current_version
        assert version.apps.all()[0].__unicode__() == 'Firefox 5.0 and later'

    def test_repr_when_low_app_support(self):
        addon = addon_factory(version_kw=dict(min_app_version='3.0',
                                              max_app_version='3.5'))
        version = addon.current_version
        assert version.apps.all()[0].__unicode__() == 'Firefox 3.0 - 3.5'

    def test_repr_when_unicode(self):
        addon = addon_factory(version_kw=dict(min_app_version=u'ك',
                                              max_app_version=u'ك'))
        version = addon.current_version
        assert unicode(version.apps.all()[0]) == u'Firefox ك - ك'


class TestVersionPreview(BasePreviewMixin, TestCase):
    def get_object(self):
        version_preview = VersionPreview.objects.create(
            version=addon_factory().current_version)
        return version_preview<|MERGE_RESOLUTION|>--- conflicted
+++ resolved
@@ -968,15 +968,11 @@
         version = Version.from_upload(
             self.upload, self.addon, [], amo.RELEASE_CHANNEL_LISTED)
         assert len(version.all_files) == 1
-<<<<<<< HEAD
         assert generate_static_theme_preview_mock.call_count == 1
-=======
-        assert generate_static_theme_preview_mock.delay.call_count == 1
         assert version.get_background_image_urls() == [
             '%s/%s/%s/%s' % (user_media_url('addons'), str(self.addon.id),
                              unicode(version.id), 'weta.png')
         ]
->>>>>>> f2ea851b
 
     @mock.patch('olympia.versions.models.generate_static_theme_preview')
     def test_new_version_while_public(
@@ -985,10 +981,7 @@
         version = Version.from_upload(
             self.upload, self.addon, [], amo.RELEASE_CHANNEL_LISTED)
         assert len(version.all_files) == 1
-<<<<<<< HEAD
         assert generate_static_theme_preview_mock.call_count == 1
-=======
-        assert generate_static_theme_preview_mock.delay.call_count == 1
         assert version.get_background_image_urls() == [
             '%s/%s/%s/%s' % (user_media_url('addons'), str(self.addon.id),
                              unicode(version.id), 'weta.png')
@@ -1013,7 +1006,6 @@
             image_url_folder + 'transparent.gif',
             image_url_folder + 'weta_for_tiling.png',
         ]
->>>>>>> f2ea851b
 
 
 class TestApplicationsVersions(TestCase):
