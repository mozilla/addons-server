--- conflicted
+++ resolved
@@ -1238,12 +1238,7 @@
                 parsed_data=self.dummy_parsed_data,
             )
 
-<<<<<<< HEAD
-    def test_logging(self):
-=======
-    @mock.patch('olympia.versions.models.log')
-    def _test_logging(self, source, log_mock):
->>>>>>> fe3f515b
+    def _test_logging(self, source):
         user = UserProfile.objects.get(email='regular@mozilla.com')
         user.update(last_login_ip='1.2.3.4')
         self.upload.update(
