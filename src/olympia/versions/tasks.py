from __future__ import division
import operator
import os
import itertools
import tempfile
from io import BytesIO

<<<<<<< HEAD
from django.db import transaction
=======
from django.conf import settings
from django.core.files.storage import default_storage as storage
>>>>>>> b554f3d6
from django.template import loader

import olympia.core.logger

from olympia import amo
from olympia.amo.celery import task
from olympia.amo.decorators import use_primary_db
from olympia.amo.utils import extract_colors_from_image, pngcrush_image
from olympia.devhub.tasks import resize_image
from olympia.files.models import File
from olympia.files.utils import get_background_images
from olympia.versions.models import Version, VersionPreview

from .utils import (
    AdditionalBackground,
    convert_svg_to_png,
    encode_header,
    process_color_value,
    write_svg_to_png,
)


log = olympia.core.logger.getLogger('z.versions.task')


def _build_static_theme_preview_context(theme_manifest, file_):
    # First build the context shared by both the main preview and the thumb
    context = {'amo': amo}
    context.update(
        dict(
            process_color_value(prop, color)
            for prop, color in theme_manifest.get('colors', {}).items()
        )
    )
    images_dict = theme_manifest.get('images', {})
    header_url = images_dict.get('theme_frame', images_dict.get('headerURL', ''))
    file_ext = os.path.splitext(header_url)[1]
    backgrounds = get_background_images(file_, theme_manifest)
    header_src, header_width, header_height = encode_header(
        backgrounds.get(header_url), file_ext
    )
    context.update(
        header_src=header_src,
        header_src_height=header_height,
        header_width=header_width,
    )
    # Limit the srcs rendered to 15 to ameliorate DOSing somewhat.
    # https://bugzilla.mozilla.org/show_bug.cgi?id=1435191 for background.
    additional_srcs = images_dict.get('additional_backgrounds', [])[:15]
    additional_alignments = theme_manifest.get('properties', {}).get(
        'additional_backgrounds_alignment', []
    )
    additional_tiling = theme_manifest.get('properties', {}).get(
        'additional_backgrounds_tiling', []
    )
    additional_backgrounds = [
        AdditionalBackground(path, alignment, tiling, backgrounds.get(path))
        for (path, alignment, tiling) in itertools.zip_longest(
            additional_srcs, additional_alignments, additional_tiling
        )
        if path is not None
    ]
    context.update(additional_backgrounds=additional_backgrounds)
    return context


UI_FIELDS = (
    'toolbar',
    'tab_selected',
    'tab_line',
    'bookmark_text',
    'tab_background_text',
    'toolbar_field',
    'toolbar_field_text',
    'icons',
)
TRANSPARENT_UI = {field: 'rgb(0,0,0,0)' for field in UI_FIELDS}


def render_to_svg(template, context, preview, thumbnail_dimensions, theme_manifest):
    tmp_args = {
        'dir': settings.TMP_PATH,
        'mode': 'wb',
        'delete': not settings.DEBUG,
        'suffix': '.png',
    }

    # first stage - just the images
    image_only_svg = template.render(context).encode('utf-8')

    with BytesIO() as background_blob:
        # write the image only background to a file and back to a blob
        with tempfile.NamedTemporaryFile(**tmp_args) as background_orig:
            if not write_svg_to_png(image_only_svg, background_orig.name):
                return
            # TODO: improvement - only re-encode jpg backgrounds as jpg?
            resize_image(background_orig.name, background_blob, format='jpg')

        # and encode the image in base64 to use in the context
        try:
            header_src, _, _ = encode_header(background_blob.getvalue(), 'jpg')
        except Exception as exc:
            log.info('Exception during svg preview generation %s', exc)
            return

    # then rebuild a context with it and render
    with_ui_context = {
        **dict(
            process_color_value(prop, color)
            for prop, color in theme_manifest.get('colors', {}).items()
        ),
        'amo': amo,
        'header_src': header_src,
        'svg_render_size': context['svg_render_size'],
        'header_src_height': context['svg_render_size'].height,
        'header_width': context['svg_render_size'].width,
    }
    finished_svg = template.render(with_ui_context).encode('utf-8')

    # and write that svg to preview.image_path
    with storage.open(preview.image_path, 'wb') as image_path:
        image_path.write(finished_svg)

    # then also write a fully rendered svg and resize for the thumbnails
    with tempfile.NamedTemporaryFile(**tmp_args) as complete_preview_as_png:
        if convert_svg_to_png(preview.image_path, complete_preview_as_png.name):
            resize_image(
                complete_preview_as_png.name,
                preview.thumbnail_path,
                thumbnail_dimensions,
                format=preview.get_format('thumbnail'),
                quality=35,  # It's ignored for png format, so it's fine to always set.
            )
            return True


def render_to_png(template, context, preview, thumbnail_dimensions):
    svg = template.render(context).encode('utf-8')
    if write_svg_to_png(svg, preview.image_path):
        resize_image(
            preview.image_path,
            preview.thumbnail_path,
            thumbnail_dimensions,
            format=preview.get_format('thumbnail'),
            quality=35,  # It's ignored for png format, so it's fine to always set.
        )
        pngcrush_image(preview.image_path)
        return True


@task
@use_primary_db
def generate_static_theme_preview(theme_manifest, version_pk):
    # Make sure we import `index_addons` late in the game to avoid having
    # a "copy" of it here that won't get mocked by our ESTestCase
    from olympia.addons.tasks import index_addons

    tmpl = loader.get_template('devhub/addons/includes/static_theme_preview_svg.xml')
    file_ = File.objects.filter(version_id=version_pk).first()
    if not file_:
        return
    complete_context = _build_static_theme_preview_context(theme_manifest, file_)
    renderings = sorted(
        amo.THEME_PREVIEW_RENDERINGS.values(), key=operator.itemgetter('position')
    )
    colors = None
    for rendering in renderings:
        # Create a Preview for this rendering.
        preview = VersionPreview.objects.create(
            version_id=version_pk,
            position=rendering['position'],
            sizes={
                'image_format': rendering['image_format'],
                'thumbnail_format': rendering['thumbnail_format'],
            },
        )

        # Add the size to the context and render
        complete_context.update(svg_render_size=rendering['full'])
        if rendering['image_format'] == 'svg':
            render_success = render_to_svg(
                tmpl,
                {**complete_context, **TRANSPARENT_UI},
                preview,
                rendering['thumbnail'],
                theme_manifest,
            )
        else:
            render_success = render_to_png(
                tmpl, complete_context, preview, rendering['thumbnail']
            )
        if render_success:
            # Extract colors once and store it for all previews.
            # Use the thumbnail for extra speed, we don't need to be super accurate.
            if colors is None:
                colors = extract_colors_from_image(preview.thumbnail_path)
            data = {
                'sizes': {
                    'image': rendering['full'],
                    'thumbnail': rendering['thumbnail'],
                    'image_format': rendering['image_format'],
                    'thumbnail_format': rendering['thumbnail_format'],
                },
                'colors': colors,
            }
            preview.update(**data)
    addon_id = Version.objects.values_list('addon_id', flat=True).get(id=version_pk)
    index_addons.delay([addon_id])


@task
def delete_preview_files(pk, **kw):
    VersionPreview.delete_preview_files(
        sender=None, instance=VersionPreview.objects.get(pk=pk)
    )


@task
@use_primary_db
def delete_list_theme_previews(addon_ids, **kw):
    # Make sure we import `index_addons` late in the game to avoid having
    # a "copy" of it here that won't get mocked by our ESTestCase
    from olympia.addons.tasks import index_addons

    log.info(
        '[%s@%s] Deleting preview sizes for themes starting at id: %s...'
        % (len(addon_ids), delete_list_theme_previews.rate_limit, addon_ids[0])
    )
    for addon_id in addon_ids:
        log.info('Deleting "list" size previews for theme: %s' % addon_id)
        VersionPreview.objects.filter(
            version__addon_id=addon_id, sizes__image=[760, 92]
        ).delete()

    index_addons.delay(addon_ids)


@task
@use_primary_db
def hard_delete_versions(version_ids, **kw):
    """Hard delete the given versions by id."""
    log.info(
        '[%s@%s] Hard deleting versions starting at id: %s...'
        % (
            len(version_ids),
            hard_delete_versions.rate_limit,
            version_ids[0],
        )
    )
    versions = Version.unfiltered.filter(pk__in=version_ids).no_transforms()
    for version in versions:
        with transaction.atomic():
            version.delete(hard=True)<|MERGE_RESOLUTION|>--- conflicted
+++ resolved
@@ -5,12 +5,9 @@
 import tempfile
 from io import BytesIO
 
-<<<<<<< HEAD
 from django.db import transaction
-=======
 from django.conf import settings
 from django.core.files.storage import default_storage as storage
->>>>>>> b554f3d6
 from django.template import loader
 
 import olympia.core.logger
