--- conflicted
+++ resolved
@@ -400,7 +400,6 @@
         action='signin')
 
 
-<<<<<<< HEAD
 @contextmanager
 def activate_locale(locale=None, app=None):
     """Active an app or a locale."""
@@ -418,11 +417,11 @@
     old_prefix.app = old_app
     set_url_prefix(old_prefix)
     translation.activate(old_locale)
-=======
+
+
 def grant_permission(user_obj, rules, name):
     group = Group.objects.create(name=name, rules=rules)
     GroupUser.objects.create(group=group, user=user_obj)
->>>>>>> c471b2df
 
 
 class TestCase(PatchMixin, InitializeSessionMixin, BaseTestCase):
