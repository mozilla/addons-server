--- conflicted
+++ resolved
@@ -811,12 +811,9 @@
 def file_factory(**kw):
     filename = kw.pop('filename', None)
     if filename:
-<<<<<<< HEAD
-=======
         # If a filename is passed, also copy the file over to where it would
         # have been uploaded. filename can either be an absolute path or name
         # relative to the files fixture directory.
->>>>>>> 783c36c1
         fixture_path = (
             filename
             if filename.startswith('/')
@@ -824,7 +821,6 @@
                 settings.ROOT, 'src/olympia/files/fixtures/files', filename
             )
         )
-<<<<<<< HEAD
         context = open(fixture_path, 'rb')
     else:
         context = nullcontext()
@@ -834,18 +830,6 @@
             kw['file'] = DjangoFile(src)
         file_ = File.objects.create(**kw)
     return file_
-=======
-        version = kw['version']  # Has to exist anyway for file_factory to work
-        kw['filename'] = f'addon-{version.version}.xpi'
-        file_path = os.path.join(
-            settings.ADDONS_PATH, str(version.addon_id), kw['filename']
-        )
-        if not os.path.exists(os.path.dirname(file_path)):
-            os.makedirs(os.path.dirname(file_path))
-        shutil.copyfile(fixture_path, file_path)
-    kw.setdefault('status', amo.STATUS_APPROVED)
-    return File.objects.create(**kw)
->>>>>>> 783c36c1
 
 
 def req_factory_factory(url, user=None, post=False, data=None, session=None):
