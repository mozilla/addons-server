--- conflicted
+++ resolved
@@ -8,19 +8,11 @@
 from django.core.signals import request_finished, request_started
 from django.test.testcases import TransactionTestCase
 
-<<<<<<< HEAD
-import pytest
-
-from post_request_task.task import _discard_tasks, _stop_queuing_tasks
-
-=======
 from post_request_task.task import _discard_tasks, _stop_queuing_tasks
 
 from olympia.amo.tests import TestCase
->>>>>>> aaaf164a
 from olympia.amo.celery import task
 from olympia.amo.utils import utc_millesecs_from_epoch
-from olympia.amo.tests import wait_for_tasks
 
 
 fake_task_func = mock.Mock()
@@ -41,89 +33,18 @@
 
 
 @task(ignore_result=False)
-<<<<<<< HEAD
-def fake_task():
-=======
 def fake_task_with_result():
->>>>>>> aaaf164a
     fake_task_func()
     return 'foobar'
 
 
 @task
-<<<<<<< HEAD
-def default_task():
-=======
 def fake_task():
->>>>>>> aaaf164a
     fake_task_func()
     return 'foobar'
 
 
 @task(track_started=True, ignore_result=False)
-<<<<<<< HEAD
-def sleeping_task():
-    time.sleep(0.3)
-
-
-@pytest.mark.celery_worker_test
-def test_celery_worker_test_runs_through_worker():
-    result = sleeping_task.delay()
-    assert result.state == 'PENDING'
-    time.sleep(0.1)
-    assert result.state == 'STARTED'
-    time.sleep(0.3)
-    assert result.state == 'SUCCESS'
-
-
-@pytest.mark.celery_worker_test
-def test_celery_default_ignore_result():
-    result = default_task.delay().get()
-    assert result is None
-
-
-@pytest.mark.celery_worker_test
-def test_celery_explicit_dont_ignore_result():
-    result = fake_task.delay().get()
-    assert result == 'foobar'
-
-
-@pytest.mark.celery_worker_test
-def test_wait_for_tasks():
-    result = fake_task.delay()
-    assert wait_for_tasks(result.id)['retval'] == 'foobar'
-
-
-@pytest.mark.celery_worker_test
-@mock.patch('olympia.amo.celery.cache')
-def test_start_task_timer(celery_cache):
-    result = fake_task.delay()
-    result.get()
-
-    assert celery_cache.set.called
-    assert celery_cache.set.call_args[0][0] == f'task_start_time.{result.id}'
-
-
-@pytest.mark.celery_worker_test
-@mock.patch('olympia.amo.celery.cache')
-@mock.patch('olympia.amo.celery.statsd')
-def test_track_run_time(celery_statsd, celery_cache):
-    minute_ago = datetime.datetime.now() - timedelta(minutes=1)
-    task_start = utc_millesecs_from_epoch(minute_ago)
-    celery_cache.get.return_value = task_start
-
-    result = fake_task.delay()
-    result.get()
-
-    approx_run_time = utc_millesecs_from_epoch() - task_start
-    assert (celery_statsd.timing.call_args[0][0] ==
-            'tasks.olympia.amo.tests.test_celery.fake_task')
-    actual_run_time = celery_statsd.timing.call_args[0][1]
-
-    fuzz = 2000  # 2 seconds
-    assert (actual_run_time >= (approx_run_time - fuzz) and
-            actual_run_time <= (approx_run_time + fuzz))
-=======
 def sleeping_task(time_to_sleep):
     time.sleep(time_to_sleep)
 
@@ -153,22 +74,11 @@
         assert (celery_statsd.timing.call_args[0][0] ==
                 'tasks.olympia.amo.tests.test_celery.fake_task_with_result')
         actual_run_time = celery_statsd.timing.call_args[0][1]
->>>>>>> aaaf164a
 
-    assert celery_cache.get.call_args[0][0] == f'task_start_time.{result.id}'
-    assert (
-        celery_cache.delete.call_args[0][0] == f'task_start_time.{result.id}')
+        fuzz = 2000  # 2 seconds
+        assert (actual_run_time >= (approx_run_time - fuzz) and
+                actual_run_time <= (approx_run_time + fuzz))
 
-<<<<<<< HEAD
-
-@pytest.mark.celery_worker_test
-@mock.patch('olympia.amo.celery.cache')
-@mock.patch('olympia.amo.celery.statsd')
-def test_handle_cache_miss_for_stats(celery_cache, celery_statsd):
-    celery_cache.get.return_value = None  # cache miss
-    fake_task.delay()
-    assert not celery_statsd.timing.called
-=======
         assert (
             celery_cache.get.call_args[0][0] ==
             f'task_start_time.{result.id}')
@@ -182,10 +92,8 @@
         celery_cache.get.return_value = None  # cache miss
         fake_task.delay()
         assert not celery_statsd.timing.called
->>>>>>> aaaf164a
 
 
-@pytest.mark.celery_worker_test
 class TestTaskQueued(TransactionTestCase):
     """Test that tasks are queued and only triggered when a request finishes.
 
@@ -204,30 +112,25 @@
         _stop_queuing_tasks()
 
     def test_not_queued_outside_request_response_cycle(self):
-        wait_for_tasks(fake_task.delay())
+        fake_task.delay()
         assert fake_task_func.call_count == 1
 
     def test_queued_inside_request_response_cycle(self):
         request_started.send(sender=self)
-        result = fake_task.delay()
-        wait_for_tasks(result, throw=False)
+        fake_task.delay()
         assert fake_task_func.call_count == 0
         request_finished.send_robust(sender=self)
-        wait_for_tasks(result, throw=False)
         assert fake_task_func.call_count == 1
 
     def test_no_dedupe_outside_request_response_cycle(self):
-        r1 = fake_task.delay()
-        r2 = fake_task.delay()
-        wait_for_tasks((r1, r2))
+        fake_task.delay()
+        fake_task.delay()
         assert fake_task_func.call_count == 2
 
     def test_dedupe_inside_request_response_cycle(self):
         request_started.send(sender=self)
-        r1 = fake_task.delay()
-        r2 = fake_task.delay()
-        wait_for_tasks((r1, r2), throw=False)
+        fake_task.delay()
+        fake_task.delay()
         assert fake_task_func.call_count == 0
         request_finished.send_robust(sender=self)
-        wait_for_tasks((r1, r2), throw=False)
         assert fake_task_func.call_count == 1