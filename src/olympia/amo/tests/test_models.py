--- conflicted
+++ resolved
@@ -1,11 +1,7 @@
 import pytest
 
-<<<<<<< HEAD
 from datetime import datetime
 
-from django.conf import settings
-=======
->>>>>>> f7c39aee
 from django.core.files.storage import default_storage as storage
 
 from mock import Mock
@@ -149,15 +145,6 @@
         Addon.get_unfiltered_manager() == Addon.unfiltered
         UserProfile.get_unfiltered_manager() == UserProfile.objects
 
-<<<<<<< HEAD
-
-def test_cache_key():
-    # Test that we are not taking the db into account when building our
-    # cache keys for django-cache-machine. See bug 928881.
-    assert Addon._cache_key(1, 'default') == Addon._cache_key(1, 'slave')
-
-=======
->>>>>>> f7c39aee
 
 class BasePreviewMixin(object):
 
@@ -198,7 +185,10 @@
         preview = self.get_object()
         self.check_delete(preview, preview.thumbnail_path)
 
-<<<<<<< HEAD
+    def test_delete_original(self):
+        preview = self.get_object()
+        self.check_delete(preview, preview.original_path)
+
 
 class BaseQuerysetTestCase(TestCase):
     def test_queryset_transform(self):
@@ -216,7 +206,7 @@
         seen_by_second_transform = []
         with self.assertNumQueries(0):
             # No database hit yet, everything is still lazy.
-            qs = amo_models.UncachedBaseQuerySet(SiteEvent)
+            qs = amo_models.BaseQuerySet(SiteEvent)
             qs = qs.exclude(description='').order_by('id')[1:3]
             qs = qs.transform(
                 lambda items: seen_by_first_transform.extend(list(items)))
@@ -227,9 +217,4 @@
             assert list(qs) == [first, second]
         # Check that each transform function was hit correctly, once.
         assert seen_by_first_transform == [first, second]
-        assert seen_by_second_transform == [second, first]
-=======
-    def test_delete_original(self):
-        preview = self.get_object()
-        self.check_delete(preview, preview.original_path)
->>>>>>> f7c39aee
+        assert seen_by_second_transform == [second, first]