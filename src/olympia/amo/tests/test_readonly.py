<<<<<<< HEAD
from importlib import import_module

from django.conf import settings
=======
>>>>>>> 57915e24
from django.db import models

import MySQLdb as mysql
import pytest

from pyquery import PyQuery as pq

from olympia.addons.models import Addon


<<<<<<< HEAD
def pubdir(ob):
    for name in dir(ob):
        if not name.startswith('_'):
            yield name


def quickcopy(val):
    if isinstance(val, dict):
        val = val.copy()
    elif isinstance(val, list):
        val = list(val)
    return val


class ReadOnlyModeTest(TestCase):
    extra = ('olympia.amo.middleware.ReadOnlyMiddleware',)

    def setUp(self):
        super(ReadOnlyModeTest, self).setUp()
        models.signals.pre_save.connect(self.db_error)
        models.signals.pre_delete.connect(self.db_error)
        self.old_settings = dict((k, quickcopy(getattr(settings, k)))
                                 for k in pubdir(settings))
        settings.SLAVE_DATABASES = ['default']
        settings_module = import_module(settings.SETTINGS_MODULE)
        settings_module.read_only_mode(settings._wrapped.__dict__)
        self.client.handler.load_middleware()

    def tearDown(self):
        for k in pubdir(settings):
            if k not in self.old_settings:
                delattr(self.old_settings, k)
        for k, v in self.old_settings.items():
            try:
                setattr(settings, k, v)
            except AttributeError:
                # __weakref__
                pass
        models.signals.pre_save.disconnect(self.db_error)
        models.signals.pre_delete.disconnect(self.db_error)
        super(ReadOnlyModeTest, self).tearDown()

    def db_error(self, *args, **kwargs):
=======
@pytest.yield_fixture
def read_only_mode(client, settings, db):
    def _db_error(*args, **kwargs):
>>>>>>> 57915e24
        raise mysql.OperationalError("You can't do this in read-only mode.")

    settings.SLAVE_DATABASES = ['default']
    models.signals.pre_save.connect(_db_error)
    models.signals.pre_delete.connect(_db_error)

    from olympia.lib.settings_base import read_only_mode

    env = {key: getattr(settings, key) for key in settings._explicit_settings}

    read_only_mode(env)

    for key, value in env.items():
        setattr(settings, key, value)

    client.handler.load_middleware()

    yield

    models.signals.pre_save.disconnect(_db_error)
    models.signals.pre_delete.disconnect(_db_error)


def test_db_error(read_only_mode):
    with pytest.raises(mysql.OperationalError):
        Addon.objects.create(id=12)


def test_bail_on_post(read_only_mode, client):
    r = client.post('/en-US/firefox/')
    assert r.status_code == 503
    title = pq(r.content)('title').text()
    assert title.startswith('Maintenance in progress'), title<|MERGE_RESOLUTION|>--- conflicted
+++ resolved
@@ -1,9 +1,3 @@
-<<<<<<< HEAD
-from importlib import import_module
-
-from django.conf import settings
-=======
->>>>>>> 57915e24
 from django.db import models
 
 import MySQLdb as mysql
@@ -14,55 +8,9 @@
 from olympia.addons.models import Addon
 
 
-<<<<<<< HEAD
-def pubdir(ob):
-    for name in dir(ob):
-        if not name.startswith('_'):
-            yield name
-
-
-def quickcopy(val):
-    if isinstance(val, dict):
-        val = val.copy()
-    elif isinstance(val, list):
-        val = list(val)
-    return val
-
-
-class ReadOnlyModeTest(TestCase):
-    extra = ('olympia.amo.middleware.ReadOnlyMiddleware',)
-
-    def setUp(self):
-        super(ReadOnlyModeTest, self).setUp()
-        models.signals.pre_save.connect(self.db_error)
-        models.signals.pre_delete.connect(self.db_error)
-        self.old_settings = dict((k, quickcopy(getattr(settings, k)))
-                                 for k in pubdir(settings))
-        settings.SLAVE_DATABASES = ['default']
-        settings_module = import_module(settings.SETTINGS_MODULE)
-        settings_module.read_only_mode(settings._wrapped.__dict__)
-        self.client.handler.load_middleware()
-
-    def tearDown(self):
-        for k in pubdir(settings):
-            if k not in self.old_settings:
-                delattr(self.old_settings, k)
-        for k, v in self.old_settings.items():
-            try:
-                setattr(settings, k, v)
-            except AttributeError:
-                # __weakref__
-                pass
-        models.signals.pre_save.disconnect(self.db_error)
-        models.signals.pre_delete.disconnect(self.db_error)
-        super(ReadOnlyModeTest, self).tearDown()
-
-    def db_error(self, *args, **kwargs):
-=======
 @pytest.yield_fixture
 def read_only_mode(client, settings, db):
     def _db_error(*args, **kwargs):
->>>>>>> 57915e24
         raise mysql.OperationalError("You can't do this in read-only mode.")
 
     settings.SLAVE_DATABASES = ['default']
