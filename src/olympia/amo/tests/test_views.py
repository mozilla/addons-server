--- conflicted
+++ resolved
@@ -592,13 +592,9 @@
     @override_settings(SITEMAP_DEBUG_AVAILABLE=False)
     def test_debug_unavailable_on_prod(self):
         result = self.client.get('/sitemap.xml?debug')
-<<<<<<< HEAD
         # ?debug should be ignored and the request treated as a nginx redirect
         assert result.content == b''
         assert result[settings.XSENDFILE_HEADER]
-=======
-        # it should 404 because debug is ignored andthe prebuilt sitemap.xml isn't there
-        assert result.status_code == 404
 
     @override_settings(SITEMAP_DEBUG_AVAILABLE=True)
     def test_exceptions(self):
@@ -609,5 +605,4 @@
         assert self.client.get('/sitemap.xml?debug&p=a').status_code == 404
         assert self.client.get('/sitemap.xml?debug&p=1.3').status_code == 404
         # invalid sections should also fail nicely
-        assert self.client.get('/sitemap.xml?debug&section=foo').status_code == 404
->>>>>>> 02ea0dab
+        assert self.client.get('/sitemap.xml?debug&section=foo').status_code == 404