import datetime
import os
from unittest import mock

from django.conf import settings
from django.test import override_settings
from django.urls import reverse

from olympia import amo
from olympia.addons.models import AddonCategory
from olympia.amo.sitemap import (
    AddonSitemap,
    AMOSitemap,
    build_sitemap,
    CategoriesSitemap,
    CollectionSitemap,
    get_sitemap_path,
    get_sitemap_section_pages,
    sitemaps,
)
from olympia.amo.tests import (
    addon_factory,
    collection_factory,
    license_factory,
    user_factory,
)
from olympia.constants.categories import CATEGORIES
<<<<<<< HEAD
from olympia.ratings.models import Rating
=======
from olympia.translations.models import Translation
>>>>>>> 97b23ec5

from .test_views import TEST_SITEMAPS_DIR


def rating_factory(addon):
    return Rating.objects.create(
        addon=addon,
        version=addon.current_version,
        rating=2,
        body='text',
        user=user_factory(),
    )


def test_addon_sitemap():
    it = AddonSitemap.item_tuple
    addon_a = addon_factory(
        slug='addon-a',
        privacy_policy='privacy!',
        eula='eula!',
        version_kw={'license': license_factory()},
    )
    # addon_factory generates licenses by default, but always with a builtin >0
    addon_b = addon_factory(slug='addon-b')
    addon_b.update(last_updated=datetime.datetime(2020, 1, 1, 1, 1, 1))
    addon_c = addon_factory(
        slug='addon-c',
        eula='only eula',
        version_kw={'license': license_factory(builtin=1)},
    )
    addon_d = addon_factory(slug='addon-d', privacy_policy='only privacy')
<<<<<<< HEAD
    addon_factory(status=amo.STATUS_NOMINATED)  # shouldn't show up
    sitemap = AddonSitemap()
    expected = [
        it(addon_d.last_updated, addon_d.slug, 'detail', 1),
        it(addon_c.last_updated, addon_c.slug, 'detail', 1),
        it(addon_a.last_updated, addon_a.slug, 'detail', 1),
        it(addon_b.last_updated, addon_b.slug, 'detail', 1),
        it(addon_d.last_updated, addon_d.slug, 'privacy', 1),
        it(addon_a.last_updated, addon_a.slug, 'privacy', 1),
        it(addon_c.last_updated, addon_c.slug, 'eula', 1),
        it(addon_a.last_updated, addon_a.slug, 'eula', 1),
        it(addon_a.last_updated, addon_a.slug, 'license', 1),
        it(addon_d.last_updated, addon_d.slug, 'ratings.list', 1),
        it(addon_c.last_updated, addon_c.slug, 'ratings.list', 1),
        it(addon_a.last_updated, addon_a.slug, 'ratings.list', 1),
        it(addon_b.last_updated, addon_b.slug, 'ratings.list', 1),
=======
    # throw in an edge case of an empty policy in a non-default locale
    Translation.objects.create(
        id=addon_d.privacy_policy_id, localized_string='', locale='fr'
    )
    addon_e = addon_factory(slug='addon-e', eula='', privacy_policy='')  # empty
    addon_factory(status=amo.STATUS_NOMINATED)  # shouldn't show up
    sitemap = AddonSitemap()
    assert list(sitemap.items()) == [
        (addon_e.last_updated, addon_e.slug, 'detail'),
        (addon_d.last_updated, addon_d.slug, 'detail'),
        (addon_c.last_updated, addon_c.slug, 'detail'),
        (addon_a.last_updated, addon_a.slug, 'detail'),
        (addon_b.last_updated, addon_b.slug, 'detail'),
        (addon_d.last_updated, addon_d.slug, 'privacy'),
        (addon_a.last_updated, addon_a.slug, 'privacy'),
        (addon_c.last_updated, addon_c.slug, 'eula'),
        (addon_a.last_updated, addon_a.slug, 'eula'),
        (addon_a.last_updated, addon_a.slug, 'license'),
>>>>>>> 97b23ec5
    ]
    items = list(sitemap.items())
    assert items == expected
    for item in sitemap.items():
        assert sitemap.location(item) == reverse(
            'addons.' + item.urlname, args=[item.slug]
        )
        assert '/en-US/firefox/' in sitemap.location(item)
        assert sitemap.lastmod(item) == item.last_updated

    # add some ratings to test the rating page pagination
    rating_factory(addon_c)
    rating_factory(addon_c)
    rating_factory(addon_c)
    rating_factory(addon_a)
    rating_factory(addon_a)  # only 2 for addon_a
    patched_drf_setting = dict(settings.REST_FRAMEWORK)
    patched_drf_setting['PAGE_SIZE'] = 2

    with override_settings(REST_FRAMEWORK=patched_drf_setting):
        items_with_ratings = list(sitemap.items())
    # only one extra url, for a second ratings page, because PAGE_SIZE = 2
    extra_rating = it(addon_c.last_updated, addon_c.slug, 'ratings.list', 2)
    assert extra_rating in items_with_ratings
    assert set(items_with_ratings) - set(expected) == {extra_rating}
    item = items_with_ratings[-3]
    assert sitemap.location(item).endswith('/reviews/?page=2')
    assert sitemap.lastmod(item) == item.last_updated


def test_amo_sitemap():
    sitemap = AMOSitemap()
    for item in sitemap.items():
        assert sitemap.location(item) == reverse(item)


def test_categories_sitemap():
    sitemap = CategoriesSitemap()
    # without any addons we should still generate a url for each category
    empty_cats = list(sitemap.items())
    assert empty_cats == [
        *(
            (category, 1)
            for category in CATEGORIES[amo.FIREFOX.id][amo.ADDON_EXTENSION].values()
        ),
        *(
            (category, 1)
            for category in CATEGORIES[amo.FIREFOX.id][amo.ADDON_STATICTHEME].values()
        ),
    ]
    # add some addons and check we generate extra pages when frontend would paginate
    bookmarks_category = CATEGORIES[amo.FIREFOX.id][amo.ADDON_EXTENSION]['bookmarks']
    shopping_category = CATEGORIES[amo.FIREFOX.id][amo.ADDON_EXTENSION]['shopping']
    AddonCategory.objects.create(
        addon=addon_factory(category=bookmarks_category), category=shopping_category
    )
    AddonCategory.objects.create(
        addon=addon_factory(category=shopping_category), category=bookmarks_category
    )
    addon_factory(category=bookmarks_category)
    addon_factory(category=shopping_category, status=amo.STATUS_NOMINATED)
    addon_factory(
        category=shopping_category, version_kw={'application': amo.ANDROID.id}
    )
    # should be 4 addons in shopping (one not public, one not compatible with Firefox,
    # so 2 public), and 3 in bookmarks

    patched_drf_setting = dict(settings.REST_FRAMEWORK)
    patched_drf_setting['PAGE_SIZE'] = 2
    with override_settings(REST_FRAMEWORK=patched_drf_setting):
        cats_with_addons = list(sitemap.items())
    # only one extra url, for a second bookmarks category page, because PAGE_SIZE = 2
    extra = (bookmarks_category, 2)
    assert extra in cats_with_addons
    assert set(cats_with_addons) - set(empty_cats) == {extra}


def test_collection_sitemap(mozilla_user):
    collection_a = collection_factory(
        author=mozilla_user, modified=datetime.datetime(2020, 1, 1, 1, 1, 1)
    )
    collection_b = collection_factory(
        author=mozilla_user, modified=datetime.datetime(2020, 2, 2, 2, 2, 2)
    )

    collection_factory(author=user_factory())  # not mozilla user
    sitemap = CollectionSitemap()
    assert list(sitemap.items()) == [
        (collection_b.modified, collection_b.slug, mozilla_user.id),
        (collection_a.modified, collection_a.slug, mozilla_user.id),
    ]
    for item in sitemap.items():
        assert sitemap.location(item) == reverse(
            'collections.detail', args=[mozilla_user.id, item.slug]
        )
        assert '/en-US/firefox/' in sitemap.location(item)
        assert sitemap.lastmod(item) == item.modified


def test_get_sitemap_section_pages():
    addon_factory()
    addon_factory()
    addon_factory()
    assert list(sitemaps.keys()) == ['amo', 'addons', 'categories', 'collections']

    pages = get_sitemap_section_pages()
    assert pages == [
        ('amo', 1),
        ('addons', 1),
        ('categories', 1),
        ('collections', 1),
    ]
    with mock.patch.object(AddonSitemap, 'limit', 3):
        pages = get_sitemap_section_pages()
        assert pages == [
            ('amo', 1),
            ('addons', 1),
            ('addons', 2),
            ('categories', 1),
            ('collections', 1),
        ]


def test_build_sitemap():
    # test the index sitemap build first
    with mock.patch('olympia.amo.sitemap.get_sitemap_section_pages') as pages_mock:
        pages_mock.return_value = [
            ('amo', 1),
            ('addons', 1),
            ('addons', 2),
        ]
        built = build_sitemap()

        with open(os.path.join(TEST_SITEMAPS_DIR, 'sitemap.xml')) as sitemap:
            assert built == sitemap.read()

    # then a section build
    def items_mock(self):
        return [
            AddonSitemap.item_tuple(
                datetime.datetime(2020, 10, 2, 0, 0, 0), 'delicious-pierogi', 'detail'
            ),
            AddonSitemap.item_tuple(
                datetime.datetime(2020, 10, 1, 0, 0, 0), 'swanky-curry', 'detail'
            ),
            AddonSitemap.item_tuple(
                datetime.datetime(2020, 9, 30, 0, 0, 0), 'spicy-pierogi', 'detail'
            ),
        ]

    with mock.patch.object(AddonSitemap, 'items', items_mock):
        built = build_sitemap('addons')

        with open(os.path.join(TEST_SITEMAPS_DIR, 'sitemap-addons-2.xml')) as sitemap:
            assert built == sitemap.read()


def test_get_sitemap_path():
    path = settings.SITEMAP_STORAGE_PATH
    assert get_sitemap_path() == f'{path}/sitemap.xml'
    assert get_sitemap_path('foo') == f'{path}/sitemap-foo.xml'
    assert get_sitemap_path('foo', 1) == f'{path}/sitemap-foo.xml'
    assert get_sitemap_path('foo', 2) == f'{path}/sitemap-foo-2.xml'<|MERGE_RESOLUTION|>--- conflicted
+++ resolved
@@ -25,11 +25,8 @@
     user_factory,
 )
 from olympia.constants.categories import CATEGORIES
-<<<<<<< HEAD
 from olympia.ratings.models import Rating
-=======
 from olympia.translations.models import Translation
->>>>>>> 97b23ec5
 
 from .test_views import TEST_SITEMAPS_DIR
 
@@ -61,10 +58,15 @@
         version_kw={'license': license_factory(builtin=1)},
     )
     addon_d = addon_factory(slug='addon-d', privacy_policy='only privacy')
-<<<<<<< HEAD
+    # throw in an edge case of an empty policy in a non-default locale
+    Translation.objects.create(
+        id=addon_d.privacy_policy_id, localized_string='', locale='fr'
+    )
+    addon_e = addon_factory(slug='addon-e', eula='', privacy_policy='')  # empty
     addon_factory(status=amo.STATUS_NOMINATED)  # shouldn't show up
     sitemap = AddonSitemap()
     expected = [
+        it(addon_e.last_updated, addon_e.slug, 'detail', 1),
         it(addon_d.last_updated, addon_d.slug, 'detail', 1),
         it(addon_c.last_updated, addon_c.slug, 'detail', 1),
         it(addon_a.last_updated, addon_a.slug, 'detail', 1),
@@ -78,27 +80,6 @@
         it(addon_c.last_updated, addon_c.slug, 'ratings.list', 1),
         it(addon_a.last_updated, addon_a.slug, 'ratings.list', 1),
         it(addon_b.last_updated, addon_b.slug, 'ratings.list', 1),
-=======
-    # throw in an edge case of an empty policy in a non-default locale
-    Translation.objects.create(
-        id=addon_d.privacy_policy_id, localized_string='', locale='fr'
-    )
-    addon_e = addon_factory(slug='addon-e', eula='', privacy_policy='')  # empty
-    addon_factory(status=amo.STATUS_NOMINATED)  # shouldn't show up
-    sitemap = AddonSitemap()
-    assert list(sitemap.items()) == [
-        (addon_e.last_updated, addon_e.slug, 'detail'),
-        (addon_d.last_updated, addon_d.slug, 'detail'),
-        (addon_c.last_updated, addon_c.slug, 'detail'),
-        (addon_a.last_updated, addon_a.slug, 'detail'),
-        (addon_b.last_updated, addon_b.slug, 'detail'),
-        (addon_d.last_updated, addon_d.slug, 'privacy'),
-        (addon_a.last_updated, addon_a.slug, 'privacy'),
-        (addon_c.last_updated, addon_c.slug, 'eula'),
-        (addon_a.last_updated, addon_a.slug, 'eula'),
-        (addon_a.last_updated, addon_a.slug, 'license'),
->>>>>>> 97b23ec5
-    ]
     items = list(sitemap.items())
     assert items == expected
     for item in sitemap.items():
