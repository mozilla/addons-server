import datetime
import math
import os
from collections import namedtuple
from urllib.parse import urlparse

from django.conf import settings
from django.contrib.sitemaps import Sitemap
from django.db.models import Count, F, Q
from django.template import loader
from django.urls import reverse

from olympia import amo
from olympia.addons.models import Addon, AddonCategory
from olympia.amo.reverse import get_url_prefix
from olympia.amo.templatetags.jinja_helpers import absolutify
from olympia.constants.categories import CATEGORIES
from olympia.bandwagon.models import Collection
from olympia.versions.models import License


class AddonSitemap(Sitemap):
    priority = 1
    changefreq = 'daily'
    # i18n = True  # TODO: support all localized urls
    item_tuple = namedtuple(
        'Item', ['last_updated', 'slug', 'urlname', 'page'], defaults=(1,)
    )

    def items(self):
        addons = list(
            Addon.objects.public()
            .order_by('-last_updated')
            .annotate(license_builtin=F('_current_version__license__builtin'))
            .annotate(
                has_eula=Count(
                    'eula__localized_string',
                    filter=Q(
                        ~Q(eula__localized_string=''),
                        eula__locale=F('default_locale'),
                    ),
                )
            )
            .annotate(
                has_privacy=Count(
                    'privacy_policy__localized_string',
                    filter=Q(
                        ~Q(privacy_policy__localized_string=''),
                        privacy_policy__locale=F('default_locale'),
                    ),
                )
            )
            .values_list(
                'last_updated',
                'slug',
                'has_eula',
                'has_privacy',
                'license_builtin',
                'text_ratings_count',
                named=True,
            )
        )
        items = [
            *(
                self.item_tuple(addon.last_updated, addon.slug, 'detail')
                for addon in addons
            ),
            *(
<<<<<<< HEAD
                self.item_tuple(addon.last_updated, addon.slug, 'privacy')
                for addon in addons
                if addon.privacy_policy_id
            ),
            *(
                self.item_tuple(addon.last_updated, addon.slug, 'eula')
                for addon in addons
                if addon.eula_id
=======
                self.item_tuple(item.last_updated, item.slug, 'privacy')
                for item in items
                if item.has_privacy
            ),
            *(
                self.item_tuple(item.last_updated, item.slug, 'eula')
                for item in items
                if item.has_eula
>>>>>>> 97b23ec5
            ),
            *(
                self.item_tuple(addon.last_updated, addon.slug, 'license')
                for addon in addons
                if addon.license_builtin == License.OTHER  # i.e. custom license
            ),
        ]
        # add pages for ratings - and extra pages when needed to paginate
        page_size = settings.REST_FRAMEWORK['PAGE_SIZE']
        for addon in addons:
            pages_needed = math.ceil((addon.text_ratings_count or 1) / page_size)
            items.extend(
                self.item_tuple(addon.last_updated, addon.slug, 'ratings.list', page)
                for page in range(1, pages_needed + 1)
            )
        return items

    def lastmod(self, item):
        return item.last_updated

    def location(self, item):
        return reverse(f'addons.{item.urlname}', args=[item.slug]) + (
            f'?page={item.page}' if item.page > 1 else ''
        )


class AMOSitemap(Sitemap):
    priority = 0.7
    # i18n = True  # TODO: support all localized urls
    changefreq = 'always'
    lastmod = datetime.datetime.now()

    def items(self):
        return [
            # frontend pages
            'home',
            'pages.about',
            'pages.review_guide',
            'browse.extensions',
            'browse.extensions.categories',
            'browse.themes',  # TODO: when we add /android, .themes are /firefox only
            'browse.themes.categories',
            'browse.language-tools',  # TODO: when we add /android this is /firefox only
            # server pages
            'devhub.index',
            'contribute.json',
            'apps.appversions',
            'apps.appversions.rss',
        ]

    def location(self, item):
        return reverse(item)


class CategoriesSitemap(Sitemap):
    priority = 0.7
    # i18n = True  # TODO: support all localized urls
    changefreq = 'always'
    lastmod = datetime.datetime.now()

    def items(self):
        def additems(type):
            items = []
            for category in CATEGORIES[current_app.id][type].values():
                items.append((category, 1))
                pages_needed = math.ceil(addon_counts.get(category.id, 1) / page_size)
                for page in range(2, pages_needed + 1):
                    items.append((category, page))
            return items

        page_size = settings.REST_FRAMEWORK['PAGE_SIZE']
        current_app = amo.APPS[get_url_prefix().get_app()]
        counts_qs = (
            AddonCategory.objects.filter(
                addon___current_version__isnull=False,
                addon___current_version__apps__application=current_app.id,
                addon__disabled_by_user=False,
                addon__status__in=amo.REVIEWED_STATUSES,
            )
            .values('category_id')
            .annotate(count=Count('addon_id'))
        )
        addon_counts = {cat['category_id']: cat['count'] for cat in counts_qs}

        items = additems(amo.ADDON_EXTENSION)
        if current_app == amo.FIREFOX:
            items.extend(additems(amo.ADDON_STATICTHEME))
        return items

    def location(self, item):
        (category, page) = item
        return category.get_url_path() + (f'?page={page}' if page > 1 else '')


class CollectionSitemap(Sitemap):
    priority = 0.5
    changefreq = 'daily'
    # i18n = True  # TODO: support all localized urls

    def items(self):
        return (
            Collection.objects.filter(author_id=settings.TASK_USER_ID)
            .order_by('-modified')
            .values_list('modified', 'slug', 'author_id', named=True)
        )

    def lastmod(self, item):
        return item.modified

    def location(self, item):
        return Collection.get_url_path(item)


sitemaps = {
    'amo': AMOSitemap(),
    'addons': AddonSitemap(),
    'categories': CategoriesSitemap(),
    'collections': CollectionSitemap(),
}


def get_sitemap_section_pages():
    pages = []
    for section, site in sitemaps.items():
        pages.append((section, 1))
        # Add all pages of the sitemap section.
        for page in range(2, site.paginator.num_pages + 1):
            pages.append((section, page))
    return pages


def build_sitemap(section=None, page=1):
    if not section:
        # its the index
        sitemap_url = reverse('amo.sitemap')
        urls = (
            f'{sitemap_url}?section={section}' + ('' if page == 1 else f'&p={page}')
            for section, page in get_sitemap_section_pages()
        )

        return loader.render_to_string(
            'sitemap_index.xml',
            {'sitemaps': (absolutify(url) for url in urls)},
        )
    else:
        sitemap_object = sitemaps.get(section)
        site_url = urlparse(settings.EXTERNAL_SITE_URL)
        # Sitemap.get_urls wants a Site instance to get the domain, so just fake it.
        site = namedtuple('FakeSite', 'domain')(site_url.netloc)
        xml = loader.render_to_string(
            'sitemap.xml',
            {
                'urlset': sitemap_object.get_urls(
                    page=page, site=site, protocol=site_url.scheme
                )
            },
        )
        # django3.2 adds the xmlns:xhtml namespace in the template
        # we can drop this after we drop support for django2.2
        return xml.replace(
            '<urlset xmlns="http://www.sitemaps.org/schemas/sitemap/0.9">',
            '<urlset xmlns="http://www.sitemaps.org/schemas/sitemap/0.9" '
            'xmlns:xhtml="http://www.w3.org/1999/xhtml">',
        )


def get_sitemap_path(section=None, page=1):
    return os.path.join(
        settings.SITEMAP_STORAGE_PATH,
        'sitemap'
        + (f'-{section}' if section else '')
        + ('' if page == 1 else f'-{page}')
        + '.xml',
    )<|MERGE_RESOLUTION|>--- conflicted
+++ resolved
@@ -66,16 +66,6 @@
                 for addon in addons
             ),
             *(
-<<<<<<< HEAD
-                self.item_tuple(addon.last_updated, addon.slug, 'privacy')
-                for addon in addons
-                if addon.privacy_policy_id
-            ),
-            *(
-                self.item_tuple(addon.last_updated, addon.slug, 'eula')
-                for addon in addons
-                if addon.eula_id
-=======
                 self.item_tuple(item.last_updated, item.slug, 'privacy')
                 for item in items
                 if item.has_privacy
@@ -84,7 +74,6 @@
                 self.item_tuple(item.last_updated, item.slug, 'eula')
                 for item in items
                 if item.has_eula
->>>>>>> 97b23ec5
             ),
             *(
                 self.item_tuple(addon.last_updated, addon.slug, 'license')
