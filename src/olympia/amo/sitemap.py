--- conflicted
+++ resolved
@@ -6,11 +6,7 @@
 
 from django.conf import settings
 from django.contrib.sitemaps import Sitemap
-<<<<<<< HEAD
 from django.db.models import Count, F, Max, Q
-=======
-from django.db.models import Count, F, Q
->>>>>>> 31840d3e
 from django.template import loader
 from django.urls import reverse
 
