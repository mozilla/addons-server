--- conflicted
+++ resolved
@@ -5,13 +5,10 @@
 from urllib.parse import urlparse
 
 from django.conf import settings
-<<<<<<< HEAD
+from django.contrib.sitemaps import Sitemap as DjangoSitemap
 from django.core import paginator
 from django.core.exceptions import ImproperlyConfigured
-=======
-from django.contrib.sitemaps import Sitemap as DjangoSitemap
 from django.core.paginator import EmptyPage
->>>>>>> 0406184e
 from django.db.models import Count, Max, Q
 from django.template import loader
 from django.utils import translation
