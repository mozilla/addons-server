--- conflicted
+++ resolved
@@ -24,12 +24,6 @@
     {% block site_css %}
       {{ css('zamboni/impala') }}
       {{ css('restyle/css') }}
-<<<<<<< HEAD
-      <!--[if lte IE 9]>
-        <link rel="stylesheet" href="{{ static('css/legacy/ie9.css') }}">
-      <![endif]-->
-=======
->>>>>>> 4111fcff
     {% endblock %}
 
     {% block extrahead %}{% endblock %}
