--- conflicted
+++ resolved
@@ -1,10 +1,7 @@
 import logging
-<<<<<<< HEAD
-=======
 import os
 import sys
 
->>>>>>> 57915e24
 from datetime import datetime
 
 import django
@@ -19,13 +16,6 @@
 
 # Remember when mod_wsgi loaded this file so we can track it in nagios.
 wsgi_loaded = datetime.now()
-
-<<<<<<< HEAD
-import django
-import django.conf
-from django.core.wsgi import get_wsgi_application
-=======
->>>>>>> 57915e24
 
 # Do activate translations before running the app.
 django.setup()
