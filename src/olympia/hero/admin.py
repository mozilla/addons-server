from django.contrib import admin

from .models import PrimaryHero


class PrimaryHeroInline(admin.StackedInline):
    model = PrimaryHero
<<<<<<< HEAD
    fields = ('image', 'gradient_color', 'enabled')
    view_on_site = False
=======
    fields = ('image', 'gradient_color', 'is_external', 'enabled')
>>>>>>> aa69ef16
<|MERGE_RESOLUTION|>--- conflicted
+++ resolved
@@ -5,9 +5,5 @@
 
 class PrimaryHeroInline(admin.StackedInline):
     model = PrimaryHero
-<<<<<<< HEAD
-    fields = ('image', 'gradient_color', 'enabled')
-    view_on_site = False
-=======
     fields = ('image', 'gradient_color', 'is_external', 'enabled')
->>>>>>> aa69ef16
+    view_on_site = False