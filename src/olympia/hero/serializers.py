--- conflicted
+++ resolved
@@ -53,7 +53,6 @@
             return str(obj.promoted_addon.addon.summary or '')
 
 
-<<<<<<< HEAD
 class AbsoluteOutgoingURLField(OutgoingURLField):
     def to_representation(self, obj):
         return super().to_representation(absolutify(obj) if obj else obj)
@@ -78,29 +77,11 @@
                     'url': data.get('cta_url'),
                     'text': data.get('cta_text'),
                 }
-=======
-class CTAMixin:
-    def get_cta(self, obj):
-        if obj.cta_url and obj.cta_text:
-            url = absolutify(obj.cta_url)
-            should_wrap = (
-                'request' in self.context
-                and 'wrap_outgoing_links' in self.context['request'].GET
-            )
-            return {
-                'url': get_outgoing_url(url) if should_wrap else url,
-                'text': ugettext(obj.cta_text),
-            }
->>>>>>> bce03529
         else:
             return None
 
 
-<<<<<<< HEAD
 class SecondaryHeroShelfModuleSerializer(serializers.ModelSerializer):
-=======
-class SecondaryHeroShelfModuleSerializer(CTAMixin, serializers.ModelSerializer):
->>>>>>> bce03529
     icon = serializers.CharField(source='icon_url')
     description = serializers.SerializerMethodField()
     cta = CTAField(source='*')
