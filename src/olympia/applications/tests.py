import json
<<<<<<< HEAD
import tempfile
=======
import mock
>>>>>>> 1e5de68d

from django.core.management import call_command
from django.db import IntegrityError

import mock

from olympia import amo
from olympia.amo.templatetags.jinja_helpers import url
from olympia.amo.tests import TestCase
from olympia.applications.models import AppVersion


class TestAppVersion(TestCase):

    def test_major_minor(self):
        """Check that major/minor/alpha is getting set."""
        v = AppVersion(version='3.0.12b2')
        assert v.major == 3
        assert v.minor1 == 0
        assert v.minor2 == 12
        assert v.minor3 is None
        assert v.alpha == 'b'
        assert v.alpha_ver == 2

        v = AppVersion(version='3.6.1apre2+')
        assert v.major == 3
        assert v.minor1 == 6
        assert v.minor2 == 1
        assert v.alpha == 'a'
        assert v.pre == 'pre'
        assert v.pre_ver == 2

        v = AppVersion(version='')
        assert v.major is None
        assert v.minor1 is None
        assert v.minor2 is None
        assert v.minor3 is None

    def test_unique_together_application_version(self):
        """Check that one can't add duplicate application-version pairs."""
        AppVersion.objects.create(application=1, version='123')

        with self.assertRaises(IntegrityError):
            AppVersion.objects.create(application=1, version='123')


class TestViews(TestCase):
    fixtures = ['base/appversion']

    def test_appversions(self):
        assert self.client.get(url('apps.appversions')).status_code == 200

    def test_appversions_feed(self):
        assert self.client.get(url('apps.appversions.rss')).status_code == 200


class TestCommands(TestCase):
    fixtures = ['base/appversion']

    def test_dump_apps(self):
        from olympia.applications.management.commands import dump_apps
        call_command('dump_apps')
        with open(dump_apps.Command.get_json_path(), 'r') as f:
            apps = json.load(f)
        for idx, app in amo.APP_IDS.iteritems():
            data = apps[str(app.id)]
            versions = sorted([a.version for a in
                               AppVersion.objects.filter(
                                   application=app.id)])
            assert "%s: %r" % (app.short, sorted(data['versions'])) == (
                "%s: %r" % (app.short, versions))
            assert data['name'] == app.short
            assert data['guid'] == app.guid

    def test_addnewversion(self):
        new_version = '123.456'
        assert len(AppVersion.objects.filter(
            application=amo.FIREFOX.id, version=new_version)) == 0

        call_command('addnewversion', 'firefox', new_version)

        assert len(AppVersion.objects.filter(
            application=amo.FIREFOX.id, version=new_version)) == 1

    @mock.patch('olympia.applications.management.commands.import_prod_versions'
                '.PyQuery', spec=True)
    def test_import_prod_versions(self, pyquery_mock):
        assert not AppVersion.objects.filter(
            application=amo.FIREFOX.id, version='53.0').no_cache().exists()
        assert not AppVersion.objects.filter(
            application=amo.FIREFOX.id, version='53.*').no_cache().exists()

        # Result of PyQuery()
        MockedDoc = mock.Mock()
        pyquery_mock.return_value = MockedDoc

        # Result of PyQuery()('selector'). Return 2 applications, one with a
        # valid guid and one that is garbage and should be ignored.
        MockedDocResult = [
            mock.Mock(spec=[], text='lol'),
            mock.Mock(spec=[], text='some versions...'),
            mock.Mock(spec=[], text='{ec8030f7-c20a-464f-9b0e-13a3a9e97384}'),
            mock.Mock(spec=[], text='53.0, 53.*'),
        ]
        MockedDoc.return_value = MockedDocResult

        call_command('import_prod_versions')

        assert AppVersion.objects.filter(
            application=amo.FIREFOX.id, version='53.0').no_cache().exists()
        assert AppVersion.objects.filter(
            application=amo.FIREFOX.id, version='53.*').no_cache().exists()<|MERGE_RESOLUTION|>--- conflicted
+++ resolved
@@ -1,9 +1,4 @@
 import json
-<<<<<<< HEAD
-import tempfile
-=======
-import mock
->>>>>>> 1e5de68d
 
 from django.core.management import call_command
 from django.db import IntegrityError
