--- conflicted
+++ resolved
@@ -25,11 +25,7 @@
         for app, version in qs:
             versions[app].append(version)
         return apps, versions
-<<<<<<< HEAD
-    return cache_get_or_set('getv' + ''.join(order), fetch_versions)
-=======
     return cache_get_or_set('getv' + ':'.join(order), fetch_versions)
->>>>>>> 019e9611
 
 
 @non_atomic_requests
