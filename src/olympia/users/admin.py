import functools

from django import http
from django.conf.urls import url
from django.contrib import admin, messages
from django.contrib.admin.utils import unquote
from django.db.models import Count, Q
from django.db.utils import IntegrityError
from django.http import (
    Http404,
    HttpResponseForbidden,
    HttpResponseNotAllowed,
    HttpResponseRedirect,
)
from django.template.response import TemplateResponse
from django.urls import reverse
from django.utils.encoding import force_text
from django.utils.html import format_html, format_html_join
from django.utils.translation import ugettext, ugettext_lazy as _

from olympia import amo
from olympia.abuse.models import AbuseReport
from olympia.access import acl
from olympia.activity.models import ActivityLog, UserLog
from olympia.addons.models import Addon, AddonUser
from olympia.amo.admin import CommaSearchInAdminMixin
from olympia.api.models import APIKey, APIKeyConfirmation
from olympia.bandwagon.models import Collection
from olympia.ratings.models import Rating
from olympia.zadmin.admin import related_content_link, related_single_content_link

from . import forms
from .models import (
    DeniedName,
    DisposableEmailDomainRestriction,
    EmailUserRestriction,
    GroupUser,
    IPNetworkUserRestriction,
    UserProfile,
    UserRestrictionHistory,
)


class GroupUserInline(admin.TabularInline):
    model = GroupUser
    raw_id_fields = ('user',)


@admin.register(UserProfile)
class UserAdmin(CommaSearchInAdminMixin, admin.ModelAdmin):
    list_display = ('__str__', 'email', 'is_public', 'deleted')
    search_fields = ('=id', '^email', '^username')
    # A custom field used in search json in zadmin, not django.admin.
    search_fields_response = 'email'
    inlines = (GroupUserInline,)
    show_full_result_count = False  # Turn off to avoid the query.

<<<<<<< HEAD
    readonly_fields = ('id', 'created', 'modified', 'picture_img',
                       'banned', 'deleted', 'is_public',
                       'last_login', 'last_login_ip', 'known_ip_adresses',
                       'last_known_activity_time', 'ratings_authorship',
                       'collections_authorship', 'addons_authorship',
                       'activity', 'abuse_reports_by_this_user',
                       'abuse_reports_for_this_user',
                       'has_active_api_key',
                       'restriction_history_for_this_user')
    fieldsets = (
        (None, {
            'fields': ('id', 'created', 'modified', 'email', 'fxa_id',
                       'username', 'display_name',
                       'reviewer_name', 'biography', 'homepage', 'location',
                       'occupation', 'picture_img'),
        }),
        ('Flags', {
            'fields': ('display_collections', 'deleted', 'is_public'),
        }),
        ('Content', {
            'fields': ('addons_authorship', 'collections_authorship',
                       'ratings_authorship')
        }),
        ('Abuse Reports', {
            'fields': ('abuse_reports_by_this_user',
                       'abuse_reports_for_this_user')
        }),
        ('Admin', {
            'fields': ('last_login', 'last_known_activity_time', 'activity',
                       'restriction_history_for_this_user', 'last_login_ip',
                       'known_ip_adresses', 'banned', 'notes',
                       'bypass_upload_restrictions', 'has_active_api_key')
        }),
=======
    readonly_fields = (
        'id',
        'created',
        'modified',
        'picture_img',
        'banned',
        'deleted',
        'is_public',
        'last_login',
        'last_login_ip',
        'known_ip_adresses',
        'last_known_activity_time',
        'ratings_created',
        'collections_created',
        'addons_created',
        'activity',
        'abuse_reports_by_this_user',
        'abuse_reports_for_this_user',
        'has_active_api_key',
        'restriction_history_for_this_user',
    )
    fieldsets = (
        (
            None,
            {
                'fields': (
                    'id',
                    'created',
                    'modified',
                    'email',
                    'fxa_id',
                    'username',
                    'display_name',
                    'reviewer_name',
                    'biography',
                    'homepage',
                    'location',
                    'occupation',
                    'picture_img',
                ),
            },
        ),
        (
            'Flags',
            {
                'fields': ('display_collections', 'deleted', 'is_public'),
            },
        ),
        (
            'Content',
            {'fields': ('addons_created', 'collections_created', 'ratings_created')},
        ),
        (
            'Abuse Reports',
            {'fields': ('abuse_reports_by_this_user', 'abuse_reports_for_this_user')},
        ),
        (
            'Admin',
            {
                'fields': (
                    'last_login',
                    'last_known_activity_time',
                    'activity',
                    'restriction_history_for_this_user',
                    'last_login_ip',
                    'known_ip_adresses',
                    'banned',
                    'notes',
                    'bypass_upload_restrictions',
                    'has_active_api_key',
                )
            },
        ),
>>>>>>> 3fe5414d
    )

    actions = ['ban_action', 'reset_api_key_action', 'reset_session_action']

    def get_urls(self):
        def wrap(view):
            def wrapper(*args, **kwargs):
                return self.admin_site.admin_view(view)(*args, **kwargs)

            return functools.update_wrapper(wrapper, view)

        urlpatterns = super(UserAdmin, self).get_urls()
        custom_urlpatterns = [
            url(
                r'^(?P<object_id>.+)/ban/$',
                wrap(self.ban_view),
                name='users_userprofile_ban',
            ),
            url(
                r'^(?P<object_id>.+)/reset_api_key/$',
                wrap(self.reset_api_key_view),
                name='users_userprofile_reset_api_key',
            ),
            url(
                r'^(?P<object_id>.+)/reset_session/$',
                wrap(self.reset_session_view),
                name='users_userprofile_reset_session',
            ),
            url(
                r'^(?P<object_id>.+)/delete_picture/$',
                wrap(self.delete_picture_view),
                name='users_userprofile_delete_picture',
            ),
        ]
        return custom_urlpatterns + urlpatterns

    def get_actions(self, request):
        actions = super(UserAdmin, self).get_actions(request)
        if not acl.action_allowed(request, amo.permissions.USERS_EDIT):
            # You need Users:Edit to be able to ban users and reset their api
            # key confirmation.
            actions.pop('ban_action')
            actions.pop('reset_api_key_action')
            actions.pop('reset_session_action')
        return actions

    def change_view(self, request, object_id, form_url='', extra_context=None):
        extra_context = extra_context or {}
        extra_context['has_users_edit_permission'] = acl.action_allowed(
            request, amo.permissions.USERS_EDIT
        )

        lookup_field = UserProfile.get_lookup_field(object_id)
        if lookup_field != 'pk':
            try:
                if lookup_field == 'email':
                    user = UserProfile.objects.get(email=object_id)
            except UserProfile.DoesNotExist:
                raise http.Http404
            url = request.path.replace(object_id, str(user.id), 1)
            if request.GET:
                url += '?' + request.GET.urlencode()
            return http.HttpResponsePermanentRedirect(url)

        return super(UserAdmin, self).change_view(
            request,
            object_id,
            form_url,
            extra_context=extra_context,
        )

    def delete_model(self, request, obj):
        # Deleting a user through the admin also deletes related content
        # produced by that user.
        ActivityLog.create(amo.LOG.ADMIN_USER_ANONYMIZED, obj)
        obj.delete()

    def save_model(self, request, obj, form, change):
        changes = {
            k: (form.initial.get(k), form.cleaned_data.get(k))
            for k in form.changed_data
        }
        ActivityLog.create(amo.LOG.ADMIN_USER_EDITED, obj, details=changes)
        obj.save()

    def ban_view(self, request, object_id, extra_context=None):
        if request.method != 'POST':
            return HttpResponseNotAllowed(['POST'])

        obj = self.get_object(request, unquote(object_id))
        if obj is None:
            raise Http404()

        if not acl.action_allowed(request, amo.permissions.USERS_EDIT):
            return HttpResponseForbidden()

        ActivityLog.create(amo.LOG.ADMIN_USER_BANNED, obj)
        UserProfile.ban_and_disable_related_content_bulk([obj], move_files=True)
        kw = {'user': force_text(obj)}
        self.message_user(
            request, ugettext('The user "%(user)s" has been banned.' % kw)
        )
        return HttpResponseRedirect(
            reverse('admin:users_userprofile_change', args=(obj.pk,))
        )

    def reset_api_key_view(self, request, object_id, extra_context=None):
        if request.method != 'POST':
            return HttpResponseNotAllowed(['POST'])

        obj = self.get_object(request, unquote(object_id))
        if obj is None:
            raise Http404()

        if not acl.action_allowed(request, amo.permissions.USERS_EDIT):
            return HttpResponseForbidden()

        self.reset_api_key_action(request, UserProfile.objects.filter(pk=obj.pk))

        return HttpResponseRedirect(
            reverse('admin:users_userprofile_change', args=(obj.pk,))
        )

    def reset_session_view(self, request, object_id, extra_context=None):
        if request.method != 'POST':
            return HttpResponseNotAllowed(['POST'])

        obj = self.get_object(request, unquote(object_id))
        if obj is None:
            raise Http404()

        if not acl.action_allowed(request, amo.permissions.USERS_EDIT):
            return HttpResponseForbidden()

        self.reset_session_action(request, UserProfile.objects.filter(pk=obj.pk))

        return HttpResponseRedirect(
            reverse('admin:users_userprofile_change', args=(obj.pk,))
        )

    def delete_picture_view(self, request, object_id, extra_context=None):
        if request.method != 'POST':
            return HttpResponseNotAllowed(['POST'])

        obj = self.get_object(request, unquote(object_id))
        if obj is None:
            raise Http404()

        if not acl.action_allowed(request, amo.permissions.USERS_EDIT):
            return HttpResponseForbidden()

        ActivityLog.create(amo.LOG.ADMIN_USER_PICTURE_DELETED, obj)
        obj.delete_picture()
        kw = {'user': force_text(obj)}
        self.message_user(
            request,
            ugettext('The picture belonging to user "%(user)s" has been deleted.' % kw),
        )
        return HttpResponseRedirect(
            reverse('admin:users_userprofile_change', args=(obj.pk,))
        )

    def ban_action(self, request, qs):
        users = []
        UserProfile.ban_and_disable_related_content_bulk(qs)
        for obj in qs:
            ActivityLog.create(amo.LOG.ADMIN_USER_BANNED, obj)
            users.append(force_text(obj))
        kw = {'users': u', '.join(users)}
        self.message_user(
            request, ugettext('The users "%(users)s" have been banned.' % kw)
        )

    ban_action.short_description = _('Ban selected users')

    def reset_session_action(self, request, qs):
        users = []
        qs.update(auth_id=None)  # A new value will be generated at next login.
        for obj in qs:
            ActivityLog.create(amo.LOG.ADMIN_USER_SESSION_RESET, obj)
            users.append(force_text(obj))
        kw = {'users': ', '.join(users)}
        self.message_user(
            request, ugettext('The users "%(users)s" had their session(s) reset.' % kw)
        )

    reset_session_action.short_description = _('Reset session')

    def reset_api_key_action(self, request, qs):
        users = []
        APIKeyConfirmation.objects.filter(user__in=qs).delete()
        APIKey.objects.filter(user__in=qs).update(is_active=None)
        for user in qs:
            ActivityLog.create(amo.LOG.ADMIN_API_KEY_RESET, user)
            users.append(force_text(user))
        kw = {'users': u', '.join(users)}
        self.message_user(
            request, ugettext('The users "%(users)s" had their API Key reset.' % kw)
        )

    reset_api_key_action.short_description = _('Reset API Key')

    def picture_img(self, obj):
        return format_html(u'<img src="{}" />', obj.picture_url)

    picture_img.short_description = _(u'Profile Photo')

    def known_ip_adresses(self, obj):
        ip_adresses = set(
            Rating.objects.filter(user=obj)
            .values_list('ip_address', flat=True)
            .order_by()
            .distinct()
        )
        ip_adresses.add(obj.last_login_ip)
        contents = format_html_join('', "<li>{}</li>", ((ip,) for ip in ip_adresses))
        return format_html('<ul>{}</ul>', contents)

    def last_known_activity_time(self, obj):
        from django.contrib.admin.utils import display_for_value

        # We sort by -created by default, so first() gives us the last one, or
        # None.
        user_log = (
            UserLog.objects.filter(user=obj).values_list('created', flat=True).first()
        )
        return display_for_value(user_log, '')

    def has_active_api_key(self, obj):
        return obj.api_keys.filter(is_active=True).exists()

    has_active_api_key.boolean = True

    def collections_authorship(self, obj):
        return related_content_link(obj, Collection, 'author')
<<<<<<< HEAD
    collections_authorship.short_description = _('Collections')

    def addons_authorship(self, obj):
        counts = (
            AddonUser.unfiltered.filter(user=obj).order_by().aggregate(
                active_role=Count(
                    'role', filter=~Q(role=amo.AUTHOR_ROLE_DELETED)),
                deleted_role=Count(
                    'role', filter=Q(role=amo.AUTHOR_ROLE_DELETED)))
        )
        return related_content_link(
            obj, Addon, 'authors',
            text=format_html('{} (active role), {} (deleted role)',
                             counts['active_role'],
                             counts['deleted_role']),
        )
    addons_authorship.short_description = _('Addons')
=======

    collections_created.short_description = _('Collections')

    def addons_created(self, obj):
        return related_content_link(obj, Addon, 'authors', related_manager='unfiltered')

    addons_created.short_description = _('Addons')
>>>>>>> 3fe5414d

    def ratings_authorship(self, obj):
        return related_content_link(obj, Rating, 'user')
<<<<<<< HEAD
    ratings_authorship.short_description = _('Ratings')
=======

    ratings_created.short_description = _('Ratings')
>>>>>>> 3fe5414d

    def activity(self, obj):
        return related_content_link(obj, ActivityLog, 'user')

    activity.short_description = _('Activity Logs')

    def abuse_reports_by_this_user(self, obj):
        return related_content_link(obj, AbuseReport, 'reporter')

    def abuse_reports_for_this_user(self, obj):
        return related_content_link(obj, AbuseReport, 'user')

    def restriction_history_for_this_user(self, obj):
        return related_content_link(obj, UserRestrictionHistory, 'user')


@admin.register(DeniedName)
class DeniedNameAdmin(admin.ModelAdmin):
    list_display = search_fields = ('name',)
    view_on_site = False
    model = DeniedName
    model_add_form = forms.DeniedNameAddForm

    class Media:
        js = ('js/i18n/en-US.js',)

    def add_view(self, request, form_url='', extra_context=None):
        """Override the default admin add view for bulk add."""
        form = self.model_add_form()
        if request.method == 'POST':
            form = self.model_add_form(request.POST)
            if form.is_valid():
                inserted = 0
                duplicates = 0

                for x in form.cleaned_data['names'].splitlines():
                    # check with the cache
                    if self.model.blocked(x):
                        duplicates += 1
                        continue
                    try:
                        self.model.objects.create(**{'name': x.lower()})
                        inserted += 1
                    except IntegrityError:
                        # although unlikely, someone else could have added
                        # the same value.
                        # note: unless we manage the transactions manually,
                        # we do lose a primary id here.
                        duplicates += 1
                msg = '%s new values added to the deny list.' % (inserted)
                if duplicates:
                    msg += ' %s duplicates were ignored.' % (duplicates)
                messages.success(request, msg)
                form = self.model_add_form()
        context = {
            'form': form,
            'add': True,
            'change': False,
            'has_view_permission': self.has_view_permission(request, None),
            'has_add_permission': self.has_add_permission(request),
            'app_label': 'DeniedName',
            'opts': self.model._meta,
            'title': 'Add DeniedName',
            'save_as': False,
        }
        return TemplateResponse(
            request, 'admin/users/denied_name/add_form.html', context
        )


@admin.register(IPNetworkUserRestriction)
class IPNetworkUserRestrictionAdmin(admin.ModelAdmin):
    list_display = ('network',)
    search_fields = ('=network',)
    form = forms.IPNetworkUserRestrictionForm


@admin.register(EmailUserRestriction)
class EmailUserRestrictionAdmin(admin.ModelAdmin):
    list_display = ('email_pattern',)
    search_fields = ('^email_pattern',)


@admin.register(DisposableEmailDomainRestriction)
class DisposableEmailDomainRestrictionAdmin(admin.ModelAdmin):
    list_display = ('domain',)
    search_fields = ('^domain',)


@admin.register(UserRestrictionHistory)
class UserRestrictionHistoryAdmin(admin.ModelAdmin):
    raw_id_fields = ('user',)
    readonly_fields = (
        'restriction',
        'ip_address',
        'user_link',
        'last_login_ip',
        'created',
    )
    list_display = (
        'created',
        'user_link',
        'restriction',
        'ip_address',
        'last_login_ip',
    )
    extra = 0
    can_delete = False
    view_on_site = False

    def user_link(self, obj):
        return related_single_content_link(obj, 'user')

    user_link.short_description = _(u'User')

    def has_add_permission(self, request):
        return False

    def get_queryset(self, request):
        base_qs = UserRestrictionHistory.objects.all()
        return base_qs.prefetch_related('user')<|MERGE_RESOLUTION|>--- conflicted
+++ resolved
@@ -55,41 +55,6 @@
     inlines = (GroupUserInline,)
     show_full_result_count = False  # Turn off to avoid the query.
 
-<<<<<<< HEAD
-    readonly_fields = ('id', 'created', 'modified', 'picture_img',
-                       'banned', 'deleted', 'is_public',
-                       'last_login', 'last_login_ip', 'known_ip_adresses',
-                       'last_known_activity_time', 'ratings_authorship',
-                       'collections_authorship', 'addons_authorship',
-                       'activity', 'abuse_reports_by_this_user',
-                       'abuse_reports_for_this_user',
-                       'has_active_api_key',
-                       'restriction_history_for_this_user')
-    fieldsets = (
-        (None, {
-            'fields': ('id', 'created', 'modified', 'email', 'fxa_id',
-                       'username', 'display_name',
-                       'reviewer_name', 'biography', 'homepage', 'location',
-                       'occupation', 'picture_img'),
-        }),
-        ('Flags', {
-            'fields': ('display_collections', 'deleted', 'is_public'),
-        }),
-        ('Content', {
-            'fields': ('addons_authorship', 'collections_authorship',
-                       'ratings_authorship')
-        }),
-        ('Abuse Reports', {
-            'fields': ('abuse_reports_by_this_user',
-                       'abuse_reports_for_this_user')
-        }),
-        ('Admin', {
-            'fields': ('last_login', 'last_known_activity_time', 'activity',
-                       'restriction_history_for_this_user', 'last_login_ip',
-                       'known_ip_adresses', 'banned', 'notes',
-                       'bypass_upload_restrictions', 'has_active_api_key')
-        }),
-=======
     readonly_fields = (
         'id',
         'created',
@@ -163,7 +128,6 @@
                 )
             },
         ),
->>>>>>> 3fe5414d
     )
 
     actions = ['ban_action', 'reset_api_key_action', 'reset_session_action']
@@ -399,42 +363,35 @@
 
     def collections_authorship(self, obj):
         return related_content_link(obj, Collection, 'author')
-<<<<<<< HEAD
+
     collections_authorship.short_description = _('Collections')
 
     def addons_authorship(self, obj):
         counts = (
-            AddonUser.unfiltered.filter(user=obj).order_by().aggregate(
-                active_role=Count(
-                    'role', filter=~Q(role=amo.AUTHOR_ROLE_DELETED)),
-                deleted_role=Count(
-                    'role', filter=Q(role=amo.AUTHOR_ROLE_DELETED)))
+            AddonUser.unfiltered.filter(user=obj)
+            .order_by()
+            .aggregate(
+                active_role=Count('role', filter=~Q(role=amo.AUTHOR_ROLE_DELETED)),
+                deleted_role=Count('role', filter=Q(role=amo.AUTHOR_ROLE_DELETED)),
+            )
         )
         return related_content_link(
-            obj, Addon, 'authors',
-            text=format_html('{} (active role), {} (deleted role)',
-                             counts['active_role'],
-                             counts['deleted_role']),
-        )
+            obj,
+            Addon,
+            'authors',
+            text=format_html(
+                '{} (active role), {} (deleted role)',
+                counts['active_role'],
+                counts['deleted_role'],
+            ),
+        )
+
     addons_authorship.short_description = _('Addons')
-=======
-
-    collections_created.short_description = _('Collections')
-
-    def addons_created(self, obj):
-        return related_content_link(obj, Addon, 'authors', related_manager='unfiltered')
-
-    addons_created.short_description = _('Addons')
->>>>>>> 3fe5414d
 
     def ratings_authorship(self, obj):
         return related_content_link(obj, Rating, 'user')
-<<<<<<< HEAD
+
     ratings_authorship.short_description = _('Ratings')
-=======
-
-    ratings_created.short_description = _('Ratings')
->>>>>>> 3fe5414d
 
     def activity(self, obj):
         return related_content_link(obj, ActivityLog, 'user')
