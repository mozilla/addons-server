--- conflicted
+++ resolved
@@ -33,12 +33,8 @@
     raw_id_fields = ('user',)
 
 
-<<<<<<< HEAD
 @admin.register(UserProfile)
-class UserAdmin(admin.ModelAdmin):
-=======
 class UserAdmin(CommaSearchInAdminMixin, admin.ModelAdmin):
->>>>>>> ec015907
     list_display = ('__str__', 'email', 'is_public', 'deleted')
     search_fields = ('=id', '^email', '^username')
     # A custom field used in search json in zadmin, not django.admin.
