import functools
import ipaddress
import itertools

from django import http
from django.contrib import admin, messages
from django.contrib.admin.utils import unquote
from django.db.models import (
    CharField,
    Count,
    FilteredRelation,
    Q,
)

from django.db.utils import IntegrityError
from django.http import (
    Http404,
    HttpResponseForbidden,
    HttpResponseNotAllowed,
    HttpResponseRedirect,
)
from django.template.response import TemplateResponse
from django.urls import re_path, reverse
from django.utils.encoding import force_str
from django.utils.html import format_html, format_html_join
from django.utils.translation import gettext, gettext_lazy as _

from olympia import amo
from olympia.abuse.models import AbuseReport
from olympia.access import acl
from olympia.activity.models import ActivityLog, IPLog
from olympia.addons.models import Addon, AddonUser
<<<<<<< HEAD
from olympia.amo.admin import (
    CommaSearchInAdminMixin,
    CommaSearchInAdminChangeListSearchForm,
    SEARCH_VAR,
)
=======
from olympia.amo.admin import CommaSearchInAdminMixin
from olympia.amo.fields import IPAddressBinaryField
>>>>>>> 5f3d5ed1
from olympia.amo.models import GroupConcat
from olympia.api.models import APIKey, APIKeyConfirmation
from olympia.bandwagon.models import Collection
from olympia.ratings.models import Rating
from olympia.zadmin.admin import related_content_link, related_single_content_link

from . import forms
from .models import (
    DeniedName,
    DisposableEmailDomainRestriction,
    EmailUserRestriction,
    GroupUser,
    IPNetworkUserRestriction,
    UserHistory,
    UserProfile,
    UserRestrictionHistory,
)


class GroupUserInline(admin.TabularInline):
    model = GroupUser
    raw_id_fields = ('user',)


@admin.register(UserProfile)
class UserAdmin(CommaSearchInAdminMixin, admin.ModelAdmin):
    list_display = ('__str__', 'email', 'last_login', 'is_public', 'deleted')
    search_fields = ('=id', '^email', '^username')
    # A custom ip address search is implemented in get_search_results() using
    # IPLog. It sets an annotation that we can then use in the
    # custom `known_ip_adresses` method referenced in the line below, which
    # is added to the list_display fields for IP searches.
    extra_list_display_for_ip_searches = ('known_ip_adresses',)
    # A custom field used in search json in zadmin, not django.admin.
    search_fields_response = 'email'
    inlines = (GroupUserInline,)
    show_full_result_count = False  # Turn off to avoid the query.

    readonly_fields = (
        'abuse_reports_by_this_user',
        'abuse_reports_for_this_user',
        'activity',
        'addons_authorship',
        'banned',
        'collections_authorship',
        'created',
        'deleted',
        'has_active_api_key',
        'history_for_this_user',
        'id',
        'is_public',
        'known_ip_adresses',
        'last_known_activity_time',
        'last_login',
        'last_login_ip',
        'modified',
        'picture_img',
        'ratings_authorship',
        'restriction_history_for_this_user',
    )
    fieldsets = (
        (
            None,
            {
                'fields': (
                    'id',
                    'created',
                    'modified',
                    'email',
                    'history_for_this_user',
                    'fxa_id',
                    'username',
                    'display_name',
                    'biography',
                    'homepage',
                    'location',
                    'occupation',
                    'picture_img',
                ),
            },
        ),
        (
            'Flags',
            {
                'fields': ('display_collections', 'deleted', 'is_public'),
            },
        ),
        (
            'Content',
            {
                'fields': (
                    'addons_authorship',
                    'collections_authorship',
                    'ratings_authorship',
                )
            },
        ),
        (
            'Abuse Reports',
            {'fields': ('abuse_reports_by_this_user', 'abuse_reports_for_this_user')},
        ),
        (
            'Admin',
            {
                'fields': (
                    'last_login',
                    'last_known_activity_time',
                    'activity',
                    'restriction_history_for_this_user',
                    'last_login_ip',
                    'known_ip_adresses',
                    'banned',
                    'notes',
                    'bypass_upload_restrictions',
                    'has_active_api_key',
                )
            },
        ),
    )

    actions = ['ban_action', 'reset_api_key_action', 'reset_session_action']

    class Media:
        js = ('js/admin/userprofile.js',)
        css = {'all': ('css/admin/userprofile.css',)}

    def get_list_display(self, request):
        """Get fields to use for displaying changelist."""
        # We don't have access to the _search_form instance the ChangeList
        # creates, so make our own just for this method to grab the cleaned
        # search term.
        search_form = CommaSearchInAdminChangeListSearchForm(request.GET)
        search_term = (
            search_form.cleaned_data.get(SEARCH_VAR) if search_form.is_valid() else None
        )
        if search_term and self.ip_addresses_if_query_is_all_ip_addresses(search_term):
            return (*self.list_display, *self.extra_list_display_for_ip_searches)
        return self.list_display

    def ip_addresses_if_query_is_all_ip_addresses(self, search_term):
        # Caller should already have cleaned up search_term at this point,
        # removing whitespace etc if there is a comma separating multiple
        # terms.
        search_terms = search_term.split(',')
        ips = []
        for term in search_terms:
            try:
                ip = ipaddress.ip_address(term)
                ip_str = str(ip)
                if ip_str != term:
                    raise ValueError
                ips.append(ip_str)
            except ValueError:
                break
        if search_terms == ips:
            # If all we are searching for are IPs, we'll use our custom IP
            # search.
            # Note that this comparison relies on ips being stored as strings,
            # if that were to change that it would break.
            return ips
        return None

    def get_search_results(self, request, queryset, search_term):
        ips = self.ip_addresses_if_query_is_all_ip_addresses(search_term)
        if ips:
            condition = Q(activitylog__iplog__ip_address_binary__in=ips)
            # We want to duplicate the joins against activitylog + iplog so
            # that one is used for the search, and the other for the group
            # concat showing all IPs for activities of that user. Django
            # doesn't let us do that out of the box, but through
            # FilteredRelation we can force it...
            annotations = {
                'activity_ips': GroupConcat(
                    'activitylog__iplog__ip_address_binary',
                    distinct=True,
                    # You can't have multiple ip addresses in an IPv[4|6]Address object
                    # so we store the binary values in a CharField instead.
                    output_field=CharField(),
                ),
                'activitylog_filtered': FilteredRelation(
                    'activitylog__iplog', condition=condition
                ),
            }
            # ...and then add the most simple filter to "activate" the join
            # which has our search condition.
            queryset = queryset.annotate(**annotations).filter(
                activitylog_filtered__isnull=False
            )
            # A GROUP_BY will already have been applied thanks to our
            # annotations so we can let django know there won't be any
            # duplicates and avoid doing a DISTINCT.
            may_have_duplicates = False
        else:
            queryset, may_have_duplicates = super().get_search_results(
                request,
                queryset,
                search_term,
            )
        return queryset, may_have_duplicates

    def get_urls(self):
        def wrap(view):
            def wrapper(*args, **kwargs):
                return self.admin_site.admin_view(view)(*args, **kwargs)

            return functools.update_wrapper(wrapper, view)

        urlpatterns = super().get_urls()
        custom_urlpatterns = [
            re_path(
                r'^(?P<object_id>.+)/ban/$',
                wrap(self.ban_view),
                name='users_userprofile_ban',
            ),
            re_path(
                r'^(?P<object_id>.+)/reset_api_key/$',
                wrap(self.reset_api_key_view),
                name='users_userprofile_reset_api_key',
            ),
            re_path(
                r'^(?P<object_id>.+)/reset_session/$',
                wrap(self.reset_session_view),
                name='users_userprofile_reset_session',
            ),
            re_path(
                r'^(?P<object_id>.+)/delete_picture/$',
                wrap(self.delete_picture_view),
                name='users_userprofile_delete_picture',
            ),
        ]
        return custom_urlpatterns + urlpatterns

    def get_actions(self, request):
        actions = super().get_actions(request)
        if not acl.action_allowed_for(request.user, amo.permissions.USERS_EDIT):
            # You need Users:Edit to be able to ban users and reset their api
            # key confirmation.
            actions.pop('ban_action')
            actions.pop('reset_api_key_action')
            actions.pop('reset_session_action')
        return actions

    def change_view(self, request, object_id, form_url='', extra_context=None):
        extra_context = extra_context or {}
        extra_context['has_users_edit_permission'] = acl.action_allowed_for(
            request.user, amo.permissions.USERS_EDIT
        )

        lookup_field = UserProfile.get_lookup_field(object_id)
        if lookup_field != 'pk':
            try:
                if lookup_field == 'email':
                    user = UserProfile.objects.get(email=object_id)
            except UserProfile.DoesNotExist:
                raise http.Http404
            url = request.path.replace(object_id, str(user.id), 1)
            if request.GET:
                url += '?' + request.GET.urlencode()
            return http.HttpResponsePermanentRedirect(url)

        return super().change_view(
            request,
            object_id,
            form_url,
            extra_context=extra_context,
        )

    def delete_model(self, request, obj):
        # Deleting a user through the admin also deletes related content
        # produced by that user.
        ActivityLog.create(amo.LOG.ADMIN_USER_ANONYMIZED, obj)
        obj.delete()

    def save_model(self, request, obj, form, change):
        changes = {
            k: (form.initial.get(k), form.cleaned_data.get(k))
            for k in form.changed_data
        }
        ActivityLog.create(amo.LOG.ADMIN_USER_EDITED, obj, details=changes)
        obj.save()

    def ban_view(self, request, object_id, extra_context=None):
        if request.method != 'POST':
            return HttpResponseNotAllowed(['POST'])

        obj = self.get_object(request, unquote(object_id))
        if obj is None:
            raise Http404()

        if not acl.action_allowed_for(request.user, amo.permissions.USERS_EDIT):
            return HttpResponseForbidden()

        ActivityLog.create(amo.LOG.ADMIN_USER_BANNED, obj)
        UserProfile.ban_and_disable_related_content_bulk([obj], move_files=True)
        kw = {'user': force_str(obj)}
        self.message_user(request, gettext('The user "%(user)s" has been banned.' % kw))
        return HttpResponseRedirect(
            reverse('admin:users_userprofile_change', args=(obj.pk,))
        )

    def reset_api_key_view(self, request, object_id, extra_context=None):
        if request.method != 'POST':
            return HttpResponseNotAllowed(['POST'])

        obj = self.get_object(request, unquote(object_id))
        if obj is None:
            raise Http404()

        if not acl.action_allowed_for(request.user, amo.permissions.USERS_EDIT):
            return HttpResponseForbidden()

        self.reset_api_key_action(request, UserProfile.objects.filter(pk=obj.pk))

        return HttpResponseRedirect(
            reverse('admin:users_userprofile_change', args=(obj.pk,))
        )

    def reset_session_view(self, request, object_id, extra_context=None):
        if request.method != 'POST':
            return HttpResponseNotAllowed(['POST'])

        obj = self.get_object(request, unquote(object_id))
        if obj is None:
            raise Http404()

        if not acl.action_allowed_for(request.user, amo.permissions.USERS_EDIT):
            return HttpResponseForbidden()

        self.reset_session_action(request, UserProfile.objects.filter(pk=obj.pk))

        return HttpResponseRedirect(
            reverse('admin:users_userprofile_change', args=(obj.pk,))
        )

    def delete_picture_view(self, request, object_id, extra_context=None):
        if request.method != 'POST':
            return HttpResponseNotAllowed(['POST'])

        obj = self.get_object(request, unquote(object_id))
        if obj is None:
            raise Http404()

        if not acl.action_allowed_for(request.user, amo.permissions.USERS_EDIT):
            return HttpResponseForbidden()

        ActivityLog.create(amo.LOG.ADMIN_USER_PICTURE_DELETED, obj)
        obj.delete_picture()
        kw = {'user': force_str(obj)}
        self.message_user(
            request,
            gettext('The picture belonging to user "%(user)s" has been deleted.' % kw),
        )
        return HttpResponseRedirect(
            reverse('admin:users_userprofile_change', args=(obj.pk,))
        )

    def ban_action(self, request, qs):
        users = []
        UserProfile.ban_and_disable_related_content_bulk(qs)
        for obj in qs:
            ActivityLog.create(amo.LOG.ADMIN_USER_BANNED, obj)
            users.append(force_str(obj))
        kw = {'users': ', '.join(users)}
        self.message_user(
            request, gettext('The users "%(users)s" have been banned.' % kw)
        )

    ban_action.short_description = _('Ban selected users')

    def reset_session_action(self, request, qs):
        users = []
        qs.update(auth_id=None)  # A new value will be generated at next login.
        for obj in qs:
            ActivityLog.create(amo.LOG.ADMIN_USER_SESSION_RESET, obj)
            users.append(force_str(obj))
        kw = {'users': ', '.join(users)}
        self.message_user(
            request, gettext('The users "%(users)s" had their session(s) reset.' % kw)
        )

    reset_session_action.short_description = _('Reset session')

    def reset_api_key_action(self, request, qs):
        users = []
        APIKeyConfirmation.objects.filter(user__in=qs).delete()
        APIKey.objects.filter(user__in=qs).update(is_active=None)
        for user in qs:
            ActivityLog.create(amo.LOG.ADMIN_API_KEY_RESET, user)
            users.append(force_str(user))
        kw = {'users': ', '.join(users)}
        self.message_user(
            request, gettext('The users "%(users)s" had their API Key reset.' % kw)
        )

    reset_api_key_action.short_description = _('Reset API Key')

    def picture_img(self, obj):
        return format_html('<img src="{}" />', obj.picture_url)

    picture_img.short_description = _('Profile Photo')

    def known_ip_adresses(self, obj):
        # activity_ips is an annotation added by get_search_results() above
        # thanks to a GROUP_CONCAT. If present, use that (avoiding making
        # extra queries for each row of results), otherwise, look everywhere
        # we can.
        activity_ips = getattr(obj, 'activity_ips', None)
        to_ipaddress = IPAddressBinaryField().to_python
        if activity_ips is not None:
            # The GroupConcat value is a comma seperated string of the binary values.
            ip_addresses = {to_ipaddress(ip) for ip in activity_ips.split(b',')}
        else:
            ip_addresses = set(
                Rating.objects.filter(user=obj)
                .values_list('ip_address', flat=True)
                .order_by()
                .distinct()
            )
            ip_addresses.update(
                itertools.chain(
                    *UserRestrictionHistory.objects.filter(user=obj)
                    .values_list('last_login_ip', 'ip_address')
                    .order_by()
                    .distinct()
                )
            )
            ip_addresses.add(obj.last_login_ip)
            # In the glorious future all these ip addresses will be IPv[4|6]Address
            # objects but for now some of them are strings so we have to convert.
            ip_addresses = {to_ipaddress(ip) for ip in ip_addresses if ip}
            ip_addresses.update(
                IPLog.objects.filter(activity_log__user=obj)
                .values_list('ip_address_binary', flat=True)
                .order_by()
                .distinct()
            )

        contents = format_html_join(
            '', '<li>{}</li>', ((ip,) for ip in sorted(ip_addresses))
        )
        return format_html('<ul>{}</ul>', contents)

    known_ip_adresses.short_description = 'Known IP addresses'

    def last_known_activity_time(self, obj):
        from django.contrib.admin.utils import display_for_value

        # We sort by -created by default, so first() gives us the last one, or
        # None.
        user_log = (
            ActivityLog.objects.filter(user=obj)
            .values_list('created', flat=True)
            .first()
        )
        return display_for_value(user_log, '')

    def has_active_api_key(self, obj):
        return obj.api_keys.filter(is_active=True).exists()

    has_active_api_key.boolean = True

    def collections_authorship(self, obj):
        return related_content_link(obj, Collection, 'author')

    collections_authorship.short_description = _('Collections')

    def addons_authorship(self, obj):
        counts = (
            AddonUser.unfiltered.filter(user=obj)
            .order_by()
            .aggregate(
                active_role=Count('role', filter=~Q(role=amo.AUTHOR_ROLE_DELETED)),
                deleted_role=Count('role', filter=Q(role=amo.AUTHOR_ROLE_DELETED)),
            )
        )
        return related_content_link(
            obj,
            Addon,
            'authors',
            text=format_html(
                '{} (active role), {} (deleted role)',
                counts['active_role'],
                counts['deleted_role'],
            ),
        )

    addons_authorship.short_description = _('Add-ons')

    def ratings_authorship(self, obj):
        return related_content_link(obj, Rating, 'user')

    ratings_authorship.short_description = _('Ratings')

    def activity(self, obj):
        return related_content_link(obj, ActivityLog, 'user')

    activity.short_description = _('Activity Logs')

    def abuse_reports_by_this_user(self, obj):
        return related_content_link(obj, AbuseReport, 'reporter')

    def abuse_reports_for_this_user(self, obj):
        return related_content_link(obj, AbuseReport, 'user')

    def restriction_history_for_this_user(self, obj):
        return related_content_link(obj, UserRestrictionHistory, 'user')

    def history_for_this_user(self, obj):
        return related_content_link(obj, UserHistory, 'user')

    history_for_this_user.short_description = 'User History'


@admin.register(DeniedName)
class DeniedNameAdmin(admin.ModelAdmin):
    list_display = search_fields = ('name',)
    view_on_site = False
    model = DeniedName
    model_add_form = forms.DeniedNameAddForm

    class Media:
        js = ('js/i18n/en-US.js',)

    def add_view(self, request, form_url='', extra_context=None):
        """Override the default admin add view for bulk add."""
        form = self.model_add_form()
        if request.method == 'POST':
            form = self.model_add_form(request.POST)
            if form.is_valid():
                inserted = 0
                duplicates = 0

                for x in form.cleaned_data['names'].splitlines():
                    # check with the cache
                    if self.model.blocked(x):
                        duplicates += 1
                        continue
                    try:
                        self.model.objects.create(**{'name': x.lower()})
                        inserted += 1
                    except IntegrityError:
                        # although unlikely, someone else could have added
                        # the same value.
                        # note: unless we manage the transactions manually,
                        # we do lose a primary id here.
                        duplicates += 1
                msg = '%s new values added to the deny list.' % (inserted)
                if duplicates:
                    msg += ' %s duplicates were ignored.' % (duplicates)
                messages.success(request, msg)
                form = self.model_add_form()
        context = {
            'form': form,
            'add': True,
            'change': False,
            'has_view_permission': self.has_view_permission(request, None),
            'has_add_permission': self.has_add_permission(request),
            'app_label': 'DeniedName',
            'opts': self.model._meta,
            'title': 'Add DeniedName',
            'save_as': False,
        }
        return TemplateResponse(
            request, 'admin/users/denied_name/add_form.html', context
        )


@admin.register(IPNetworkUserRestriction)
class IPNetworkUserRestrictionAdmin(admin.ModelAdmin):
    list_display = ('network', 'restriction_type')
    list_filter = ('restriction_type',)
    search_fields = ('=network',)
    form = forms.IPNetworkUserRestrictionForm


@admin.register(EmailUserRestriction)
class EmailUserRestrictionAdmin(admin.ModelAdmin):
    list_display = ('email_pattern', 'restriction_type')
    list_filter = ('restriction_type',)
    search_fields = ('^email_pattern',)


@admin.register(DisposableEmailDomainRestriction)
class DisposableEmailDomainRestrictionAdmin(admin.ModelAdmin):
    list_display = ('domain', 'restriction_type')
    list_filter = ('restriction_type',)
    search_fields = ('^domain',)


@admin.register(UserRestrictionHistory)
class UserRestrictionHistoryAdmin(admin.ModelAdmin):
    raw_id_fields = ('user',)
    readonly_fields = (
        'restriction',
        'ip_address',
        'user_link',
        'last_login_ip',
        'created',
    )
    list_display = (
        'created',
        'user_link',
        'restriction',
        'ip_address',
        'last_login_ip',
    )
    extra = 0
    can_delete = False
    view_on_site = False

    def user_link(self, obj):
        return related_single_content_link(obj, 'user')

    user_link.short_description = _('User')

    def has_add_permission(self, request):
        return False

    def get_queryset(self, request):
        base_qs = UserRestrictionHistory.objects.all()
        return base_qs.prefetch_related('user')


@admin.register(UserHistory)
class UserHistoryAdmin(admin.ModelAdmin):
    view_on_site = False
    search_fields = ('=user__id', '^email')

    def has_delete_permission(self, request, obj=None):
        return False

    def has_change_permission(self, request, obj=None):
        return False

    def has_add_permission(self, request):
        return False<|MERGE_RESOLUTION|>--- conflicted
+++ resolved
@@ -30,16 +30,12 @@
 from olympia.access import acl
 from olympia.activity.models import ActivityLog, IPLog
 from olympia.addons.models import Addon, AddonUser
-<<<<<<< HEAD
 from olympia.amo.admin import (
     CommaSearchInAdminMixin,
     CommaSearchInAdminChangeListSearchForm,
     SEARCH_VAR,
 )
-=======
-from olympia.amo.admin import CommaSearchInAdminMixin
 from olympia.amo.fields import IPAddressBinaryField
->>>>>>> 5f3d5ed1
 from olympia.amo.models import GroupConcat
 from olympia.api.models import APIKey, APIKeyConfirmation
 from olympia.bandwagon.models import Collection
