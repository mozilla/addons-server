--- conflicted
+++ resolved
@@ -10,14 +10,10 @@
 from django.utils.encoding import force_bytes
 
 import olympia.core.logger
-<<<<<<< HEAD
 
+from olympia import amo
 from olympia.users.models import DeniedName, UserProfile
 
-=======
-from olympia import amo
-from olympia.users.models import UserProfile, DeniedName
->>>>>>> 1e5de68d
 
 log = olympia.core.logger.getLogger('z.users')
 
