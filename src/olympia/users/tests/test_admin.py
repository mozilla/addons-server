from django.conf import settings
from django.contrib import admin
from django.contrib.auth.models import AnonymousUser
from django.contrib.messages.storage import default_storage as default_messages_storage
from django.db import connection
from django.test import RequestFactory
from django.test.utils import CaptureQueriesContext
from django.utils.dateformat import DateFormat

from unittest import mock

from pyquery import PyQuery as pq

from olympia import amo, core
from olympia.abuse.models import AbuseReport
from olympia.activity.models import ActivityLog
from olympia.addons.models import AddonUser
from olympia.amo.tests import (
    addon_factory,
    collection_factory,
    TestCase,
    user_factory,
    version_factory,
)
from olympia.amo.urlresolvers import reverse
from olympia.api.models import APIKey, APIKeyConfirmation
from olympia.bandwagon.models import Collection
from olympia.ratings.models import Rating
from olympia.reviewers.models import ReviewerScore
from olympia.users.admin import UserAdmin
from olympia.users.models import (
    EmailUserRestriction,
    IPNetworkUserRestriction,
    UserProfile,
    UserRestrictionHistory,
)


class TestUserAdmin(TestCase):
    def setUp(self):
        self.user = user_factory()
        self.list_url = reverse('admin:users_userprofile_changelist')
        self.detail_url = reverse(
            'admin:users_userprofile_change', args=(self.user.pk,)
        )
        self.delete_url = reverse(
            'admin:users_userprofile_delete', args=(self.user.pk,)
        )

    def test_search_for_multiple_users(self):
        user = user_factory(email='someone@mozilla.com')
        self.grant_permission(user, 'Users:Edit')
        self.client.login(email=user.email)
        another_user = user_factory()
        response = self.client.get(
            self.list_url,
            {'q': '%s,%s,foobaa' % (self.user.pk, another_user.pk)},
            follow=True,
        )
        assert response.status_code == 200
        doc = pq(response.content)
        assert str(self.user.pk) in doc('#result_list').text()
        assert str(another_user.pk) in doc('#result_list').text()

    def test_search_for_multiple_user_ids(self):
        """Test the optimization when just searching for matching ids."""
        user = user_factory(email='someone@mozilla.com')
        self.grant_permission(user, 'Users:Edit')
        self.client.login(email=user.email)
        another_user = user_factory()
        with CaptureQueriesContext(connection) as queries:
            response = self.client.get(
                self.list_url,
                {'q': '%s,%s' % (self.user.pk, another_user.pk)},
                follow=True,
            )
            queries_str = '; '.join(q['sql'] for q in queries.captured_queries)
            in_sql = f'`users`.`id` IN ({self.user.pk}, {another_user.pk})'
            assert in_sql in queries_str
            assert len(queries.captured_queries) == 6
        assert response.status_code == 200
        doc = pq(response.content)
        assert str(self.user.pk) in doc('#result_list').text()
        assert str(another_user.pk) in doc('#result_list').text()

    def test_can_not_edit_without_users_edit_permission(self):
        user = user_factory(email='someone@mozilla.com')
        self.grant_permission(user, 'Addons:Edit')
        self.client.login(email=user.email)
        response = self.client.get(self.detail_url, follow=True)
        assert response.status_code == 403
        response = self.client.post(
            self.detail_url, {'username': 'foo', 'email': self.user.email}, follow=True
        )
        assert response.status_code == 403
        assert self.user.reload().username != 'foo'

    def test_can_edit_with_users_edit_permission(self):
        old_username = self.user.username
        user = user_factory(email='someone@mozilla.com')
        self.grant_permission(user, 'Users:Edit')
        self.client.login(email=user.email)
        core.set_user(user)
        response = self.client.get(self.detail_url, follow=True)
        assert response.status_code == 200
        response = self.client.post(
            self.detail_url, {'username': 'foo', 'email': self.user.email}, follow=True
        )
        assert response.status_code == 200
        assert self.user.reload().username == 'foo'
        alog = ActivityLog.objects.latest('pk')
        assert alog.action == amo.LOG.ADMIN_USER_EDITED.id
        assert alog.arguments == [self.user]
        assert alog.details == {'username': [old_username, 'foo']}

    @mock.patch.object(UserProfile, '_delete_related_content')
    def test_can_not_delete_with_users_edit_permission(
        self, _delete_related_content_mock
    ):
        user = user_factory(email='someone@mozilla.com')
        self.grant_permission(user, 'Users:Edit')
        assert not user.deleted
        self.client.login(email=user.email)
        response = self.client.get(self.delete_url, follow=True)
        assert response.status_code == 403
        response = self.client.post(self.delete_url, {'post': 'yes'}, follow=True)
        assert response.status_code == 403
        user.reload()
        assert not user.deleted
        assert user.email
        assert _delete_related_content_mock.call_count == 0

    @mock.patch.object(UserProfile, '_delete_related_content')
    def test_can_delete_with_admin_advanced_permission(
        self, _delete_related_content_mock
    ):
        user = user_factory(email='someone@mozilla.com')
        self.grant_permission(user, 'Admin:Advanced')
        assert not self.user.deleted
        self.client.login(email=user.email)
        core.set_user(user)
        response = self.client.get(self.delete_url, follow=True)
        assert response.status_code == 200
        assert b'Cannot delete user' not in response.content
        response = self.client.post(self.delete_url, {'post': 'yes'}, follow=True)
        assert response.status_code == 200
        self.user.reload()
        assert self.user.deleted
        assert self.user.email
        assert _delete_related_content_mock.call_count == 1
        alog = ActivityLog.objects.latest('pk')
        assert alog.action == amo.LOG.ADMIN_USER_ANONYMIZED.id
        assert alog.arguments == [self.user]

    def test_can_delete_with_related_objects_with_admin_advanced_permission(self):
        # Add related instances...
        addon = addon_factory()
        addon_with_other_authors = addon_factory()
        AddonUser.objects.create(addon=addon_with_other_authors, user=user_factory())
        relations_that_should_be_deleted = [
            AddonUser.objects.create(addon=addon_with_other_authors, user=self.user),
            Rating.objects.create(addon=addon_factory(), rating=5, user=self.user),
            addon,  # Has no other author, should be deleted.
            collection_factory(author=self.user),
        ]
        relations_that_should_survive = [
            AbuseReport.objects.create(reporter=self.user),
            AbuseReport.objects.create(user=self.user),
            ActivityLog.create(user=self.user, action=amo.LOG.USER_EDITED),
            ReviewerScore.objects.create(user=self.user, score=42),
            addon_with_other_authors,  # Has other authors, should be kept.
            # Bit of a weird case, but because the user was the only author of
            # this add-on, the addonuser relation is kept, and both the add-on
            # and the user are soft-deleted. This is in contrast with the case
            # where the user is *not* the only author, in which case the
            # addonuser relation is deleted, but the add-on is left intact.
            AddonUser.objects.create(addon=addon, user=self.user),
        ]

        # Now test as normal.
        user = user_factory(email='someone@mozilla.com')
        self.grant_permission(user, 'Admin:Advanced')
        assert not self.user.deleted
        self.client.login(email=user.email)
        core.set_user(user)
        response = self.client.get(self.delete_url, follow=True)
        assert response.status_code == 200
        assert b'Cannot delete user' not in response.content
        response = self.client.post(self.delete_url, {'post': 'yes'}, follow=True)
        assert response.status_code == 200
        self.user.reload()
        assert self.user.deleted
        assert self.user.email
        alog = ActivityLog.objects.filter(action=amo.LOG.ADMIN_USER_ANONYMIZED.id).get()
        assert alog.arguments == [self.user]

        # Test the related instances we created earlier.
        for obj in relations_that_should_be_deleted:
            assert not obj.__class__.objects.filter(pk=obj.pk).exists()

        for obj in relations_that_should_survive:
            assert obj.__class__.objects.filter(pk=obj.pk).exists()

    def test_get_actions(self):
        user_admin = UserAdmin(UserProfile, admin.site)
        request = RequestFactory().get('/')
        request.user = AnonymousUser()
        assert list(user_admin.get_actions(request).keys()) == []

        request.user = user_factory()
        self.grant_permission(request.user, 'Users:Edit')
        assert list(user_admin.get_actions(request).keys()) == [
            'ban_action',
            'reset_api_key_action',
            'reset_session_action',
        ]

    def test_ban_action(self):
        another_user = user_factory()
        a_third_user = user_factory()
        users = UserProfile.objects.filter(pk__in=(another_user.pk, self.user.pk))
        user_admin = UserAdmin(UserProfile, admin.site)
        request = RequestFactory().get('/')
        request.user = user_factory()
        core.set_user(request.user)
        request._messages = default_messages_storage(request)
        user_admin.ban_action(request, users)
        # Both users should be banned.
        another_user.reload()
        self.user.reload()
        assert another_user.deleted
        assert another_user.email
        assert self.user.deleted
        assert self.user.email
        # The 3rd user should be unaffected.
        assert not a_third_user.reload().deleted

        # We should see 2 activity logs for banning.
        assert (
            ActivityLog.objects.filter(action=amo.LOG.ADMIN_USER_BANNED.id).count() == 2
        )

    def test_ban_button_in_change_view(self):
        ban_url = reverse('admin:users_userprofile_ban', args=(self.user.pk,))
        user = user_factory(email='someone@mozilla.com')
        self.grant_permission(user, 'Users:Edit')
        self.client.login(email=user.email)
        response = self.client.get(self.detail_url, follow=True)
        assert response.status_code == 200
        assert ban_url in response.content.decode('utf-8')

    def test_reset_api_key_action(self):
        another_user = user_factory()
        a_third_user = user_factory()

        APIKey.objects.create(user=self.user, is_active=True, key='foo')
        APIKeyConfirmation.objects.create(user=self.user)

        APIKeyConfirmation.objects.create(user=another_user)

        APIKey.objects.create(user=a_third_user, is_active=True, key='bar')
        APIKeyConfirmation.objects.create(user=a_third_user)

        users = UserProfile.objects.filter(pk__in=(another_user.pk, self.user.pk))
        user_admin = UserAdmin(UserProfile, admin.site)
        request = RequestFactory().get('/')
        request.user = user_factory()
        core.set_user(request.user)
        request._messages = default_messages_storage(request)
        user_admin.reset_api_key_action(request, users)
        # APIKeys should have been deactivated, APIKeyConfirmation deleted.
        assert self.user.api_keys.exists()
        assert not self.user.api_keys.filter(is_active=True).exists()
        assert not APIKeyConfirmation.objects.filter(user=self.user).exists()

        # This user didn't have api keys before, it shouldn't matter.
        assert not another_user.api_keys.exists()
        assert not another_user.api_keys.filter(is_active=True).exists()
        assert not APIKeyConfirmation.objects.filter(user=another_user).exists()

        # The 3rd user should be unaffected.
        assert a_third_user.api_keys.exists()
        assert a_third_user.api_keys.filter(is_active=True).exists()
        assert APIKeyConfirmation.objects.filter(user=a_third_user).exists()

        # We should see 2 activity logs.
        assert (
            ActivityLog.objects.filter(action=amo.LOG.ADMIN_API_KEY_RESET.id).count()
            == 2
        )

    def test_reset_session_action(self):
        assert self.user.auth_id
        another_user = user_factory()
        assert another_user.auth_id
        a_third_user = user_factory()
        assert a_third_user.auth_id
        old_auth_id = a_third_user.auth_id

        users = UserProfile.objects.filter(pk__in=(another_user.pk, self.user.pk))
        user_admin = UserAdmin(UserProfile, admin.site)
        request = RequestFactory().get('/')
        request.user = user_factory()
        core.set_user(request.user)
        request._messages = default_messages_storage(request)
        user_admin.reset_session_action(request, users)

        self.user.reload()
        assert self.user.auth_id is None
        another_user.reload()
        assert another_user.auth_id is None
        a_third_user.reload()
        assert a_third_user.auth_id == old_auth_id

    def test_reset_api_key_button_in_change_view(self):
        reset_api_key_url = reverse(
            'admin:users_userprofile_reset_api_key', args=(self.user.pk,)
        )
        user = user_factory(email='someone@mozilla.com')
        self.grant_permission(user, 'Users:Edit')
        self.client.login(email=user.email)
        response = self.client.get(self.detail_url, follow=True)
        assert response.status_code == 200
        assert reset_api_key_url in response.content.decode('utf-8')

    def test_session_button_in_change_view(self):
        reset_session_url = reverse(
            'admin:users_userprofile_reset_session', args=(self.user.pk,)
        )
        user = user_factory(email='someone@mozilla.com')
        self.grant_permission(user, 'Users:Edit')
        self.client.login(email=user.email)
        response = self.client.get(self.detail_url, follow=True)
        assert response.status_code == 200
        assert reset_session_url in response.content.decode('utf-8')

    def test_delete_picture_button_in_change_view(self):
        delete_picture_url = reverse(
            'admin:users_userprofile_delete_picture', args=(self.user.pk,)
        )
        user = user_factory(email='someone@mozilla.com')
        self.grant_permission(user, 'Users:Edit')
        self.client.login(email=user.email)
        response = self.client.get(self.detail_url, follow=True)
        assert response.status_code == 200
        assert delete_picture_url in response.content.decode('utf-8')

    def test_ban(self):
        ban_url = reverse('admin:users_userprofile_ban', args=(self.user.pk,))
        wrong_ban_url = reverse(
            'admin:users_userprofile_ban', args=(self.user.pk + 42,)
        )
        user = user_factory(email='someone@mozilla.com')
        self.client.login(email=user.email)
        core.set_user(user)
        response = self.client.post(ban_url, follow=True)
        assert response.status_code == 403
        self.grant_permission(user, 'Users:Edit')
        response = self.client.get(ban_url, follow=True)
        assert response.status_code == 405  # Wrong http method.
        response = self.client.post(wrong_ban_url, follow=True)
        assert response.status_code == 404  # Wrong pk.

        self.user.reload()
        assert not self.user.deleted

        response = self.client.post(ban_url, follow=True)
        assert response.status_code == 200
        assert response.redirect_chain[-1][0].endswith(self.detail_url)
        assert response.redirect_chain[-1][1] == 302
        self.user.reload()
        assert self.user.deleted
        assert self.user.email
        alog = ActivityLog.objects.latest('pk')
        assert alog.action == amo.LOG.ADMIN_USER_BANNED.id
        assert alog.arguments == [self.user]

    def test_reset_api_key(self):
        APIKey.objects.create(user=self.user, is_active=True, key='foo')
        APIKeyConfirmation.objects.create(user=self.user)

        reset_api_key_url = reverse(
            'admin:users_userprofile_reset_api_key', args=(self.user.pk,)
        )
        wrong_reset_api_key_url = reverse(
            'admin:users_userprofile_reset_api_key', args=(self.user.pk + 9,)
        )
        user = user_factory(email='someone@mozilla.com')
        self.client.login(email=user.email)
        core.set_user(user)
        response = self.client.post(reset_api_key_url, follow=True)
        assert response.status_code == 403
        self.grant_permission(user, 'Users:Edit')
        response = self.client.get(reset_api_key_url, follow=True)
        assert response.status_code == 405  # Wrong http method.
        response = self.client.post(wrong_reset_api_key_url, follow=True)
        assert response.status_code == 404  # Wrong pk.

        assert self.user.api_keys.filter(is_active=True).exists()
        assert APIKeyConfirmation.objects.filter(user=self.user).exists()

        response = self.client.post(reset_api_key_url, follow=True)
        assert response.status_code == 200
        assert response.redirect_chain[-1][0].endswith(self.detail_url)
        assert response.redirect_chain[-1][1] == 302

        alog = ActivityLog.objects.latest('pk')
        assert alog.action == amo.LOG.ADMIN_API_KEY_RESET.id
        assert alog.arguments == [self.user]

        # APIKeys should have been deactivated, APIKeyConfirmation deleted.
        assert self.user.api_keys.exists()
        assert not self.user.api_keys.filter(is_active=True).exists()
        assert not APIKeyConfirmation.objects.filter(user=self.user).exists()

    def test_reset_session(self):
        assert self.user.auth_id
        reset_session_url = reverse(
            'admin:users_userprofile_reset_session', args=(self.user.pk,)
        )
        wrong_reset_session_url = reverse(
            'admin:users_userprofile_reset_session', args=(self.user.pk + 9,)
        )
        user = user_factory(email='someone@mozilla.com')
        self.client.login(email=user.email)
        response = self.client.post(reset_session_url, follow=True)
        assert response.status_code == 403
        self.grant_permission(user, 'Users:Edit')
        response = self.client.get(reset_session_url, follow=True)
        assert response.status_code == 405  # Wrong http method.
        response = self.client.post(wrong_reset_session_url, follow=True)
        assert response.status_code == 404  # Wrong pk.

        response = self.client.post(reset_session_url, follow=True)
        assert response.status_code == 200
        assert response.redirect_chain[-1][0].endswith(self.detail_url)
        assert response.redirect_chain[-1][1] == 302

        alog = ActivityLog.objects.latest('pk')
        assert alog.action == amo.LOG.ADMIN_USER_SESSION_RESET.id
        assert alog.arguments == [self.user]

        self.user.reload()
        assert not self.user.auth_id

    @mock.patch.object(UserProfile, 'delete_picture')
    def test_delete_picture(self, delete_picture_mock):
        delete_picture_url = reverse(
            'admin:users_userprofile_delete_picture', args=(self.user.pk,)
        )
        wrong_delete_picture_url = reverse(
            'admin:users_userprofile_delete_picture', args=(self.user.pk + 42,)
        )
        user = user_factory(email='someone@mozilla.com')
        self.client.login(email=user.email)
        core.set_user(user)
        response = self.client.post(delete_picture_url, follow=True)
        assert response.status_code == 403
        self.grant_permission(user, 'Users:Edit')
        response = self.client.get(delete_picture_url, follow=True)
        assert response.status_code == 405  # Wrong http method.
        response = self.client.post(wrong_delete_picture_url, follow=True)
        assert response.status_code == 404  # Wrong pk.

        assert delete_picture_mock.call_count == 0

        response = self.client.post(delete_picture_url, follow=True)
        assert response.status_code == 200
        assert response.redirect_chain[-1][0].endswith(self.detail_url)
        assert response.redirect_chain[-1][1] == 302

        assert delete_picture_mock.call_count == 1

        alog = ActivityLog.objects.latest('pk')
        assert alog.action == amo.LOG.ADMIN_USER_PICTURE_DELETED.id
        assert alog.arguments == [self.user]

    def test_picture_img(self):
        model_admin = UserAdmin(UserProfile, admin.site)
        assert self.user.picture_url.endswith('anon_user.png')
        assert (
            model_admin.picture_img(self.user)
            == '<img src="%s" />' % self.user.picture_url
        )

        self.user.update(picture_type='image/png')
        assert (
            model_admin.picture_img(self.user)
            == '<img src="%s" />' % self.user.picture_url
        )

    def test_known_ip_adresses(self):
        self.user.update(last_login_ip='127.1.2.3')
        Rating.objects.create(
            addon=addon_factory(), user=self.user, ip_address='127.1.2.3'
        )
        dummy_addon = addon_factory()
        Rating.objects.create(
            addon=dummy_addon,
            version=dummy_addon.current_version,
            user=self.user,
            ip_address='128.1.2.3',
        )
        Rating.objects.create(
            addon=dummy_addon,
            version=version_factory(addon=dummy_addon),
            user=self.user,
            ip_address='129.1.2.4',
        )
        Rating.objects.create(
            addon=addon_factory(), user=self.user, ip_address='130.1.2.4'
        )
        Rating.objects.create(
            addon=addon_factory(), user=self.user, ip_address='130.1.2.4'
        )
        Rating.objects.create(
            addon=dummy_addon, user=user_factory(), ip_address='255.255.0.0'
        )
        model_admin = UserAdmin(UserProfile, admin.site)
        doc = pq(model_admin.known_ip_adresses(self.user))
        result = doc('ul li').text().split()
        assert len(result) == 4
        assert set(result) == set(['130.1.2.4', '128.1.2.3', '129.1.2.4', '127.1.2.3'])

    def test_last_known_activity_time(self):
        someone_else = user_factory(username='someone_else')
        addon = addon_factory()

        model_admin = UserAdmin(UserProfile, admin.site)
        assert str(model_admin.last_known_activity_time(self.user)) == ''

        # Add various activities. They will be attached to whatever user is
        # set in the thread global at the time, so set that in advance.
        core.set_user(self.user)
        expected_date = self.days_ago(1)
        activity = ActivityLog.create(amo.LOG.CREATE_ADDON, addon)
        activity.update(created=self.days_ago(2))
        activity.userlog_set.update(created=self.days_ago(2))

        activity = ActivityLog.create(amo.LOG.EDIT_PROPERTIES, addon)
        activity.update(created=expected_date)
        activity.userlog_set.update(created=expected_date)

        assert activity.reload().created == expected_date

        # Create another activity, more recent, attached to a different user.
        core.set_user(someone_else)
        activity = ActivityLog.create(amo.LOG.EDIT_PROPERTIES, addon)

        expected_result = DateFormat(expected_date).format(settings.DATETIME_FORMAT)

        assert str(model_admin.last_known_activity_time(self.user)) == expected_result

    def _call_related_content_method(self, method):
        model_admin = UserAdmin(UserProfile, admin.site)
        result = getattr(model_admin, method)(self.user)
        link = pq(result)('a')[0]
        return link.attrib['href'], link.text

    def test_collections_authorship(self):
        Collection.objects.create()
        Collection.objects.create(author=self.user)
        Collection.objects.create(author=self.user, listed=False)
        url, text = self._call_related_content_method('collections_authorship')
        expected_url = (
            reverse('admin:bandwagon_collection_changelist')
            + '?author=%d' % self.user.pk
        )
        assert url == expected_url
        assert text == '2'

    def test_addons_authorship(self):
        addon_factory()
        another_user = user_factory()
        addon_factory(users=[self.user, another_user])
        addon_factory(users=[self.user], status=amo.STATUS_NOMINATED)
        addon_factory(users=[self.user], status=amo.STATUS_DELETED)
<<<<<<< HEAD
        addon_factory(users=[self.user],
                      version_kw={'channel': amo.RELEASE_CHANNEL_UNLISTED})
        # This next add-on shouldn't be counted.
        addon_where_user_has_deleted_role = addon_factory(
            users=[self.user, another_user])
        addon_where_user_has_deleted_role.addonuser_set.filter(
            user=self.user).update(role=amo.AUTHOR_ROLE_DELETED)
        url, text = self._call_related_content_method('addons_authorship')
=======
        addon_factory(
            users=[self.user], version_kw={'channel': amo.RELEASE_CHANNEL_UNLISTED}
        )
        url, text = self._call_related_content_method('addons_created')
>>>>>>> 3fe5414d
        expected_url = (
            reverse('admin:addons_addon_changelist') + '?authors=%d' % self.user.pk
        )
        assert url == expected_url
        assert text == '4 (active role), 1 (deleted role)'

    def test_ratings_authorship(self):
        Rating.objects.create(addon=addon_factory(), user=self.user)
        dummy_addon = addon_factory()
        Rating.objects.create(
            addon=dummy_addon, version=dummy_addon.current_version, user=self.user
        )
        Rating.objects.create(
            addon=dummy_addon,
<<<<<<< HEAD
            user=user_factory(), ip_address='255.255.0.0')
        url, text = self._call_related_content_method('ratings_authorship')
=======
            version=version_factory(addon=dummy_addon),
            user=self.user,
        )
        Rating.objects.create(
            addon=dummy_addon, user=user_factory(), ip_address='255.255.0.0'
        )
        url, text = self._call_related_content_method('ratings_created')
>>>>>>> 3fe5414d
        expected_url = (
            reverse('admin:ratings_rating_changelist') + '?user=%d' % self.user.pk
        )
        assert url == expected_url
        assert text == '3'

    def test_activity(self):
        addon = addon_factory()
        core.set_user(self.user)
        ActivityLog.create(amo.LOG.CREATE_ADDON, addon)
        ActivityLog.create(amo.LOG.EDIT_PROPERTIES, addon)

        # Create another activity attached to a different user.
        someone_else = user_factory()
        core.set_user(someone_else)
        ActivityLog.create(amo.LOG.EDIT_PROPERTIES, addon)
        url, text = self._call_related_content_method('activity')
        expected_url = (
            reverse('admin:activity_activitylog_changelist') + '?user=%d' % self.user.pk
        )
        assert url == expected_url
        assert text == '2'

    def test_abuse_reports_by_this_user(self):
        addon = addon_factory()
        AbuseReport.objects.create(user=self.user)
        AbuseReport.objects.create(user=self.user)
        AbuseReport.objects.create(addon=addon)
        AbuseReport.objects.create(addon=addon, reporter=self.user)
        AbuseReport.objects.create(user=user_factory(), reporter=self.user)

        url, text = self._call_related_content_method('abuse_reports_by_this_user')
        expected_url = (
            reverse('admin:abuse_abusereport_changelist')
            + '?reporter=%d' % self.user.pk
        )
        assert url == expected_url
        assert text == '2'

    def test_abuse_reports_for_this_user(self):
        other_user = user_factory()
        addon = addon_factory()
        AbuseReport.objects.create(user=self.user)
        AbuseReport.objects.create(user=other_user)
        AbuseReport.objects.create(user=other_user, reporter=self.user)
        AbuseReport.objects.create(addon=addon, reporter=self.user)
        AbuseReport.objects.create(user=self.user, reporter=user_factory())

        url, text = self._call_related_content_method('abuse_reports_for_this_user')
        expected_url = (
            reverse('admin:abuse_abusereport_changelist') + '?user=%d' % self.user.pk
        )
        assert url == expected_url
        assert text == '2'

    def test_user_restriction_history(self):
        other_user = user_factory()
        UserRestrictionHistory.objects.create(user=self.user)
        UserRestrictionHistory.objects.create(user=self.user)
        UserRestrictionHistory.objects.create(user=other_user)

        url, text = self._call_related_content_method(
            'restriction_history_for_this_user'
        )
        expected_url = (
            reverse('admin:users_userrestrictionhistory_changelist')
            + '?user=%d' % self.user.pk
        )
        assert url == expected_url
        assert text == '2'

    def test_access_using_email(self):
        lookup_user = user_factory(email='foo@bar.xyz')
        detail_url_by_email = reverse(
            'admin:users_userprofile_change', args=(lookup_user.email,)
        )
        detail_url_final = reverse(
            'admin:users_userprofile_change', args=(lookup_user.pk,)
        )
        user = user_factory(email='someone@mozilla.com')
        self.grant_permission(user, 'Addons:Edit')
        self.client.login(email=user.email)
        response = self.client.get(detail_url_by_email, follow=False)
        self.assert3xx(response, detail_url_final, 301)


class TestEmailUserRestrictionAdmin(TestCase):
    def setUp(self):
        self.user = user_factory(email='someone@mozilla.com')
        self.grant_permission(self.user, 'Admin:Advanced')

        self.client.login(email=self.user.email)
        self.list_url = reverse('admin:users_emailuserrestriction_changelist')

    def test_list(self):
        EmailUserRestriction.objects.create(email_pattern='*@*foo.com')
        response = self.client.get(self.list_url)
        assert response.status_code == 200


class TestIPNetworkUserRestrictionAdmin(TestCase):
    def setUp(self):
        self.user = user_factory(email='someone@mozilla.com')
        self.grant_permission(self.user, 'Admin:Advanced')

        self.client.login(email=self.user.email)
        self.list_url = reverse('admin:users_ipnetworkuserrestriction_changelist')

    def test_list(self):
        IPNetworkUserRestriction.objects.create(network='192.168.0.0/24')
        response = self.client.get(self.list_url)
        assert response.status_code == 200


class TestUserRestrictionHistoryAdmin(TestCase):
    def setUp(self):
        self.user = user_factory(email='someone@mozilla.com')
        self.grant_permission(self.user, 'Admin:Advanced')

        self.client.login(email=self.user.email)
        self.list_url = reverse('admin:users_userrestrictionhistory_changelist')

    def test_list(self):
        other_user = user_factory()
        UserRestrictionHistory.objects.create(user=self.user)
        UserRestrictionHistory.objects.create(user=other_user)
        response = self.client.get(self.list_url)
        assert response.status_code == 200
        content = response.content.decode('utf-8')
        assert str(self.user) in content
        assert str(other_user) in content

        response = self.client.get(self.list_url + '?user=%s' % self.user.pk)
        assert response.status_code == 200
        content = response.content.decode('utf-8')
        assert str(self.user) in content
        assert str(other_user) not in content<|MERGE_RESOLUTION|>--- conflicted
+++ resolved
@@ -575,21 +575,17 @@
         addon_factory(users=[self.user, another_user])
         addon_factory(users=[self.user], status=amo.STATUS_NOMINATED)
         addon_factory(users=[self.user], status=amo.STATUS_DELETED)
-<<<<<<< HEAD
-        addon_factory(users=[self.user],
-                      version_kw={'channel': amo.RELEASE_CHANNEL_UNLISTED})
+        addon_factory(
+            users=[self.user], version_kw={'channel': amo.RELEASE_CHANNEL_UNLISTED}
+        )
         # This next add-on shouldn't be counted.
         addon_where_user_has_deleted_role = addon_factory(
-            users=[self.user, another_user])
-        addon_where_user_has_deleted_role.addonuser_set.filter(
-            user=self.user).update(role=amo.AUTHOR_ROLE_DELETED)
+            users=[self.user, another_user]
+        )
+        addon_where_user_has_deleted_role.addonuser_set.filter(user=self.user).update(
+            role=amo.AUTHOR_ROLE_DELETED
+        )
         url, text = self._call_related_content_method('addons_authorship')
-=======
-        addon_factory(
-            users=[self.user], version_kw={'channel': amo.RELEASE_CHANNEL_UNLISTED}
-        )
-        url, text = self._call_related_content_method('addons_created')
->>>>>>> 3fe5414d
         expected_url = (
             reverse('admin:addons_addon_changelist') + '?authors=%d' % self.user.pk
         )
@@ -603,19 +599,9 @@
             addon=dummy_addon, version=dummy_addon.current_version, user=self.user
         )
         Rating.objects.create(
-            addon=dummy_addon,
-<<<<<<< HEAD
-            user=user_factory(), ip_address='255.255.0.0')
+            addon=dummy_addon, user=user_factory(), ip_address='255.255.0.0'
+        )
         url, text = self._call_related_content_method('ratings_authorship')
-=======
-            version=version_factory(addon=dummy_addon),
-            user=self.user,
-        )
-        Rating.objects.create(
-            addon=dummy_addon, user=user_factory(), ip_address='255.255.0.0'
-        )
-        url, text = self._call_related_content_method('ratings_created')
->>>>>>> 3fe5414d
         expected_url = (
             reverse('admin:ratings_rating_changelist') + '?user=%d' % self.user.pk
         )
