import os
import re

from django import forms
from django.conf import settings
from django.core.files.storage import default_storage as storage
from django.utils.translation import ugettext, ugettext_lazy as _

import olympia.core.logger

from olympia import amo
from olympia.accounts.views import fxa_error_message
from olympia.activity.models import ActivityLog
from olympia.amo.fields import HttpHttpsOnlyURLField
<<<<<<< HEAD
from olympia.amo.utils import clean_nl, has_links, slug_validator
=======
from olympia.amo.utils import (
    clean_nl, has_links, ImageCheck, slug_validator)
from olympia.lib import happyforms
>>>>>>> 406ae609
from olympia.users import notifications

from . import tasks
from .models import DeniedName, UserNotification, UserProfile
from .widgets import (
    NotificationsSelectMultiple, RequiredCheckboxInput, RequiredEmailInput,
    RequiredTextarea)


log = olympia.core.logger.getLogger('z.users')
admin_re = re.compile('(?=.*\d)(?=.*[a-zA-Z])')


class UserDeleteForm(forms.Form):
    email = forms.CharField(max_length=255, required=True,
                            widget=RequiredEmailInput)
    confirm = forms.BooleanField(required=True, widget=RequiredCheckboxInput)

    def __init__(self, *args, **kwargs):
        self.request = kwargs.pop('request', None)
        super(UserDeleteForm, self).__init__(*args, **kwargs)
        self.fields['email'].widget.attrs['placeholder'] = (
            self.request.user.email)

    def clean_email(self):
        user_email = self.request.user.email
        if not user_email == self.cleaned_data['email']:
            raise forms.ValidationError(
                ugettext('Email must be {email}.').format(email=user_email))

    def clean(self):
        amouser = self.request.user
        if amouser.is_developer:
            # This is tampering because the form isn't shown on the page if the
            # user is a developer
            log.warning(u'[Tampering] Attempt to delete developer account (%s)'
                        % self.request.user)
            raise forms.ValidationError("")


class UserEditForm(forms.ModelForm):
    username = forms.CharField(max_length=50, required=False)
    display_name = forms.CharField(label=_(u'Display Name'), max_length=50,
                                   required=False)
    location = forms.CharField(label=_(u'Location'), max_length=100,
                               required=False)
    occupation = forms.CharField(label=_(u'Occupation'), max_length=100,
                                 required=False)
    homepage = HttpHttpsOnlyURLField(label=_(u'Homepage'), required=False)
    email = forms.EmailField(
        required=False,
        help_text=fxa_error_message(
            _(u'Firefox Accounts users cannot currently change their '
              u'email address.')),
        widget=forms.EmailInput(attrs={'readonly': 'readonly'}))
    photo = forms.FileField(label=_(u'Profile Photo'), required=False)
    biography = forms.CharField(widget=forms.Textarea, required=False)

    notifications = forms.MultipleChoiceField(
        choices=[],
        widget=NotificationsSelectMultiple,
        initial=notifications.NOTIFICATIONS_DEFAULT,
        required=False)

    def __init__(self, *args, **kwargs):
        self.request = kwargs.pop('request', None)

        instance = kwargs.get('instance')
        if instance and instance.has_anonymous_username:
            kwargs.setdefault('initial', {})
            kwargs['initial']['username'] = ''

        super(UserEditForm, self).__init__(*args, **kwargs)

        errors = {
            'invalid': ugettext(
                'This URL has an invalid format. Valid URLs look like '
                'http://example.com/my_page.')}
        self.fields['homepage'].error_messages = errors

        if self.instance:
            default = dict((i, n.default_checked) for i, n
                           in notifications.NOTIFICATIONS_BY_ID.items())
            user = dict((n.notification_id, n.enabled) for n
                        in self.instance.notifications.all())
            default.update(user)

            # Add choices to Notification.
            choices = notifications.NOTIFICATIONS_CHOICES
            if not self.instance.is_developer:
                choices = notifications.NOTIFICATIONS_CHOICES_NOT_DEV

            # Append a "NEW" message to new notification options.
            saved = self.instance.notifications.values_list('notification_id',
                                                            flat=True)
            self.choices_status = {}
            for idx, label in choices:
                self.choices_status[idx] = idx not in saved

            self.fields['notifications'].choices = choices
            self.fields['notifications'].initial = [i for i, v
                                                    in default.items() if v]
            self.fields['notifications'].widget.form_instance = self

    class Meta:
        model = UserProfile
        fields = (
            'username', 'email', 'display_name', 'location', 'occupation',
            'homepage', 'photo', 'biography', 'display_collections',
            'display_collections_fav', 'notifications',
        )

    def clean_username(self):
        name = self.cleaned_data['username']

        if not name:
            if self.instance.has_anonymous_username:
                name = self.instance.username
            else:
                name = self.instance.anonymize_username()

        # All-digits usernames are disallowed since they can be
        # confused for user IDs in URLs. (See bug 862121.)
        if name.isdigit():
            raise forms.ValidationError(
                ugettext('Usernames cannot contain only digits.'))

        slug_validator(
            name, lower=False,
            message=ugettext(
                'Enter a valid username consisting of letters, numbers, '
                'underscores or hyphens.'))
        if DeniedName.blocked(name):
            raise forms.ValidationError(
                ugettext('This username cannot be used.'))

        # FIXME: Bug 858452. Remove this check when collation of the username
        # column is changed to case insensitive.
        if (UserProfile.objects.exclude(id=self.instance.id)
                       .filter(username__iexact=name).exists()):
            raise forms.ValidationError(
                ugettext('This username is already in use.'))

        return name

    def clean_display_name(self):
        name = self.cleaned_data['display_name']
        if DeniedName.blocked(name):
            raise forms.ValidationError(
                ugettext('This display name cannot be used.'))
        return name

    def clean_email(self):
        # TODO(django 1.9): Change the field to disabled=True and remove this.
        return self.instance.email

    def clean_photo(self):
        photo = self.cleaned_data['photo']

        if not photo:
            return

        image_check = ImageCheck(photo)
        if (photo.content_type not in amo.IMG_TYPES or
                not image_check.is_image()):
            raise forms.ValidationError(
                ugettext('Images must be either PNG or JPG.'))

        if image_check.is_animated():
            raise forms.ValidationError(ugettext('Images cannot be animated.'))

        if photo.size > settings.MAX_PHOTO_UPLOAD_SIZE:
            msg = ugettext('Please use images smaller than %dMB.')
            size_in_mb = settings.MAX_PHOTO_UPLOAD_SIZE / 1024 / 1024 - 1
            raise forms.ValidationError(msg % size_in_mb)

        return photo

    def clean_biography(self):
        biography = self.cleaned_data['biography']
        normalized = clean_nl(unicode(biography))
        if has_links(normalized):
            # There's some links, we don't want them.
            raise forms.ValidationError(ugettext('No links are allowed.'))
        return biography

    def save(self, log_for_developer=True):
        u = super(UserEditForm, self).save(commit=False)
        data = self.cleaned_data
        photo = data['photo']
        if photo:
            u.picture_type = 'image/png'
            tmp_destination = u.picture_path_original

            with storage.open(tmp_destination, 'wb') as fh:
                for chunk in photo.chunks():
                    fh.write(chunk)

            tasks.resize_photo.delay(tmp_destination, u.picture_path,
                                     set_modified_on=[u])

        visible_notifications = (
            notifications.NOTIFICATIONS_BY_ID if self.instance.is_developer
            else notifications.NOTIFICATIONS_BY_ID_NOT_DEV)

        for (notification_id, notification) in visible_notifications.items():
            enabled = (notification.mandatory or
                       (str(notification_id) in data['notifications']))
            UserNotification.objects.update_or_create(
                user=self.instance, notification_id=notification_id,
                defaults={'enabled': enabled})

        log.debug(u'User (%s) updated their profile' % u)

        u.save()
        return u


class AdminUserEditForm(UserEditForm):
    """This is the form used by admins to edit users' info."""
    email = forms.EmailField(widget=RequiredEmailInput)
    admin_log = forms.CharField(required=True, label='Reason for change',
                                widget=RequiredTextarea(attrs={'rows': 4}))
    notes = forms.CharField(required=False, label='Notes',
                            widget=forms.Textarea(attrs={'rows': 4}))
    anonymize = forms.BooleanField(required=False)

    def changed_fields(self):
        """Returns changed_data ignoring these fields."""
        return (set(self.changed_data) -
                set(['admin_log', 'notifications', 'photo']))

    def changes(self):
        """A dictionary of changed fields, old, new."""
        details = dict([(k, (self.initial[k], self.cleaned_data[k]))
                        for k in self.changed_fields()])
        return details

    def clean_anonymize(self):
        if (self.cleaned_data['anonymize'] and
                self.changed_fields() != set(['anonymize'])):
            raise forms.ValidationError(ugettext(
                'To anonymize, enter a reason for the change but do not '
                'change any other field.'))
        return self.cleaned_data['anonymize']

    def clean_email(self):
        return self.cleaned_data['email']

    def save(self, *args, **kw):
        profile = super(AdminUserEditForm, self).save(log_for_developer=False)
        if self.cleaned_data['anonymize']:
            ActivityLog.create(amo.LOG.ADMIN_USER_ANONYMIZED, self.instance,
                               self.cleaned_data['admin_log'])
            profile.delete()  # This also logs
        else:
            ActivityLog.create(amo.LOG.ADMIN_USER_EDITED, self.instance,
                               self.cleaned_data['admin_log'],
                               details=self.changes())
            log.info('Admin edit user: %s changed fields: %s' %
                     (self.instance, self.changed_fields()))
        return profile


class DeniedNameAddForm(forms.Form):
    """Form for adding denied names in bulk fashion."""
    names = forms.CharField(widget=forms.Textarea(
        attrs={'cols': 40, 'rows': 16}))

    def clean_names(self):
        names = os.linesep.join([
            s.strip() for s in self.cleaned_data['names'].splitlines()
            if s.strip()
        ])
        return names<|MERGE_RESOLUTION|>--- conflicted
+++ resolved
@@ -12,13 +12,8 @@
 from olympia.accounts.views import fxa_error_message
 from olympia.activity.models import ActivityLog
 from olympia.amo.fields import HttpHttpsOnlyURLField
-<<<<<<< HEAD
-from olympia.amo.utils import clean_nl, has_links, slug_validator
-=======
 from olympia.amo.utils import (
     clean_nl, has_links, ImageCheck, slug_validator)
-from olympia.lib import happyforms
->>>>>>> 406ae609
 from olympia.users import notifications
 
 from . import tasks
