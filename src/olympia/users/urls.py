from django.conf.urls import include, url

from olympia.amo.views import frontend_view

from . import views

USER_ID = r"""(?P<user_id>[^/<>"']+)"""


# These will all start with /user/<user_id>/
detail_patterns = [
    url(r'^$', frontend_view, name='users.profile'),
    url(r'^themes(?:/(?P<category>[^ /]+))?$', frontend_view,
        name='users.themes'),
<<<<<<< HEAD
]

users_patterns = [
    url(r'^edit$', frontend_view, name='users.edit'),
    url(r'^edit(?:/(?P<user_id>\d+))?$', frontend_view,
        name='users.admin_edit'),
=======
    url(r'^abuse', views.report_abuse, name='users.abuse'),
    url(r'^edit$', views.admin_edit, name='users.admin_edit'),
]

users_patterns = [
    url(r'^ajax$', views.ajax, name='users.ajax'),
    url(r'^delete$', views.delete, name='users.delete'),
    url(r'^delete_photo/(?P<user_id>\d+)?$', views.delete_photo,
        name='users.delete_photo'),
    url(r'^edit$', views.edit, name='users.edit'),
>>>>>>> 20328da9
    url(r'^unsubscribe/(?P<token>[-\w]+={0,3})/(?P<hash>[\w]+)/'
        r'(?P<perm_setting>[\w]+)?$', views.unsubscribe,
        name="users.unsubscribe"),
]

urlpatterns = [
    # URLs for a single user.
    url(r'^user/%s/' % USER_ID, include(detail_patterns)),
    url(r'^users/', include(users_patterns)),
]<|MERGE_RESOLUTION|>--- conflicted
+++ resolved
@@ -12,25 +12,11 @@
     url(r'^$', frontend_view, name='users.profile'),
     url(r'^themes(?:/(?P<category>[^ /]+))?$', frontend_view,
         name='users.themes'),
-<<<<<<< HEAD
+    url(r'^edit$', frontend_view, name='users.admin_edit'),
 ]
 
 users_patterns = [
     url(r'^edit$', frontend_view, name='users.edit'),
-    url(r'^edit(?:/(?P<user_id>\d+))?$', frontend_view,
-        name='users.admin_edit'),
-=======
-    url(r'^abuse', views.report_abuse, name='users.abuse'),
-    url(r'^edit$', views.admin_edit, name='users.admin_edit'),
-]
-
-users_patterns = [
-    url(r'^ajax$', views.ajax, name='users.ajax'),
-    url(r'^delete$', views.delete, name='users.delete'),
-    url(r'^delete_photo/(?P<user_id>\d+)?$', views.delete_photo,
-        name='users.delete_photo'),
-    url(r'^edit$', views.edit, name='users.edit'),
->>>>>>> 20328da9
     url(r'^unsubscribe/(?P<token>[-\w]+={0,3})/(?P<hash>[\w]+)/'
         r'(?P<perm_setting>[\w]+)?$', views.unsubscribe,
         name="users.unsubscribe"),
