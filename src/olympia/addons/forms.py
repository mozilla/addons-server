import os

from datetime import datetime
from urlparse import urlsplit

from django import forms
from django.conf import settings
from django.core.files.storage import default_storage as storage
from django.forms.formsets import BaseFormSet, formset_factory
from django.utils.translation import ugettext, ugettext_lazy as _, ungettext

import olympia.core.logger

from olympia import amo
from olympia.access import acl
from olympia.activity.models import ActivityLog
from olympia.addons.models import (
    Addon, AddonCategory, Category, DeniedSlug, Persona)
from olympia.addons.tasks import save_theme, save_theme_reupload
from olympia.addons.widgets import CategoriesSelectMultiple, IconWidgetRenderer
from olympia.amo.fields import (
    ColorField, HttpHttpsOnlyURLField, ReCaptchaField)
from olympia.amo.urlresolvers import reverse
from olympia.amo.utils import (
<<<<<<< HEAD
    slug_validator, slugify, sorted_groupby, remove_icons)
from olympia.addons.models import (
    Addon, AddonCategory, DeniedSlug, Category, Persona)
from olympia.addons.tasks import save_theme, save_theme_reupload
from olympia.addons.widgets import CategoriesSelectMultiple
=======
    remove_icons, slug_validator, slugify, sorted_groupby)
>>>>>>> 57915e24
from olympia.devhub import tasks as devhub_tasks
from olympia.tags.models import Tag
from olympia.translations import LOCALES
from olympia.translations.fields import TransField, TransTextarea
from olympia.translations.forms import TranslationFormMixin
from olympia.translations.models import Translation
from olympia.translations.utils import transfield_changed
from olympia.users.models import UserEmailField
from olympia.versions.models import Version


log = olympia.core.logger.getLogger('z.addons')


def clean_addon_slug(slug, instance):
    slug_validator(slug, lower=False)

    if slug != instance.slug:
        if Addon.objects.filter(slug=slug).exists():
            raise forms.ValidationError(ugettext(
                'This slug is already in use. Please choose another.'))
        if DeniedSlug.blocked(slug):
            msg = ugettext(u'The slug cannot be "%(slug)s". '
                           u'Please choose another.')
            raise forms.ValidationError(msg % {'slug': slug})

    return slug


def clean_tags(request, tags):
    target = [slugify(t, spaces=True, lower=True) for t in tags.split(',')]
    target = set(filter(None, target))

    min_len = amo.MIN_TAG_LENGTH
    max_len = Tag._meta.get_field('tag_text').max_length
    max_tags = amo.MAX_TAGS
    total = len(target)

    denied = (Tag.objects.values_list('tag_text', flat=True)
              .filter(tag_text__in=target, denied=True))
    if denied:
        # L10n: {0} is a single tag or a comma-separated list of tags.
        msg = ungettext('Invalid tag: {0}', 'Invalid tags: {0}',
                        len(denied)).format(', '.join(denied))
        raise forms.ValidationError(msg)

    restricted = (Tag.objects.values_list('tag_text', flat=True)
                     .filter(tag_text__in=target, restricted=True))
    if not acl.action_allowed(request, amo.permissions.ADDONS_EDIT):
        if restricted:
            # L10n: {0} is a single tag or a comma-separated list of tags.
            msg = ungettext('"{0}" is a reserved tag and cannot be used.',
                            '"{0}" are reserved tags and cannot be used.',
                            len(restricted)).format('", "'.join(restricted))
            raise forms.ValidationError(msg)
    else:
        # Admin's restricted tags don't count towards the limit.
        total = len(target - set(restricted))

    if total > max_tags:
        num = total - max_tags
        msg = ungettext('You have {0} too many tags.',
                        'You have {0} too many tags.', num).format(num)
        raise forms.ValidationError(msg)

    if any(t for t in target if len(t) > max_len):
        raise forms.ValidationError(
            ugettext(
                'All tags must be %s characters or less after invalid '
                'characters are removed.' % max_len))

    if any(t for t in target if len(t) < min_len):
        msg = ungettext('All tags must be at least {0} character.',
                        'All tags must be at least {0} characters.',
                        min_len).format(min_len)
        raise forms.ValidationError(msg)

    return target


class AddonFormBase(TranslationFormMixin, forms.ModelForm):

    def __init__(self, *args, **kw):
        self.request = kw.pop('request')
        super(AddonFormBase, self).__init__(*args, **kw)

    class Meta:
        models = Addon
        fields = ('name', 'slug', 'summary', 'tags')

    def clean_slug(self):
        return clean_addon_slug(self.cleaned_data['slug'], self.instance)

    def clean_tags(self):
        return clean_tags(self.request, self.cleaned_data['tags'])

    def get_tags(self, addon):
        if acl.action_allowed(self.request, amo.permissions.ADDONS_EDIT):
            return list(addon.tags.values_list('tag_text', flat=True))
        else:
            return list(addon.tags.filter(restricted=False)
                        .values_list('tag_text', flat=True))


class AddonFormBasic(AddonFormBase):
    name = TransField(max_length=50)
    slug = forms.CharField(max_length=30)
    summary = TransField(widget=TransTextarea(attrs={'rows': 4}),
                         max_length=250)
    tags = forms.CharField(required=False)
    contributions = HttpHttpsOnlyURLField(required=False, max_length=255)
    is_experimental = forms.BooleanField(required=False)
    requires_payment = forms.BooleanField(required=False)

    class Meta:
        model = Addon
        fields = ('name', 'slug', 'summary', 'tags', 'is_experimental',
                  'requires_payment', 'contributions')

    def __init__(self, *args, **kw):
        super(AddonFormBasic, self).__init__(*args, **kw)

        if self.fields.get('tags'):
            self.fields['tags'].initial = ', '.join(
                self.get_tags(self.instance))

    def clean_slug(self):
        return clean_addon_slug(self.cleaned_data['slug'], self.instance)

    def clean_contributions(self):
        if self.cleaned_data['contributions']:
            hostname = urlsplit(self.cleaned_data['contributions']).hostname
            if not hostname.endswith(amo.VALID_CONTRIBUTION_DOMAINS):
                raise forms.ValidationError(ugettext(
                    'URL domain must be one of [%s], or a subdomain.'
                ) % ', '.join(amo.VALID_CONTRIBUTION_DOMAINS))
        return self.cleaned_data['contributions']

    def save(self, addon, commit=False):
        if self.fields.get('tags'):
            tags_new = self.cleaned_data['tags']
            tags_old = [slugify(t, spaces=True) for t in self.get_tags(addon)]

            # Add new tags.
            for t in set(tags_new) - set(tags_old):
                Tag(tag_text=t).save_tag(addon)

            # Remove old tags.
            for t in set(tags_old) - set(tags_new):
                Tag(tag_text=t).remove_tag(addon)

        # We ignore `commit`, since we need it to be `False` so we can save
        # the ManyToMany fields on our own.
        addonform = super(AddonFormBasic, self).save(commit=False)
        addonform.save()

        return addonform


class AddonFormBasicUnlisted(AddonFormBase):
    name = TransField(max_length=50)
    slug = forms.CharField(max_length=30)
    summary = TransField(widget=TransTextarea(attrs={'rows': 4}),
                         max_length=250)

    class Meta:
        model = Addon
        fields = ('name', 'slug', 'summary')


class CategoryForm(forms.Form):
    application = forms.TypedChoiceField(amo.APPS_CHOICES, coerce=int,
                                         widget=forms.HiddenInput,
                                         required=True)
    categories = forms.ModelMultipleChoiceField(
        queryset=Category.objects.all(), widget=CategoriesSelectMultiple)

    def save(self, addon):
        application = self.cleaned_data.get('application')
        categories_new = [c.id for c in self.cleaned_data['categories']]
        categories_old = [
            c.id for c in
            addon.app_categories.get(amo.APP_IDS[application], [])]

        # Add new categories.
        for c_id in set(categories_new) - set(categories_old):
            AddonCategory(addon=addon, category_id=c_id).save()

        # Remove old categories.
        for c_id in set(categories_old) - set(categories_new):
            AddonCategory.objects.filter(
                addon=addon, category_id=c_id).delete()

        # Remove old, outdated categories cache on the model.
        del addon.all_categories

    def clean_categories(self):
        categories = self.cleaned_data['categories']
        total = categories.count()
        max_cat = amo.MAX_CATEGORIES

        if getattr(self, 'disabled', False) and total:
            raise forms.ValidationError(ugettext(
                'Categories cannot be changed while your add-on is featured '
                'for this application.'))
        if total > max_cat:
            # L10n: {0} is the number of categories.
            raise forms.ValidationError(ungettext(
                'You can have only {0} category.',
                'You can have only {0} categories.',
                max_cat).format(max_cat))

        has_misc = filter(lambda x: x.misc, categories)
        if has_misc and total > 1:
            raise forms.ValidationError(ugettext(
                'The miscellaneous category cannot be combined with '
                'additional categories.'))

        return categories


class BaseCategoryFormSet(BaseFormSet):

    def __init__(self, *args, **kw):
        self.addon = kw.pop('addon')
        self.request = kw.pop('request', None)
        super(BaseCategoryFormSet, self).__init__(*args, **kw)
        self.initial = []
        apps = sorted(self.addon.compatible_apps.keys(), key=lambda x: x.id)

        # Drop any apps that don't have appropriate categories.
        qs = Category.objects.filter(type=self.addon.type)
        app_cats = {k: list(v) for k, v in sorted_groupby(qs, 'application')}
        for app in list(apps):
            if app and not app_cats.get(app.id):
                apps.remove(app)
        if not app_cats:
            apps = []

        for app in apps:
            cats = self.addon.app_categories.get(app, [])
            self.initial.append({'categories': [c.id for c in cats]})

        for app, form in zip(apps, self.forms):
            key = app.id if app else None
            form.request = self.request
            form.initial['application'] = key
            form.app = app
            cats = sorted(app_cats[key], key=lambda x: x.name)
            form.fields['categories'].choices = [(c.id, c.name) for c in cats]

            # If this add-on is featured for this application, category
            # changes are forbidden.
            if not acl.action_allowed(self.request,
                                      amo.permissions.ADDONS_EDIT):
                form.disabled = (app and self.addon.is_featured(app))

    def save(self):
        for f in self.forms:
            f.save(self.addon)


CategoryFormSet = formset_factory(form=CategoryForm,
                                  formset=BaseCategoryFormSet, extra=0)


def icons():
    """
    Generates a list of tuples for the default icons for add-ons,
    in the format (pseudo-mime-type, description).
    """
    icons = [('image/jpeg', 'jpeg'), ('image/png', 'png'), ('', 'default')]
    dirs, files = storage.listdir(settings.ADDON_ICONS_DEFAULT_PATH)
    for fname in files:
        if '32' in fname and 'default' not in fname:
            icon_name = fname.split('-')[0]
            icons.append(('icon/%s' % icon_name, icon_name))
    return icons


class AddonFormMedia(AddonFormBase):
    icon_type = forms.CharField(widget=forms.RadioSelect(
        choices=[]), required=False)
    icon_upload_hash = forms.CharField(required=False)

    class Meta:
        model = Addon
        fields = ('icon_upload_hash', 'icon_type')

    def __init__(self, *args, **kwargs):
        super(AddonFormMedia, self).__init__(*args, **kwargs)

        # Add icons here so we only read the directory when
        # AddonFormMedia is actually being used.
        self.fields['icon_type'].widget.choices = icons()

    def save(self, addon, commit=True):
        if self.cleaned_data['icon_upload_hash']:
            upload_hash = self.cleaned_data['icon_upload_hash']
            upload_path = os.path.join(settings.TMP_PATH, 'icon', upload_hash)

            dirname = addon.get_icon_dir()
            destination = os.path.join(dirname, '%s' % addon.id)

            remove_icons(destination)
            devhub_tasks.resize_icon.delay(upload_path, destination,
                                           amo.ADDON_ICON_SIZES,
                                           set_modified_on=[addon])

        return super(AddonFormMedia, self).save(commit)


class AddonFormDetails(AddonFormBase):
    default_locale = forms.TypedChoiceField(choices=LOCALES)
    homepage = TransField.adapt(HttpHttpsOnlyURLField)(required=False)

    class Meta:
        model = Addon
        fields = ('description', 'default_locale', 'homepage')

    def clean(self):
        # Make sure we have the required translations in the new locale.
        required = 'name', 'summary', 'description'
        data = self.cleaned_data
        if not self.errors and 'default_locale' in self.changed_data:
            fields = dict((k, getattr(self.instance, k + '_id'))
                          for k in required)
            locale = self.cleaned_data['default_locale']
            ids = filter(None, fields.values())
            qs = (Translation.objects.filter(locale=locale, id__in=ids,
                                             localized_string__isnull=False)
                  .values_list('id', flat=True))
            missing = [k for k, v in fields.items() if v not in qs]
            # They might be setting description right now.
            if 'description' in missing and locale in data['description']:
                missing.remove('description')
            if missing:
                raise forms.ValidationError(ugettext(
                    'Before changing your default locale you must have a '
                    'name, summary, and description in that locale. '
                    'You are missing %s.') % ', '.join(map(repr, missing)))
        return data


class AddonFormDetailsUnlisted(AddonFormBase):
    homepage = TransField.adapt(HttpHttpsOnlyURLField)(required=False)

    class Meta:
        model = Addon
        fields = ('description', 'homepage')


class AddonFormSupport(AddonFormBase):
    support_url = TransField.adapt(HttpHttpsOnlyURLField)(required=False)
    support_email = TransField.adapt(forms.EmailField)(required=False)

    class Meta:
        model = Addon
        fields = ('support_email', 'support_url')

    def __init__(self, *args, **kw):
        super(AddonFormSupport, self).__init__(*args, **kw)

    def save(self, addon, commit=True):
        return super(AddonFormSupport, self).save(commit)


class AddonFormTechnical(AddonFormBase):
    developer_comments = TransField(widget=TransTextarea, required=False)

    class Meta:
        model = Addon
        fields = ('developer_comments', 'view_source', 'external_software',
                  'auto_repackage', 'public_stats')


class AddonFormTechnicalUnlisted(AddonFormBase):
    class Meta:
        model = Addon
        fields = ()


class AbuseForm(forms.Form):
    recaptcha = ReCaptchaField(label='')
    text = forms.CharField(required=True,
                           label='',
                           widget=forms.Textarea())

    def __init__(self, *args, **kwargs):
        self.request = kwargs.pop('request')
        super(AbuseForm, self).__init__(*args, **kwargs)

        if (not self.request.user.is_anonymous() or
                not settings.NOBOT_RECAPTCHA_PRIVATE_KEY):
            del self.fields['recaptcha']


class ThemeFormBase(AddonFormBase):

    def __init__(self, *args, **kwargs):
        super(ThemeFormBase, self).__init__(*args, **kwargs)
        cats = Category.objects.filter(type=amo.ADDON_PERSONA, weight__gte=0)
        cats = sorted(cats, key=lambda x: x.name)
        self.fields['category'].choices = [(c.id, c.name) for c in cats]

        for field in ('header', 'footer'):
            self.fields[field].widget.attrs = {
                'data-upload-url': reverse('devhub.personas.upload_persona',
                                           args=['persona_%s' % field]),
                'data-allowed-types': 'image/jpeg|image/png'
            }


class ThemeForm(ThemeFormBase):
    name = forms.CharField(max_length=50)
    slug = forms.CharField(max_length=30)
    category = forms.ModelChoiceField(queryset=Category.objects.all(),
                                      widget=forms.widgets.RadioSelect)
    description = forms.CharField(widget=forms.Textarea(attrs={'rows': 4}),
                                  max_length=500, required=False)
    tags = forms.CharField(required=False)

    license = forms.TypedChoiceField(
        choices=amo.PERSONA_LICENSES_CHOICES,
        coerce=int, empty_value=None, widget=forms.HiddenInput,
        error_messages={'required': _(u'A license must be selected.')})
    header = forms.FileField(required=False)
    header_hash = forms.CharField(widget=forms.HiddenInput)
    footer = forms.FileField(required=False)
    footer_hash = forms.CharField(widget=forms.HiddenInput, required=False)
    # Native color picker doesn't allow real time tracking of user input
    # and empty values, thus force the JavaScript color picker for now.
    # See bugs 1005206 and 1003575.
    accentcolor = ColorField(
        required=False,
        widget=forms.TextInput(attrs={'class': 'color-picker'}),
    )
    textcolor = ColorField(
        required=False,
        widget=forms.TextInput(attrs={'class': 'color-picker'}),
    )
    agreed = forms.BooleanField()
    # This lets us POST the data URIs of the unsaved previews so we can still
    # show them if there were form errors. It's really clever.
    unsaved_data = forms.CharField(required=False, widget=forms.HiddenInput)

    class Meta:
        model = Addon
        fields = ('name', 'slug', 'description', 'tags')

    def save(self, commit=False):
        data = self.cleaned_data
        addon = Addon.objects.create(
            slug=data.get('slug'),
            status=amo.STATUS_PENDING, type=amo.ADDON_PERSONA)
        addon.name = {'en-US': data['name']}
        if data.get('description'):
            addon.description = data['description']
        addon._current_version = Version.objects.create(addon=addon,
                                                        version='0')
        addon.save()

        # Create Persona instance.
        p = Persona()
        p.persona_id = 0
        p.addon = addon
        p.header = 'header.png'
        if data['footer_hash']:
            p.footer = 'footer.png'
        if data['accentcolor']:
            p.accentcolor = data['accentcolor'].lstrip('#')
        if data['textcolor']:
            p.textcolor = data['textcolor'].lstrip('#')
        p.license = data['license']
        p.submit = datetime.now()
        user = self.request.user
        p.author = user.username
        p.display_username = user.name
        p.save()

        # Save header, footer, and preview images.
        save_theme.delay(data['header_hash'], data['footer_hash'], addon)

        # Save user info.
        addon.addonuser_set.create(user=user, role=amo.AUTHOR_ROLE_OWNER)

        # Save tags.
        for t in data['tags']:
            Tag(tag_text=t).save_tag(addon)

        # Save categories.
        AddonCategory(addon=addon, category=data['category']).save()

        return addon


class EditThemeForm(AddonFormBase):
    name = TransField(max_length=50, label=_('Give Your Theme a Name.'))
    slug = forms.CharField(max_length=30)
    category = forms.ModelChoiceField(queryset=Category.objects.all(),
                                      widget=forms.widgets.RadioSelect)
    description = TransField(
        widget=TransTextarea(attrs={'rows': 4}),
        max_length=500, required=False, label=_('Describe your Theme.'))
    tags = forms.CharField(required=False)
    accentcolor = ColorField(
        required=False,
        widget=forms.TextInput(attrs={'class': 'color-picker'}),
    )
    textcolor = ColorField(
        required=False,
        widget=forms.TextInput(attrs={'class': 'color-picker'}),
    )
    license = forms.TypedChoiceField(
        choices=amo.PERSONA_LICENSES_CHOICES, coerce=int, empty_value=None,
        widget=forms.HiddenInput,
        error_messages={'required': _(u'A license must be selected.')})

    # Theme re-upload.
    header = forms.FileField(required=False)
    header_hash = forms.CharField(widget=forms.HiddenInput, required=False)
    footer = forms.FileField(required=False)
    footer_hash = forms.CharField(widget=forms.HiddenInput, required=False)

    class Meta:
        model = Addon
        fields = ('name', 'slug', 'description', 'tags')

    def __init__(self, *args, **kw):
        self.request = kw.pop('request')

        super(AddonFormBase, self).__init__(*args, **kw)

        addon = Addon.objects.no_cache().get(id=self.instance.id)
        persona = addon.persona

        # Allow theme artists to localize Name and Description.
        for trans in Translation.objects.filter(id=self.initial['name']):
            self.initial['name_' + trans.locale.lower()] = trans
        for trans in Translation.objects.filter(
                id=self.initial['description']):
            self.initial['description_' + trans.locale.lower()] = trans

        self.old_tags = self.get_tags(addon)
        self.initial['tags'] = ', '.join(self.old_tags)
        if persona.accentcolor:
            self.initial['accentcolor'] = '#' + persona.accentcolor
        if persona.textcolor:
            self.initial['textcolor'] = '#' + persona.textcolor
        self.initial['license'] = persona.license

        cats = sorted(Category.objects.filter(type=amo.ADDON_PERSONA,
                                              weight__gte=0),
                      key=lambda x: x.name)
        self.fields['category'].choices = [(c.id, c.name) for c in cats]
        try:
            self.initial['category'] = addon.categories.values_list(
                'id', flat=True)[0]
        except IndexError:
            pass

        for field in ('header', 'footer'):
            self.fields[field].widget.attrs = {
                'data-upload-url': reverse('devhub.personas.reupload_persona',
                                           args=[addon.slug,
                                                 'persona_%s' % field]),
                'data-allowed-types': 'image/jpeg|image/png'
            }

    def clean_slug(self):
        return clean_addon_slug(self.cleaned_data['slug'], self.instance)

    def save(self):
        addon = self.instance
        persona = addon.persona
        data = self.cleaned_data

        # Update Persona-specific data.
        persona_data = {
            'license': int(data['license']),
            'accentcolor': data['accentcolor'].lstrip('#'),
            'textcolor': data['textcolor'].lstrip('#'),
            'author': self.request.user.username,
            'display_username': self.request.user.name
        }
        changed = False
        for k, v in persona_data.iteritems():
            if v != getattr(persona, k):
                changed = True
                setattr(persona, k, v)
        if changed:
            persona.save()

        if self.changed_data:
            ActivityLog.create(amo.LOG.EDIT_PROPERTIES, addon)
        self.instance.modified = datetime.now()

        # Update Addon-specific data.
        changed = (
            set(self.old_tags) != data['tags'] or  # Check if tags changed.
            self.initial['slug'] != data['slug'] or  # Check if slug changed.
            transfield_changed('description', self.initial, data) or
            transfield_changed('name', self.initial, data))
        if changed:
            # Only save if addon data changed.
            super(EditThemeForm, self).save()

        # Update tags.
        tags_new = data['tags']
        tags_old = [slugify(t, spaces=True) for t in self.old_tags]
        # Add new tags.
        for t in set(tags_new) - set(tags_old):
            Tag(tag_text=t).save_tag(addon)
        # Remove old tags.
        for t in set(tags_old) - set(tags_new):
            Tag(tag_text=t).remove_tag(addon)

        # Update category.
        if data['category'].id != self.initial['category']:
            addon_cat = addon.addoncategory_set.all()[0]
            addon_cat.category = data['category']
            addon_cat.save()

        # Theme reupload.
        if not addon.is_pending():
            if data['header_hash'] or data['footer_hash']:
                save_theme_reupload.delay(
                    data['header_hash'], data['footer_hash'], addon)

        return data


class EditThemeOwnerForm(forms.Form):
    owner = UserEmailField()

    def __init__(self, *args, **kw):
        self.instance = kw.pop('instance')

        super(EditThemeOwnerForm, self).__init__(*args, **kw)

        addon = self.instance

        self.fields['owner'].widget.attrs['placeholder'] = _(
            "Enter a new author's email address")

        try:
            self.instance_addonuser = addon.addonuser_set.all()[0]
            self.initial['owner'] = self.instance_addonuser.user.email
        except IndexError:
            # If there was never an author before, then don't require one now.
            self.instance_addonuser = None
            self.fields['owner'].required = False

    def save(self):
        data = self.cleaned_data

        if data.get('owner'):
            changed = (not self.instance_addonuser or
                       self.instance_addonuser != data['owner'])
            if changed:
                # Update Persona-specific data.
                persona = self.instance.persona
                persona.author = data['owner'].username
                persona.display_username = data['owner'].name
                persona.save()

            if not self.instance_addonuser:
                # If there previously never another owner, create one.
                self.instance.addonuser_set.create(user=data['owner'],
                                                   role=amo.AUTHOR_ROLE_OWNER)
            elif self.instance_addonuser != data['owner']:
                # If the owner has changed, update the `AddonUser` object.
                self.instance_addonuser.user = data['owner']
                self.instance_addonuser.role = amo.AUTHOR_ROLE_OWNER
                self.instance_addonuser.save()

            self.instance.modified = datetime.now()
            self.instance.save()

        return data<|MERGE_RESOLUTION|>--- conflicted
+++ resolved
@@ -17,20 +17,12 @@
 from olympia.addons.models import (
     Addon, AddonCategory, Category, DeniedSlug, Persona)
 from olympia.addons.tasks import save_theme, save_theme_reupload
-from olympia.addons.widgets import CategoriesSelectMultiple, IconWidgetRenderer
+from olympia.addons.widgets import CategoriesSelectMultiple
 from olympia.amo.fields import (
     ColorField, HttpHttpsOnlyURLField, ReCaptchaField)
 from olympia.amo.urlresolvers import reverse
 from olympia.amo.utils import (
-<<<<<<< HEAD
-    slug_validator, slugify, sorted_groupby, remove_icons)
-from olympia.addons.models import (
-    Addon, AddonCategory, DeniedSlug, Category, Persona)
-from olympia.addons.tasks import save_theme, save_theme_reupload
-from olympia.addons.widgets import CategoriesSelectMultiple
-=======
     remove_icons, slug_validator, slugify, sorted_groupby)
->>>>>>> 57915e24
 from olympia.devhub import tasks as devhub_tasks
 from olympia.tags.models import Tag
 from olympia.translations import LOCALES
