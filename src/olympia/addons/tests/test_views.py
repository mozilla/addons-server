--- conflicted
+++ resolved
@@ -1822,7 +1822,6 @@
         assert 'Version 0.0.1 matches ' in str(response.data['non_field_errors'])
         assert self.addon.reload().versions.count() == 1
 
-<<<<<<< HEAD
     def test_cant_update_disabled_addon(self):
         self.addon.update(status=amo.STATUS_DISABLED)
         response = self.client.post(
@@ -1830,7 +1829,7 @@
             data=self.minimal_data,
         )
         assert response.status_code == 403
-=======
+
     def test_custom_license(self):
         self.upload.update(automated_signing=False)
         self.addon.current_version.file.update(status=amo.STATUS_DISABLED)
@@ -1883,7 +1882,6 @@
                 'Both `license` and `custom_license` cannot be provided together.'
             ]
         }
->>>>>>> 0dd672d8
 
 
 class TestVersionViewSetCreateJWTAuth(TestVersionViewSetCreate):
@@ -2097,7 +2095,6 @@
         )
         assert response.data == {'compatibility': ['Unknown app version specified']}
 
-<<<<<<< HEAD
     def test_cant_update_disabled_addon(self):
         self.addon.update(status=amo.STATUS_DISABLED)
         response = self.client.patch(
@@ -2105,7 +2102,7 @@
             data={'release_notes': {'en-US': 'Something new'}},
         )
         assert response.status_code == 403
-=======
+
     def test_custom_license(self):
         # First assume no license - edge case because we enforce a license for listed
         # versions, but possible.
@@ -2243,7 +2240,6 @@
                 'Both `license` and `custom_license` cannot be provided together.'
             ]
         }
->>>>>>> 0dd672d8
 
 
 class TestVersionViewSetUpdateJWTAuth(TestVersionViewSetUpdate):
