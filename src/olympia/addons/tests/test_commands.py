--- conflicted
+++ resolved
@@ -604,11 +604,8 @@
 
         call_command('process_addons',
                      task='extract_webextensions_to_git_storage')
-<<<<<<< HEAD
-        assert extract_file_obj_to_git_mock.call_count == 7
-=======
-        assert extract_version_to_git_mock.call_count == 6
->>>>>>> 4fcf788b
+
+        assert extract_version_to_git_mock.call_count == 7
 
 
 class TestDisableLegacyAddons(TestCase):
