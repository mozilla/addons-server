# -*- coding: utf-8 -*-
import json
import os
from datetime import datetime, timedelta
from unittest.mock import Mock, patch

import pytest
from django import forms
from django.conf import settings
from django.core import mail
from django.utils import translation
from olympia import amo, core
from olympia.activity.models import ActivityLog, AddonLog
from olympia.addons import models as addons_models
from olympia.addons.models import (
    Addon,
    AddonApprovalsCounter,
    AddonCategory,
    AddonRegionalRestrictions,
    AddonReviewerFlags,
    AddonUser,
    AppSupport,
    Category,
    DeniedGuid,
    DeniedSlug,
    FrozenAddon,
    MigratedLWT,
    Preview,
    AddonGUID,
    track_addon_status_change,
)
from olympia.amo.tests import TestCase, addon_factory, user_factory, version_factory
from olympia.amo.tests.test_models import BasePreviewMixin
from olympia.applications.models import AppVersion
from olympia.bandwagon.models import Collection
from olympia.blocklist.models import Block, BlocklistSubmission
from olympia.constants.categories import CATEGORIES
from olympia.constants.promoted import LINE, NOT_PROMOTED, RECOMMENDED, SPONSORED
from olympia.devhub.models import RssKey
from olympia.files.models import File
from olympia.files.tests.test_models import UploadTest
from olympia.files.utils import Extractor, parse_addon
from olympia.git.models import GitExtractionEntry
from olympia.promoted.models import PromotedAddon
from olympia.ratings.models import Rating, RatingFlag
from olympia.translations.models import (
    Translation,
    TranslationSequence,
    delete_translation,
)
from olympia.users.models import UserProfile
from olympia.versions.compare import version_int
from olympia.versions.models import (
    ApplicationsVersions,
    Version,
    VersionPreview,
    VersionReviewerFlags,
)


class TestCleanSlug(TestCase):
    def test_clean_slug_new_object(self):
        # Make sure there's at least an addon with the "addon" slug, subsequent
        # ones should be "addon-1", "addon-2" ...
        a = Addon.objects.create(name='Addon')
        assert a.slug == 'addon'

        # Start with a first clash. This should give us 'addon-1".
        # We're not saving yet, we're testing the slug creation without an id.
        b = Addon(name='Addon')
        b.clean_slug()
        assert b.slug == 'addon1'
        # Now save the instance to the database for future clashes.
        b.save()

        # Test on another object without an id.
        c = Addon(name='Addon')
        c.clean_slug()
        assert c.slug == 'addon2'

        # Even if an addon is deleted, don't clash with its slug.
        c.status = amo.STATUS_DELETED
        # Now save the instance to the database for future clashes.
        c.save()

        # And yet another object without an id. Make sure we're not trying to
        # assign the 'addon-2' slug from the deleted addon.
        d = Addon(name='Addon')
        d.clean_slug()
        assert d.slug == 'addon3'

    def test_clean_slug_no_name(self):
        # Create an addon and save it to have an id.
        a = Addon.objects.create()
        # Start over: don't use the name nor the id to generate the slug.
        a.slug = a.name = ''
        a.clean_slug()

        # Slugs that are generated from add-ons without an name use
        # uuid without the node bit so have the length 20.
        assert len(a.slug) == 20

    def test_clean_slug_with_name(self):
        # Make sure there's at least an addon with the 'fooname' slug,
        # subsequent ones should be 'fooname-1', 'fooname-2' ...
        a = Addon.objects.create(name='fooname')
        assert a.slug == 'fooname'

        b = Addon(name='fooname')
        b.clean_slug()
        assert b.slug == 'fooname1'

    def test_clean_slug_with_slug(self):
        # Make sure there's at least an addon with the 'fooslug' slug,
        # subsequent ones should be 'fooslug-1', 'fooslug-2' ...
        a = Addon.objects.create(name='fooslug')
        assert a.slug == 'fooslug'

        b = Addon(name='fooslug')
        b.clean_slug()
        assert b.slug == 'fooslug1'

    def test_clean_slug_denied_slug(self):
        denied_slug = 'foodenied'
        DeniedSlug.objects.create(name=denied_slug)

        a = Addon(slug=denied_slug)
        a.clean_slug()
        # Blacklisted slugs (like 'activate" or IDs) have a "~" appended to
        # avoid clashing with URLs.
        assert a.slug == '%s~' % denied_slug
        # Now save the instance to the database for future clashes.
        a.save()

        b = Addon(slug=denied_slug)
        b.clean_slug()
        assert b.slug == '%s~1' % denied_slug

    def test_clean_slug_denied_slug_long_slug(self):
        long_slug = 'this_is_a_very_long_slug_that_is_longer_than_thirty_chars'
        DeniedSlug.objects.create(name=long_slug[:30])

        # If there's no clashing slug, just append a '~'.
        a = Addon.objects.create(slug=long_slug[:30])
        assert a.slug == '%s~' % long_slug[:29]

        # If there's a clash, use the standard clash resolution.
        a = Addon.objects.create(slug=long_slug[:30])
        assert a.slug == '%s1' % long_slug[:27]

    def test_clean_slug_long_slug(self):
        long_slug = 'this_is_a_very_long_slug_that_is_longer_than_thirty_chars'

        # If there's no clashing slug, don't over-shorten it.
        a = Addon.objects.create(slug=long_slug)
        assert a.slug == long_slug[:30]

        # Now that there is a clash, test the clash resolution.
        b = Addon(slug=long_slug)
        b.clean_slug()
        assert b.slug == '%s1' % long_slug[:27]

    def test_clean_slug_always_slugify(self):
        illegal_chars = 'some spaces and !?@'

        # Slugify if there's a slug provided.
        a = Addon(slug=illegal_chars)
        a.clean_slug()
        assert a.slug.startswith('some-spaces-and'), a.slug

        # Also slugify if there's no slug provided.
        b = Addon(name=illegal_chars)
        b.clean_slug()
        assert b.slug.startswith('some-spaces-and'), b.slug

    @patch.object(addons_models, 'MAX_SLUG_INCREMENT', 99)
    @patch.object(addons_models, 'SLUG_INCREMENT_SUFFIXES', set(range(1, 99 + 1)))
    def test_clean_slug_worst_case_scenario(self):
        long_slug = 'this_is_a_very_long_slug_that_is_longer_than_thirty_chars'

        # Generate 100 addons with this very long slug. We should encounter the
        # worst case scenario where all the available clashes have been
        # avoided. Check the comment in addons.models.clean_slug, in the 'else'
        # part of the 'for" loop checking for available slugs not yet assigned.
        for i in range(100):
            Addon.objects.create(slug=long_slug)

        with self.assertRaises(RuntimeError):  # Fail on the 100th clash.
            Addon.objects.create(slug=long_slug)

    def test_clean_slug_ends_with_dash(self):
        """Addon name ending with a dash should still work: See bug 1206063."""
        a = Addon.objects.create(name='ends with dash -')
        assert a.slug == 'ends-with-dash-'
        assert a.slug == amo.utils.slugify(a.slug)

        b = Addon.objects.create(name='ends with dash -')
        assert b.slug == 'ends-with-dash-1'
        assert b.slug == amo.utils.slugify(b.slug)

    def test_clean_slug_unicode(self):
        addon = Addon.objects.create(name=u'Addön 1')
        assert addon.slug == u'addön-1'

    def test_name_only_has_invalid_slug_chars(self):
        # Create an addon and save it to have an id.
        a = Addon.objects.create()
        # Give the Addon a name that would slugify would reduce to ''.
        a.slug = ''
        a.name = '%$#'
        a.clean_slug()

        # Slugs that are generated from add-ons without an name use
        # uuid without the node bit so have the length 20.
        assert len(a.slug) == 20


class TestAddonManager(TestCase):
    fixtures = [
        'base/appversion',
        'base/users',
        'base/addon_3615',
        'addons/test_manager',
        'base/collections',
        'base/featured',
        'base/addon_5299_gcal',
    ]

    def setUp(self):
        super(TestAddonManager, self).setUp()
        core.set_user(None)
        self.addon = Addon.objects.get(pk=3615)

    def test_managers_public(self):
        assert self.addon in Addon.objects.all()
        assert self.addon in Addon.unfiltered.all()

    def test_managers_not_disabled_by_mozilla(self):
        assert self.addon in Addon.objects.not_disabled_by_mozilla()
        assert self.addon in Addon.unfiltered.not_disabled_by_mozilla()

        self.addon.update(status=amo.STATUS_DISABLED)

        assert self.addon not in Addon.objects.not_disabled_by_mozilla()
        assert self.addon not in Addon.unfiltered.not_disabled_by_mozilla()

    def test_managers_unlisted(self):
        self.make_addon_unlisted(self.addon)
        assert self.addon in Addon.objects.all()
        assert self.addon in Addon.unfiltered.all()

    def test_managers_unlisted_deleted(self):
        self.make_addon_unlisted(self.addon)
        self.addon.update(status=amo.STATUS_DELETED)
        assert self.addon not in Addon.objects.all()
        assert self.addon in Addon.unfiltered.all()

    def test_managers_deleted(self):
        self.addon.update(status=amo.STATUS_DELETED)
        assert self.addon not in Addon.objects.all()
        assert self.addon in Addon.unfiltered.all()

    def test_public(self):
        for a in Addon.objects.public():
            assert a.status == amo.STATUS_APPROVED

    def test_valid(self):
        addon = Addon.objects.get(pk=5299)
        addon.update(disabled_by_user=True)
        objs = Addon.objects.valid()

        for addon in objs:
            assert addon.status in amo.VALID_ADDON_STATUSES
            assert not addon.disabled_by_user

    def test_filter_for_many_to_many(self):
        # Check https://bugzilla.mozilla.org/show_bug.cgi?id=1142035.
        collection = self.addon.collections.first()
        assert collection.addons.get() == self.addon

        # Addon shouldn't be listed in collection.addons if it's deleted.

        # Unlisted.
        self.make_addon_unlisted(self.addon)
        collection = Collection.objects.get(pk=collection.pk)
        assert collection.addons.get() == self.addon

        # Deleted and unlisted.
        self.addon.update(status=amo.STATUS_DELETED)
        collection = Collection.objects.get(pk=collection.pk)
        assert collection.addons.count() == 0

        # Only deleted.
        self.make_addon_listed(self.addon)
        collection = Collection.objects.get(pk=collection.pk)
        assert collection.addons.count() == 0

    def test_no_filter_for_relations(self):
        # Check https://bugzilla.mozilla.org/show_bug.cgi?id=1142035.
        version = self.addon.versions.first()
        assert version.addon == self.addon

        # Deleted or unlisted, version.addon should still work.

        # Unlisted.
        self.make_addon_unlisted(self.addon)
        version = Version.objects.get(pk=version.pk)  # Reload from db.
        assert version.addon == self.addon

        # Deleted and unlisted.
        self.addon.update(status=amo.STATUS_DELETED)
        version = Version.objects.get(pk=version.pk)  # Reload from db.
        assert version.addon == self.addon

        # Only deleted.
        self.make_addon_listed(self.addon)
        version = Version.objects.get(pk=version.pk)  # Reload from db.
        assert version.addon == self.addon


class TestAddonModels(TestCase):
    fixtures = [
        'base/appversion',
        'base/collections',
        'base/users',
        'base/addon_5299_gcal',
        'base/addon_3615',
        'base/addon_3723_listed',
        'base/addon_4664_twitterbar',
        'addons/invalid_latest_version',
        'addons/denied',
    ]

    def setUp(self):
        super(TestAddonModels, self).setUp()
        TranslationSequence.objects.create(id=99243)

    def test_current_version(self):
        """
        Tests that we get the current (latest public) version of an addon.
        """
        a = Addon.objects.get(pk=3615)
        assert a.current_version.id == 81551

    def test_current_version_listed(self):
        a = Addon.objects.get(pk=3723)
        assert a.current_version.id == 89774

    def test_current_version_listed_no_version(self):
        Addon.objects.filter(pk=3723).update(_current_version=None)
        Version.objects.filter(addon=3723).delete()
        a = Addon.objects.get(pk=3723)
        assert a.current_version is None

    def test_latest_unlisted_version(self):
        addon = Addon.objects.get(pk=3615)
        an_unlisted_version = version_factory(
            addon=addon, version='3.0', channel=amo.RELEASE_CHANNEL_UNLISTED
        )
        an_unlisted_version.update(created=self.days_ago(2))
        a_newer_unlisted_version = version_factory(
            addon=addon, version='4.0', channel=amo.RELEASE_CHANNEL_UNLISTED
        )
        a_newer_unlisted_version.update(created=self.days_ago(1))
        version_factory(
            addon=addon,
            version='5.0',
            channel=amo.RELEASE_CHANNEL_UNLISTED,
            file_kw={'status': amo.STATUS_DISABLED},
        )
        assert addon.latest_unlisted_version == a_newer_unlisted_version

        # Make sure the property is cached.
        an_even_newer_unlisted_version = version_factory(
            addon=addon, version='6.0', channel=amo.RELEASE_CHANNEL_UNLISTED
        )
        assert addon.latest_unlisted_version == a_newer_unlisted_version

        # Make sure it can be deleted to reset it.
        del addon.latest_unlisted_version
        assert addon.latest_unlisted_version == an_even_newer_unlisted_version

        # Make sure it's writeable.
        addon.latest_unlisted_version = an_unlisted_version
        assert addon.latest_unlisted_version == an_unlisted_version

    def test_find_latest_version(self):
        """
        Tests that we get the latest version of an addon.
        """
        addon = Addon.objects.get(pk=3615)
        addon.current_version.update(created=self.days_ago(2))
        new_version = version_factory(addon=addon, version='2.0')
        new_version.update(created=self.days_ago(1))
        assert addon.find_latest_version(None) == new_version
        another_new_version = version_factory(
            addon=addon, version='3.0', channel=amo.RELEASE_CHANNEL_UNLISTED
        )
        assert addon.find_latest_version(None) == another_new_version

    def test_find_latest_version_different_channel(self):
        addon = Addon.objects.get(pk=3615)
        addon.current_version.update(created=self.days_ago(2))
        new_version = version_factory(addon=addon, version='2.0')
        new_version.update(created=self.days_ago(1))
        unlisted_version = version_factory(
            addon=addon, version='3.0', channel=amo.RELEASE_CHANNEL_UNLISTED
        )

        assert (
            addon.find_latest_version(channel=amo.RELEASE_CHANNEL_LISTED) == new_version
        )
        assert (
            addon.find_latest_version(channel=amo.RELEASE_CHANNEL_UNLISTED)
            == unlisted_version
        )

    def test_find_latest_version_no_version(self):
        Addon.objects.filter(pk=3723).update(_current_version=None)
        Version.objects.filter(addon=3723).delete()
        addon = Addon.objects.get(pk=3723)
        assert addon.find_latest_version(None) is None

    def test_find_latest_version_ignore_disabled(self):
        addon = Addon.objects.get(pk=3615)

        v1 = version_factory(addon=addon, version='1.0')
        v1.update(created=self.days_ago(1))
        assert addon.find_latest_version(None).id == v1.id

        version_factory(
            addon=addon, version='2.0', file_kw={'status': amo.STATUS_DISABLED}
        )
        # Still should be v1
        assert addon.find_latest_version(None).id == v1.id

    def test_find_latest_version_dont_exclude_anything(self):
        addon = Addon.objects.get(pk=3615)

        v1 = version_factory(addon=addon, version='1.0')
        v1.update(created=self.days_ago(2))

        assert addon.find_latest_version(None, exclude=()).id == v1.id

        v2 = version_factory(
            addon=addon, version='2.0', file_kw={'status': amo.STATUS_DISABLED}
        )
        v2.update(created=self.days_ago(1))

        # Should be v2 since we don't exclude anything.
        assert addon.find_latest_version(None, exclude=()).id == v2.id

    def test_find_latest_version_dont_exclude_anything_with_channel(self):
        addon = Addon.objects.get(pk=3615)

        v1 = version_factory(addon=addon, version='1.0')
        v1.update(created=self.days_ago(3))

        assert (
            addon.find_latest_version(amo.RELEASE_CHANNEL_LISTED, exclude=()).id
            == v1.id
        )

        v2 = version_factory(
            addon=addon, version='2.0', file_kw={'status': amo.STATUS_DISABLED}
        )
        v2.update(created=self.days_ago(1))

        version_factory(
            addon=addon, version='4.0', channel=amo.RELEASE_CHANNEL_UNLISTED
        )

        # Should be v2 since we don't exclude anything, but do have a channel
        # set to listed, and version 4.0 is unlisted.
        assert (
            addon.find_latest_version(amo.RELEASE_CHANNEL_LISTED, exclude=()).id
            == v2.id
        )

    def test_current_version_unsaved(self):
        addon = Addon()
        addon._current_version = Version()
        assert addon.current_version is None

    def test_find_latest_version_unsaved(self):
        addon = Addon()
        assert addon.find_latest_version(None) is None

    def test_transformer(self):
        author = UserProfile.objects.get(pk=55021)
        new_author = AddonUser.objects.create(
<<<<<<< HEAD
            addon_id=3615, user=user_factory(username='new_author'),
            listed=True).user
=======
            addon_id=3615, user=user_factory(), listed=True
        ).user
>>>>>>> 3fe5414d
        # make the new_author a deleted author of another addon
        AddonUser.objects.create(
            addon=addon_factory(), user=new_author, role=amo.AUTHOR_ROLE_DELETED
        )
        # Deleted, so shouldn't show up below.
        AddonUser.objects.create(
<<<<<<< HEAD
            addon_id=3615, user=user_factory(username='deleted_author'),
            listed=True, role=amo.AUTHOR_ROLE_DELETED)
        # Not listed, should not show up.
        AddonUser.objects.create(
            addon_id=3615, user=user_factory(username='not_listed_author'),
            listed=False, role=amo.AUTHOR_ROLE_OWNER)
        # Different author on another add-on - should not show up
        AddonUser.objects.create(
            addon=addon_factory(), user=user_factory())
        # First author, but on another add-on, not deleted - should not show up
        AddonUser.objects.create(
            addon=addon_factory(), user=author)
=======
            addon_id=3615,
            user=user_factory(),
            listed=True,
            role=amo.AUTHOR_ROLE_DELETED,
        ).user
>>>>>>> 3fe5414d

        # Force evaluation of the queryset and test a single add-on
        addon = list(Addon.objects.all().order_by('pk'))[0]

        # If the transformer works then we won't have any more queries.
        with self.assertNumQueries(0):
            assert addon.current_version
            # Use list() so that we evaluate a queryset in case the
            # transformer didn't attach the list directly
            assert [u.pk for u in addon.listed_authors] == [author.pk, new_author.pk]

        # repeat to check the position ordering works
        author.addonuser_set.filter(addon=addon).update(position=1)
        addon = Addon.objects.get(pk=3615)
<<<<<<< HEAD
        with self.assertNumQueries(0):
            assert [u.pk for u in addon.listed_authors] == [
                new_author.pk, author.pk]

    def test_transformer_all_authors(self):
        author = UserProfile.objects.get(pk=55021)
        new_author = AddonUser.objects.create(
            addon_id=3615, user=user_factory(username='new_author'),
            listed=True).user
        # make the new_author a deleted author of another addon
        AddonUser.objects.create(
            addon=addon_factory(), user=new_author,
            role=amo.AUTHOR_ROLE_DELETED)
        # Deleted, so it should show up cause we're looking at *all* authors
        # explicitly.
        deleted_author = AddonUser.objects.create(
            addon_id=3615, user=user_factory(username='deleted_author'),
            listed=True, role=amo.AUTHOR_ROLE_DELETED).user
        # Not listed, should also show up.
        not_listed_author = AddonUser.objects.create(
            addon_id=3615, user=user_factory(username='not_listed_author'),
            listed=False, role=amo.AUTHOR_ROLE_OWNER).user
        # Different author on another add-on - should not show up
        AddonUser.objects.create(
            addon=addon_factory(), user=user_factory())
        # First author, but on another add-on, not deleted - should not show up
        AddonUser.objects.create(
            addon=addon_factory(), user=author)

        # Force evaluation of the queryset and test a single add-on
        addon = list(Addon.objects.transform(
            Addon.attach_all_authors).order_by('pk'))[0]

        # If the transformer works then we won't have any more queries.
        with self.assertNumQueries(0):
            assert [u.pk for u in addon.all_authors] == [
                author.pk, new_author.pk, deleted_author.pk,
                not_listed_author.pk]
        for user in addon.all_authors:
            addonuser = AddonUser.unfiltered.filter(
                user=user, addon=addon).get()
            assert user.role == addonuser.role
            assert user.listed == addonuser.listed
=======
        assert [u.pk for u in addon.listed_authors] == [new_author.pk, author.pk]
>>>>>>> 3fe5414d

    def _delete(self, addon_id):
        """Test deleting add-ons."""
        core.set_user(UserProfile.objects.last())
        addon_count = Addon.unfiltered.count()
        addon = Addon.objects.get(pk=addon_id)
        guid = addon.guid
        addon.delete('bye')
        assert addon_count == Addon.unfiltered.count()  # Soft deletion.
        assert addon.status == amo.STATUS_DELETED
        assert addon.slug is None
        assert addon.current_version is None
        assert addon.guid == guid  # We don't clear it anymore.
        deleted_count = Addon.unfiltered.filter(status=amo.STATUS_DELETED).count()
        assert len(mail.outbox) == deleted_count
        log = AddonLog.objects.order_by('-id').first().activity_log
        assert log.action == amo.LOG.DELETE_ADDON.id
        assert log.to_string() == (
            'Addon id {0} with GUID {1} has been deleted'.format(addon_id, guid)
        )

    def test_delete(self):
        addon = Addon.unfiltered.get(pk=3615)
        addon.name = u'é'  # Make sure we don't have encoding issues.
        addon.save()
        self._delete(3615)

        # Delete another add-on, and make sure we don't have integrity errors
        # with unique constraints on fields that got nullified.
        self._delete(5299)

    @patch('olympia.addons.tasks.Preview.delete_preview_files')
    @patch('olympia.versions.tasks.VersionPreview.delete_preview_files')
    def test_delete_deletes_preview_files(self, dpf_vesions_mock, dpf_addons_mock):
        addon = addon_factory()
        addon_preview = Preview.objects.create(addon=addon)
        version_preview = VersionPreview.objects.create(version=addon.current_version)
        addon.delete()
        dpf_addons_mock.assert_called_with(sender=None, instance=addon_preview)
        dpf_vesions_mock.assert_called_with(sender=None, instance=version_preview)

    @patch('olympia.files.tasks.hide_disabled_files')
    def test_delete_hides_files(self, hide_disabled_files_mock):
        addon = addon_factory()
        addon.delete()
        hide_disabled_files_mock.delay.assert_called_with(addon_id=addon.id)

    def test_delete_clear_pending_rejection(self):
        addon = addon_factory()
        version_factory(addon=addon)
        other_addon = addon_factory()
        for version in Version.objects.all():
            VersionReviewerFlags.objects.create(
                version=version, pending_rejection=datetime.now() + timedelta(days=1)
            )
        assert VersionReviewerFlags.objects.filter(version__addon=addon).exists()
        addon.delete()
        assert addon.versions(manager='unfiltered_for_relations').exists()
        # There shouldn't be any version reviewer flags for versions of that
        # add-on with a non-null pending rejection anymore.
        assert not VersionReviewerFlags.objects.filter(
            version__addon=addon,
            pending_rejection__isnull=False,
        ).exists()
        # There should still be one for the version of the other add-on though.
        assert VersionReviewerFlags.objects.filter(
            version__addon=other_addon,
            pending_rejection__isnull=False,
        ).exists()

    def test_delete_reason(self):
        """Test deleting with a reason gives the reason in the mail."""
        reason = u'trêason'
        a = Addon.objects.get(pk=3615)
        a.name = u'é'
        assert len(mail.outbox) == 0
        a.delete(msg='bye', reason=reason)
        assert len(mail.outbox) == 1
        assert reason in mail.outbox[0].body

    def test_delete_incomplete_no_versions(self):
        """Test deleting incomplete add-ons."""
        count = Addon.unfiltered.count()
        addon = Addon.objects.get(pk=3615)
        addon.current_version.delete(hard=True)
        # The addon status will have been changed when we deleted the version,
        # and the instance should be the same, so we shouldn't need to reload.
        assert addon.status == amo.STATUS_NULL
        addon.delete(None)
        assert len(mail.outbox) == 0
        assert Addon.unfiltered.count() == (count - 1)

    def test_delete_incomplete_with_versions(self):
        """Test deleting incomplete add-ons."""
        count = Addon.unfiltered.count()
        a = Addon.objects.get(pk=3615)
        a.status = 0
        a.save()
        a.delete('oh looky here')
        assert len(mail.outbox) == 1
        assert count == Addon.unfiltered.count()

    def test_delete_send_delete_email_false(self):
        addon_a = addon_factory()
        addon_b = addon_factory()

        addon_a.delete()
        assert len(mail.outbox) == 1  # email sent for addon_a
        addon_b.delete(send_delete_email=False)
        assert len(mail.outbox) == 1  # no additional email sent for addon_b

    def test_delete_disabled_addon_is_added_to_deniedguids(self):
        addon = Addon.unfiltered.get(pk=3615)
        addon.update(status=amo.STATUS_DISABLED)
        self._delete(3615)
        assert DeniedGuid.objects.filter(guid=addon.guid).exists()

    def test_delete_disabled_addon_when_guid_is_already_in_deniedguids(self):
        addon = Addon.unfiltered.get(pk=3615)
        DeniedGuid.objects.create(guid=addon.guid)
        addon.update(status=amo.STATUS_DISABLED)
        self._delete(3615)
        assert DeniedGuid.objects.filter(guid=addon.guid).exists()

    def test_delete_unknown_type(self):
        """
        Test making sure deleting add-ons with an unknown type, like old
        webapps from Marketplace that are somehow still around, is possible."""
        addon = Addon.objects.get(pk=3615)
        addon.update(type=11)
        self._delete(3615)

    def test_soft_delete_disables_files_and_soft_deletes_versions(self):
        addon = Addon.unfiltered.get(pk=3615)
        files = File.objects.filter(version__addon=addon)
        versions = Version.unfiltered.filter(addon=addon)
        assert versions
        assert files
        for file_ in files:
            assert file_.status != amo.STATUS_DISABLED
        for version in versions:
            assert not version.deleted

        self._delete(3615)

        files = File.objects.filter(version__addon=addon)
        versions = Version.unfiltered.filter(addon=addon)
        assert versions
        assert files
        for file_ in files:
            assert file_.status == amo.STATUS_DISABLED
        for version in versions:
            assert version.deleted

    def test_force_disable(self):
        addon = Addon.unfiltered.get(pk=3615)
        assert addon.status != amo.STATUS_DISABLED
        files = File.objects.filter(version__addon=addon)
        assert files
        for file_ in files:
            assert file_.status != amo.STATUS_DISABLED

        addon.force_disable()

        assert addon.status == amo.STATUS_DISABLED
        files = File.objects.filter(version__addon=addon)
        assert files
        for file_ in files:
            assert file_.status == amo.STATUS_DISABLED

    def test_incompatible_latest_apps(self):
        a = Addon.objects.get(pk=3615)
        assert a.incompatible_latest_apps() == []

        av = ApplicationsVersions.objects.get(pk=47881)
        av.max = AppVersion.objects.get(pk=97)  # Firefox 2.0
        av.save()

        a = Addon.objects.get(pk=3615)
        assert a.incompatible_latest_apps() == [
            (amo.FIREFOX, AppVersion.objects.get(version_int=4000000200100))
        ]

    def test_incompatible_asterix(self):
        av = ApplicationsVersions.objects.get(pk=47881)
        av.max = AppVersion.objects.create(
            application=amo.FIREFOX.id, version_int=version_int('5.*'), version='5.*'
        )
        av.save()
        a = Addon.objects.get(pk=3615)
        assert a.incompatible_latest_apps() == []

    def test_icon_url(self):
        """
        Tests for various icons.
        1. Test for an icon that is set.
        2. Test for an icon that is set, with an icon hash
        3. Test for default THEME icon.
        4. Test for default non-THEME icon.
        """
        addon = Addon.objects.get(pk=3615)
        assert addon.get_icon_url(32).endswith('/3/3615-32.png?modified=1275037317')

        addon.icon_hash = 'somehash'
        assert addon.get_icon_url(32).endswith('/3/3615-32.png?modified=somehash')

        addon = Addon.objects.get(pk=3615)
        addon.icon_type = None
        assert addon.get_icon_url(32).endswith('icons/default-32.png')

    def test_icon_url_default(self):
        a = Addon.objects.get(pk=3615)
        a.update(icon_type='')
        default = 'icons/default-32.png'
        assert a.get_icon_url(32).endswith(default)
        assert a.get_icon_url(32).endswith(default)
        assert a.get_icon_url(32, use_default=True).endswith(default)
        assert a.get_icon_url(32, use_default=False) is None

    def test_thumbnail_url(self):
        """
        Test for the actual thumbnail URL if it should exist, or the no-preview
        url.
        """
        a = Addon.objects.get(pk=4664)
        a.thumbnail_url.index('/previews/thumbs/20/20397.png?modified=')
        a = Addon.objects.get(pk=5299)
        assert a.thumbnail_url.endswith('/icons/no-preview.png'), (
            'No match for %s' % a.thumbnail_url
        )

    def test_is_unreviewed(self):
        """Test if add-on is unreviewed or not"""
        # public add-on
        a = Addon.objects.get(pk=3615)
        assert not a.is_unreviewed(), 'public add-on: is_unreviewed=False'

        a.status = amo.STATUS_NOMINATED
        assert a.is_unreviewed(), 'pending add-on: is_unreviewed=True'

    def test_is_public(self):
        # Public add-on.
        addon = Addon.objects.get(pk=3615)
        assert addon.status == amo.STATUS_APPROVED
        assert addon.is_public()

        # Should be public by status, but since it's disabled add-on it's not.
        addon.disabled_by_user = True
        assert not addon.is_public()

    def test_is_restart_required(self):
        addon = Addon.objects.get(pk=3615)
        file_ = addon.current_version.all_files[0]
        assert not file_.is_restart_required
        assert not addon.is_restart_required

        file_.update(is_restart_required=True)
        assert Addon.objects.get(pk=3615).is_restart_required

        addon.versions.all().delete()
        addon._current_version = None
        assert not addon.is_restart_required

    def newlines_helper(self, string_before):
        addon = Addon.objects.get(pk=3615)
        addon.privacy_policy = string_before
        addon.save()
        return addon.privacy_policy.localized_string_clean

    def test_newlines_normal(self):
        before = (
            "Paragraph one.\n"
            "This should be on the very next line.\n\n"
            "Should be two nl's before this line.\n\n\n"
            "Should be three nl's before this line.\n\n\n\n"
            "Should be four nl's before this line."
        )

        after = before  # Nothing special; this shouldn't change.

        assert self.newlines_helper(before) == after

    def test_newlines_ul(self):
        before = (
            "<ul>\n\n"
            "<li>No nl's between the ul and the li.</li>\n\n"
            "<li>No nl's between li's.\n\n"
            "But there should be two before this line.</li>\n\n"
            "</ul>"
        )

        after = (
            "<ul>"
            "<li>No nl's between the ul and the li.</li>"
            "<li>No nl's between li's.\n\n"
            "But there should be two before this line.</li>"
            "</ul>"
        )

        assert self.newlines_helper(before) == after

    def test_newlines_ul_tight(self):
        before = (
            "There should be one nl between this and the ul.\n"
            "<ul><li>test</li><li>test</li></ul>\n"
            "There should be no nl's above this line."
        )

        after = (
            "There should be one nl between this and the ul.\n"
            "<ul><li>test</li><li>test</li></ul>"
            "There should be no nl's above this line."
        )

        assert self.newlines_helper(before) == after

    def test_newlines_ul_loose(self):
        before = (
            "There should be two nl's between this and the ul.\n\n"
            "<ul><li>test</li><li>test</li></ul>\n\n"
            "There should be one nl above this line."
        )

        after = (
            "There should be two nl's between this and the ul.\n\n"
            "<ul><li>test</li><li>test</li></ul>\n"
            "There should be one nl above this line."
        )

        assert self.newlines_helper(before) == after

    def test_newlines_blockquote_tight(self):
        before = (
            "There should be one nl below this.\n"
            "<blockquote>Hi</blockquote>\n"
            "There should be no nl's above this."
        )

        after = (
            "There should be one nl below this.\n"
            "<blockquote>Hi</blockquote>"
            "There should be no nl's above this."
        )

        assert self.newlines_helper(before) == after

    def test_newlines_blockquote_loose(self):
        before = (
            "There should be two nls below this.\n\n"
            "<blockquote>Hi</blockquote>\n\n"
            "There should be one nl above this."
        )

        after = (
            "There should be two nls below this.\n\n"
            "<blockquote>Hi</blockquote>\n"
            "There should be one nl above this."
        )

        assert self.newlines_helper(before) == after

    def test_newlines_inline(self):
        before = (
            "If we end a paragraph w/ a <b>non-block-level tag</b>\n\n"
            "<b>The newlines</b> should be kept"
        )

        after = before  # Should stay the same

        assert self.newlines_helper(before) == after

    def test_newlines_code_inline(self):
        before = "Code tags aren't blocks.\n\n" "<code>alert(test);</code>\n\n" "See?"

        after = before  # Should stay the same

        assert self.newlines_helper(before) == after

    def test_newlines_li_newlines(self):
        before = "<ul><li>\nxx</li></ul>"
        after = "<ul><li>xx</li></ul>"
        assert self.newlines_helper(before) == after

        before = "<ul><li>xx\n</li></ul>"
        after = "<ul><li>xx</li></ul>"
        assert self.newlines_helper(before) == after

        before = "<ul><li>xx\nxx</li></ul>"
        after = "<ul><li>xx\nxx</li></ul>"
        assert self.newlines_helper(before) == after

        before = "<ul><li></li></ul>"
        after = "<ul><li></li></ul>"
        assert self.newlines_helper(before) == after

        # All together now
        before = "<ul><li>\nxx</li> <li>xx\n</li> <li>xx\nxx</li> " "<li></li>\n</ul>"

        after = "<ul><li>xx</li> <li>xx</li> <li>xx\nxx</li> " "<li></li></ul>"

        assert self.newlines_helper(before) == after

    def test_newlines_empty_tag(self):
        before = "This is a <b></b> test!"
        after = before

        assert self.newlines_helper(before) == after

    def test_newlines_empty_tag_nested(self):
        before = "This is a <b><i></i></b> test!"
        after = before

        assert self.newlines_helper(before) == after

    def test_newlines_empty_tag_block_nested(self):
        b = "Test.\n\n<blockquote><ul><li></li></ul></blockquote>\ntest."
        a = "Test.\n\n<blockquote><ul><li></li></ul></blockquote>test."

        assert self.newlines_helper(b) == a

    def test_newlines_empty_tag_block_nested_spaced(self):
        before = (
            "Test.\n\n<blockquote>\n\n<ul>\n\n<li>"
            "</li>\n\n</ul>\n\n</blockquote>\ntest."
        )
        after = "Test.\n\n<blockquote><ul><li></li></ul></blockquote>test."

        assert self.newlines_helper(before) == after

    def test_newlines_li_newlines_inline(self):
        before = (
            "<ul><li>\n<b>test\ntest\n\ntest</b>\n</li>"
            "<li>Test <b>test</b> test.</li></ul>"
        )

        after = (
            "<ul><li><b>test\ntest\n\ntest</b></li>"
            "<li>Test <b>test</b> test.</li></ul>"
        )

        assert self.newlines_helper(before) == after

    def test_newlines_li_all_inline(self):
        before = (
            "Test with <b>no newlines</b> and <code>block level "
            "stuff</code> to see what happens."
        )

        after = before  # Should stay the same

        assert self.newlines_helper(before) == after

    def test_newlines_spaced_blocks(self):
        before = (
            "<blockquote>\n\n<ul>\n\n<li>\n\ntest\n\n</li>\n\n" "</ul>\n\n</blockquote>"
        )

        after = "<blockquote><ul><li>test</li></ul></blockquote>"

        assert self.newlines_helper(before) == after

    def test_newlines_spaced_inline(self):
        before = "Line.\n\n<b>\nThis line is bold.\n</b>\n\nThis isn't."
        after = before

        assert self.newlines_helper(before) == after

    def test_newlines_nested_inline(self):
        before = "<b>\nThis line is bold.\n\n<i>This is also italic</i></b>"
        after = before

        assert self.newlines_helper(before) == after

    def test_newlines_xss_script(self):
        before = "<script>\n\nalert('test');\n</script>"
        after = "&lt;script&gt;\n\nalert('test');\n&lt;/script&gt;"

        assert self.newlines_helper(before) == after

    def test_newlines_xss_inline(self):
        before = "<b onclick=\"alert('test');\">test</b>"
        after = "<b>test</b>"

        assert self.newlines_helper(before) == after

    @patch('olympia.amo.templatetags.jinja_helpers.urlresolvers.get_outgoing_url')
    def test_newlines_attribute_link_doublequote(self, mock_get_outgoing_url):
        mock_get_outgoing_url.return_value = 'http://google.com'
        before = '<a href="http://google.com">test</a>'

        parsed = self.newlines_helper(before)

        assert 'rel="nofollow"' in parsed

    def test_newlines_attribute_singlequote(self):
        before = "<abbr title='laugh out loud'>lol</abbr>"
        after = '<abbr title="laugh out loud">lol</abbr>'

        assert self.newlines_helper(before) == after

    def test_newlines_attribute_doublequote(self):
        before = '<abbr title="laugh out loud">lol</abbr>'
        after = before

        assert self.newlines_helper(before) == after

    def test_newlines_attribute_nestedquotes_doublesingle(self):
        before = '<abbr title="laugh \'out\' loud">lol</abbr>'
        after = before

        assert self.newlines_helper(before) == after

    def test_newlines_attribute_nestedquotes_singledouble(self):
        before = '<abbr title=\'laugh "out" loud\'>lol</abbr>'
        after = before

        assert self.newlines_helper(before) == after

    def test_newlines_unclosed_b(self):
        before = "<b>test"
        after = "<b>test</b>"

        assert self.newlines_helper(before) == after

    def test_newlines_unclosed_b_wrapped(self):
        before = "This is a <b>test"
        after = "This is a <b>test</b>"

        assert self.newlines_helper(before) == after

    def test_newlines_unclosed_li(self):
        before = "<ul><li>test</ul>"
        after = "<ul><li>test</li></ul>"

        assert self.newlines_helper(before) == after

    def test_newlines_malformed_faketag(self):
        before = "<madonna"
        after = ""

        assert self.newlines_helper(before) == after

    def test_newlines_correct_faketag(self):
        before = "<madonna>"
        after = "&lt;madonna&gt;"

        assert self.newlines_helper(before) == after

    def test_newlines_malformed_tag(self):
        before = "<strong"
        after = ""

        assert self.newlines_helper(before) == after

    def test_newlines_malformed_faketag_surrounded(self):
        before = "This is a <test of bleach"
        after = 'This is a'
        assert self.newlines_helper(before) == after

    def test_newlines_malformed_tag_surrounded(self):
        before = "This is a <strong of bleach"
        after = "This is a"
        assert self.newlines_helper(before) == after

    def test_newlines_less_than(self):
        before = "3 < 5"
        after = "3 &lt; 5"

        assert self.newlines_helper(before) == after

    def test_newlines_less_than_tight(self):
        before = "abc 3<5 def"
        after = "abc 3&lt;5 def"

        assert self.newlines_helper(before) == after

    def test_app_categories(self):
        def get_addon():
            return Addon.objects.get(pk=3615)

        # This add-on is already associated with three Firefox categories
        # using fixtures: Bookmarks, Feeds, Social.
        FIREFOX_EXT_CATS = CATEGORIES[amo.FIREFOX.id][amo.ADDON_EXTENSION]
        expected_firefox_cats = [
            FIREFOX_EXT_CATS['bookmarks'],
            FIREFOX_EXT_CATS['feeds-news-blogging'],
            FIREFOX_EXT_CATS['social-communication'],
        ]

        addon = get_addon()
        assert sorted(addon.all_categories) == expected_firefox_cats
        assert addon.app_categories == {'firefox': expected_firefox_cats}

        # Let's add a ANDROID category.
        android_static_cat = CATEGORIES[amo.ANDROID.id][amo.ADDON_EXTENSION][
            'sports-games'
        ]
        and_category = Category.from_static_category(android_static_cat)
        and_category.save()
        AddonCategory.objects.create(addon=addon, category=and_category)

        # Reload the addon to get a fresh, uncached categories list.
        addon = get_addon()

        # Test that the ANDROID category was added correctly.
        assert sorted(addon.all_categories) == sorted(
            expected_firefox_cats + [android_static_cat]
        )
        assert sorted(addon.app_categories.keys()) == ['android', 'firefox']
        assert addon.app_categories['firefox'] == expected_firefox_cats
        assert addon.app_categories['android'] == [android_static_cat]

    def test_app_categories_ignore_unknown_cats(self):
        def get_addon():
            return Addon.objects.get(pk=3615)

        # This add-on is already associated with three Firefox categories
        # using fixtures: Bookmarks, Feeds, Social.
        FIREFOX_EXT_CATS = CATEGORIES[amo.FIREFOX.id][amo.ADDON_EXTENSION]
        expected_firefox_cats = [
            FIREFOX_EXT_CATS['bookmarks'],
            FIREFOX_EXT_CATS['feeds-news-blogging'],
            FIREFOX_EXT_CATS['social-communication'],
        ]

        addon = get_addon()
        assert sorted(addon.all_categories) == sorted(expected_firefox_cats)
        assert addon.app_categories == {'firefox': expected_firefox_cats}

        # Associate this add-on with a couple more categories, including
        # one that does not exist in the constants.
        unknown_cat = Category.objects.create(
            application=amo.SUNBIRD.id, id=123456, type=amo.ADDON_EXTENSION
        )
        AddonCategory.objects.create(addon=addon, category=unknown_cat)
        android_static_cat = CATEGORIES[amo.ANDROID.id][amo.ADDON_EXTENSION][
            'sports-games'
        ]
        an_category = Category.from_static_category(android_static_cat)
        an_category.save()
        AddonCategory.objects.create(addon=addon, category=an_category)

        # Reload the addon to get a fresh, uncached categories list.
        addon = get_addon()

        # The sunbird category should not be present since it does not match
        # an existing static category, android one should have been added.
        assert sorted(addon.all_categories) == sorted(
            expected_firefox_cats + [android_static_cat]
        )
        assert sorted(addon.app_categories.keys()) == ['android', 'firefox']
        assert addon.app_categories['firefox'] == expected_firefox_cats
        assert addon.app_categories['android'] == [android_static_cat]

    def test_review_replies(self):
        """
        Make sure that developer replies are not returned as if they were
        original reviews.
        """
        addon = Addon.objects.get(id=3615)
        u = UserProfile.objects.get(pk=999)
        version = addon.current_version
        new_rating = Rating(
            version=version, user=u, rating=2, body='hello', addon=addon
        )
        new_rating.save()
        new_reply = Rating(
            version=version,
            user=addon.authors.all()[0],
            addon=addon,
            reply_to=new_rating,
            rating=2,
            body='my reply',
        )
        new_reply.save()

        review_list = [rating.pk for rating in addon.ratings]

        assert (
            new_rating.pk in review_list
        ), 'Original review must show up in review list.'
        assert (
            new_reply.pk not in review_list
        ), 'Developer reply must not show up in review list.'

    def test_update_logs(self):
        addon = Addon.objects.get(id=3615)
        core.set_user(UserProfile.objects.all()[0])
        addon.versions.all().delete()

        entries = ActivityLog.objects.all()
        assert entries[0].action == amo.LOG.CHANGE_STATUS.id

    def setup_files(self, status):
        addon = Addon.objects.create(type=1)
        version = Version.objects.create(addon=addon)
        File.objects.create(status=status, version=version)
        return addon, version

    def test_no_change_disabled_user(self):
        addon, version = self.setup_files(amo.STATUS_AWAITING_REVIEW)
        addon.update(status=amo.STATUS_APPROVED)
        addon.update(disabled_by_user=True)
        version.save()
        assert addon.status == amo.STATUS_APPROVED
        assert addon.is_disabled

    def test_no_change_disabled(self):
        addon = Addon.objects.create(type=1)
        version = Version.objects.create(addon=addon)
        addon.update(status=amo.STATUS_DISABLED)
        version.save()
        assert addon.status == amo.STATUS_DISABLED
        assert addon.is_disabled

    def test_no_change_deleted(self):
        addon = Addon.objects.create(type=1)
        version = Version.objects.create(addon=addon)
        addon.update(status=amo.STATUS_DELETED)
        version.save()
        assert addon.status == amo.STATUS_DELETED
        assert addon.is_deleted

    def test_removing_public(self):
        addon, version = self.setup_files(amo.STATUS_AWAITING_REVIEW)
        addon.update(status=amo.STATUS_APPROVED)
        version.save()
        assert addon.status == amo.STATUS_NOMINATED

    def test_can_request_review_no_files(self):
        addon = Addon.objects.get(pk=3615)
        addon.versions.all()[0].files.all().delete()
        assert addon.can_request_review() is False

    def test_can_request_review_rejected(self):
        addon = Addon.objects.get(pk=3615)
        latest_version = addon.find_latest_version(amo.RELEASE_CHANNEL_LISTED)
        latest_version.files.update(status=amo.STATUS_DISABLED)
        assert addon.can_request_review() is False

    def check_can_request_review(self, status, expected, extra_update_kw=None):
        if extra_update_kw is None:
            extra_update_kw = {}
        addon = Addon.objects.get(pk=3615)
        changes = {'status': status, 'disabled_by_user': False}
        changes.update(**extra_update_kw)
        addon.update(**changes)
        assert addon.can_request_review() == expected

    def test_can_request_review_null(self):
        self.check_can_request_review(amo.STATUS_NULL, True)

    def test_can_request_review_null_disabled(self):
        self.check_can_request_review(
            amo.STATUS_NULL, False, extra_update_kw={'disabled_by_user': True}
        )

    def test_can_request_review_nominated(self):
        self.check_can_request_review(amo.STATUS_NOMINATED, False)

    def test_can_request_review_public(self):
        self.check_can_request_review(amo.STATUS_APPROVED, False)

    def test_can_request_review_disabled(self):
        self.check_can_request_review(amo.STATUS_DISABLED, False)

    def test_can_request_review_deleted(self):
        self.check_can_request_review(amo.STATUS_DELETED, False)

    def test_none_homepage(self):
        # There was an odd error when a translation was set to None.
        Addon.objects.create(homepage=None, type=amo.ADDON_EXTENSION)

    def test_slug_isdigit(self):
        a = Addon.objects.create(type=1, name='xx', slug='123')
        assert a.slug == '123~'

        a.slug = '44'
        a.save()
        assert a.slug == '44~'

    def test_slug_isdenied(self):
        # When an addon is uploaded, it doesn't use the form validation,
        # so we'll just mangle the slug if its denied.
        a = Addon.objects.create(type=1, name='xx', slug='validate')
        assert a.slug == 'validate~'

        a.slug = 'validate'
        a.save()
        assert a.slug == 'validate~'

    def delete(self):
        addon = Addon.objects.get(id=3615)
        assert len(mail.outbox) == 0
        addon.delete('so long and thanks for all the fish')
        assert len(mail.outbox) == 1

    def test_delete_to(self):
        self.delete()
        assert mail.outbox[0].to == [settings.DELETION_EMAIL]

    def test_delete_by(self):
        try:
            user = Addon.objects.get(id=3615).authors.all()[0]
            core.set_user(user)
            self.delete()
            assert 'DELETED BY: 55021' in mail.outbox[0].body
        finally:
            core.set_user(None)

    def test_delete_by_unknown(self):
        self.delete()
        assert 'DELETED BY: Unknown' in mail.outbox[0].body

    def test_delete_mail_not_localized(self):
        """Don't localize the email sent to the admins using the user's
        locale."""
        with self.activate('pl'):
            self.delete()
        admin_mail = mail.outbox[0]
        # Make sure the type (EXTENSION) isn't localized.
        assert 'Deleting EXTENSION a3615 (3615)' in admin_mail.subject
        assert 'The following EXTENSION was deleted' in admin_mail.body

    @patch('olympia.files.models.File.hide_disabled_file')
    def test_admin_disabled_file_hidden(self, hide_mock):
        a = Addon.objects.get(id=3615)
        a.status = amo.STATUS_APPROVED
        a.save()
        assert not hide_mock.called

        a.status = amo.STATUS_DISABLED
        a.save()
        assert hide_mock.called

    @patch('olympia.files.models.File.hide_disabled_file')
    def test_user_disabled_file_hidden(self, hide_mock):
        a = Addon.objects.get(id=3615)
        a.disabled_by_user = False
        a.save()
        assert not hide_mock.called

        a.disabled_by_user = True
        a.save()
        assert hide_mock.called

    def test_category_transform(self):
        addon = Addon.objects.get(id=3615)
        cats = addon.categories.filter(application=amo.FIREFOX.id)
        names = [c.name for c in cats]

        appname = getattr(amo.APP_IDS.get(amo.FIREFOX.id), 'short', '')
        assert addon.app_categories.get(appname)[0].name in names

    def test_binary_property(self):
        addon = Addon.objects.get(id=3615)
        file = addon.current_version.files.all()[0]
        file.update(binary=True)
        assert addon.binary

    def test_binary_components_property(self):
        addon = Addon.objects.get(id=3615)
        file = addon.current_version.files.all()[0]
        file.update(binary_components=True)
        assert addon.binary_components

    def test_listed_has_complete_metadata_no_categories(self):
        addon = Addon.objects.get(id=3615)
        assert addon.has_complete_metadata()  # Confirm complete already.

        AddonCategory.objects.filter(addon=addon).delete()
        addon = Addon.objects.get(id=3615)
        assert not addon.has_complete_metadata()
        assert addon.has_complete_metadata(has_listed_versions=False)

    def test_listed_has_complete_metadata_no_summary(self):
        addon = Addon.objects.get(id=3615)
        assert addon.has_complete_metadata()  # Confirm complete already.

        delete_translation(addon, 'summary')
        addon = Addon.objects.get(id=3615)
        assert not addon.has_complete_metadata()
        assert addon.has_complete_metadata(has_listed_versions=False)

    def test_listed_has_complete_metadata_no_name(self):
        addon = Addon.objects.get(id=3615)
        assert addon.has_complete_metadata()  # Confirm complete already.

        delete_translation(addon, 'name')
        addon = Addon.objects.get(id=3615)
        assert not addon.has_complete_metadata()
        assert addon.has_complete_metadata(has_listed_versions=False)

    def test_listed_has_complete_metadata_no_license(self):
        addon = Addon.objects.get(id=3615)
        assert addon.has_complete_metadata()  # Confirm complete already.

        addon.current_version.update(license=None)
        addon = Addon.objects.get(id=3615)
        assert not addon.has_complete_metadata()
        assert addon.has_complete_metadata(has_listed_versions=False)

    def test_unlisted_has_complete_metadata(self):
        addon = Addon.objects.get(id=3615)
        self.make_addon_unlisted(addon)
        assert addon.has_complete_metadata()  # Confirm complete already.

        # Clear everything
        addon.versions.update(license=None)
        AddonCategory.objects.filter(addon=addon).delete()
        delete_translation(addon, 'summary')
        addon = Addon.objects.get(id=3615)
        assert addon.has_complete_metadata()  # Still complete
        assert not addon.has_complete_metadata(has_listed_versions=True)

    def test_has_author(self):
        addon = Addon.objects.get(id=3615)
        user = addon.addonuser_set.all()[0].user
        assert addon.has_author(user)

        user = UserProfile.objects.get(pk=2519)
        assert not addon.has_author(user)

    def test_auto_approval_disabled_property(self):
        addon = Addon.objects.get(pk=3615)
        # No flags: None
        assert addon.auto_approval_disabled is None
        # Flag present, value is False (default): False.
        flags = AddonReviewerFlags.objects.create(addon=addon)
        assert flags.auto_approval_disabled is False
        assert addon.auto_approval_disabled is False
        # Flag present, value is True: True.
        flags.update(auto_approval_disabled=True)
        assert addon.auto_approval_disabled is True

    def test_auto_approval_disabled_until_next_approval_property(self):
        addon = Addon.objects.get(pk=3615)
        # No flags: None
        assert addon.auto_approval_disabled_until_next_approval is None
        # Flag present, value is None (default): None.
        flags = AddonReviewerFlags.objects.create(addon=addon)
        assert flags.auto_approval_disabled_until_next_approval is None
        assert addon.auto_approval_disabled_until_next_approval is None
        # Flag present, value is True: True.
        flags.update(auto_approval_disabled_until_next_approval=True)
        assert addon.auto_approval_disabled_until_next_approval is True
        # Flag present, value is False: False.
        flags.update(auto_approval_disabled_until_next_approval=False)
        assert addon.auto_approval_disabled_until_next_approval is False

    def test_auto_approval_delayed_until_property(self):
        addon = Addon.objects.get(pk=3615)
        # No flags: None
        assert addon.auto_approval_delayed_until is None
        # Flag present, value is None (default): None.
        flags = AddonReviewerFlags.objects.create(addon=addon)
        assert flags.auto_approval_delayed_until is None
        assert addon.auto_approval_delayed_until is None
        # Flag present, value is a date.
        in_the_past = self.days_ago(1)
        flags.update(auto_approval_delayed_until=in_the_past)
        assert addon.auto_approval_delayed_until == in_the_past

    def test_auto_approval_delayed_indefinitely_property(self):
        addon = Addon.objects.get(pk=3615)
        # No flags: None
        assert addon.auto_approval_delayed_indefinitely is False
        # Flag present, value is None (default): None.
        flags = AddonReviewerFlags.objects.create(addon=addon)
        assert addon.auto_approval_delayed_indefinitely is False
        # Flag present, value is a date.
        in_the_past = self.days_ago(1)
        flags.update(auto_approval_delayed_until=in_the_past)
        assert addon.auto_approval_delayed_indefinitely is False
        # In the future, but not far enough.
        in_the_future = datetime.now() + timedelta(hours=24)
        flags.update(auto_approval_delayed_until=in_the_future)
        assert addon.auto_approval_delayed_indefinitely is False
        # This time it's truly delayed indefinitely.
        flags.update(auto_approval_delayed_until=datetime.max)
        assert addon.auto_approval_delayed_indefinitely is True

    def test_auto_approval_delayed_temporarily_property(self):
        addon = Addon.objects.get(pk=3615)
        # No flags: None
        assert addon.auto_approval_delayed_temporarily is False
        # Flag present, value is None (default): None.
        flags = AddonReviewerFlags.objects.create(addon=addon)
        assert addon.auto_approval_delayed_temporarily is False
        # Flag present, value is a date.
        in_the_past = self.days_ago(1)
        flags.update(auto_approval_delayed_until=in_the_past)
        assert addon.auto_approval_delayed_temporarily is False
        # Flag present, now properly in the future.
        in_the_future = datetime.now() + timedelta(hours=24)
        flags.update(auto_approval_delayed_until=in_the_future)
        assert addon.auto_approval_delayed_temporarily is True
        # Not considered temporary any more if it's until the end of time!
        flags.update(auto_approval_delayed_until=datetime.max)
        assert addon.auto_approval_delayed_temporarily is False

    def test_needs_admin_code_review_property(self):
        addon = Addon.objects.get(pk=3615)
        # No flags: None
        assert addon.needs_admin_code_review is None
        # Flag present, value is False (default): False.
        flags = AddonReviewerFlags.objects.create(addon=addon)
        assert flags.needs_admin_code_review is False
        assert addon.needs_admin_code_review is False
        # Flag present, value is True: True.
        flags.update(needs_admin_code_review=True)
        assert addon.needs_admin_code_review is True

    def test_needs_admin_content_review_property(self):
        addon = Addon.objects.get(pk=3615)
        # No flags: None
        assert addon.needs_admin_content_review is None
        # Flag present, value is False (default): False.
        flags = AddonReviewerFlags.objects.create(addon=addon)
        assert flags.needs_admin_content_review is False
        assert addon.needs_admin_content_review is False
        # Flag present, value is True: True.
        flags.update(needs_admin_content_review=True)
        assert addon.needs_admin_content_review is True

    def test_needs_admin_theme_review_property(self):
        addon = Addon.objects.get(pk=3615)
        # No flags: None
        assert addon.needs_admin_theme_review is None
        # Flag present, value is False (default): False.
        flags = AddonReviewerFlags.objects.create(addon=addon)
        assert flags.needs_admin_theme_review is False
        assert addon.needs_admin_theme_review is False
        # Flag present, value is True: True.
        flags.update(needs_admin_theme_review=True)
        assert addon.needs_admin_theme_review is True

    def test_reset_notified_about_auto_approval_delay(self):
        addon = Addon.objects.get(pk=3615)
        assert not AddonReviewerFlags.objects.filter(addon=addon).exists()

        # No flags: nothing happens, flags still absent
        addon.reset_notified_about_auto_approval_delay()
        assert not AddonReviewerFlags.objects.filter(addon=addon).exists()

        # Flags with property already false: nothing happens, flags still there
        flags = AddonReviewerFlags.objects.create(addon=addon)
        assert flags.notified_about_auto_approval_delay is None
        addon.reset_notified_about_auto_approval_delay()
        flags.reload()
        assert flags.notified_about_auto_approval_delay is False

        # Flags with property True: value reset to False.
        flags.update(notified_about_auto_approval_delay=True)
        addon.reset_notified_about_auto_approval_delay()
        flags.reload()
        assert flags.notified_about_auto_approval_delay is False

    def test_attach_previews(self):
        addons = [addon_factory(), addon_factory(), addon_factory()]
        # Give some of the addons previews:
        # 2 for addons[0]
        pa = Preview.objects.create(addon=addons[0])
        pb = Preview.objects.create(addon=addons[0])
        # nothing for addons[1]; and 1 for addons[2]
        pc = Preview.objects.create(addon=addons[2])

        Addon.attach_previews(addons)

        # Create some more previews for [0] and [1].  As _all_previews and
        # _current_previews are cached_property-s then if attach_previews
        # worked then these new Previews won't be in the cached values.
        Preview.objects.create(addon=addons[0])
        Preview.objects.create(addon=addons[1])
        assert addons[0]._all_previews == [pa, pb]
        assert addons[1]._all_previews == []
        assert addons[2]._all_previews == [pc]
        assert addons[0].current_previews == [pa, pb]
        assert addons[1].current_previews == []
        assert addons[2].current_previews == [pc]

    def test_promoted_group(self):
        addon = addon_factory()
        # default case - no group so not recommended
        assert not addon.promoted_group()
        # NOT_PROMOTED is falsey
        assert addon.promoted_group() == NOT_PROMOTED
        assert not addon.promoted_group(currently_approved=False)

        # It's promoted but nothing has been approved
        promoted = PromotedAddon.objects.create(addon=addon, group_id=LINE.id)
        assert addon.promoted_group(currently_approved=False)
        assert addon.promoted_group() == NOT_PROMOTED
        assert not addon.promoted_group()

        # The latest version is approved for the same group.
        promoted.approve_for_version(version=addon.current_version)
        assert addon.promoted_group()
        assert addon.promoted_group() == LINE

        # if the group has changes the approval for the current version isn't
        # valid
        promoted.update(group_id=SPONSORED.id)
        assert not addon.promoted_group()
        assert addon.promoted_group(currently_approved=False)
        assert addon.promoted_group(currently_approved=False) == SPONSORED

        promoted.approve_for_version(version=addon.current_version)
        assert addon.promoted_group() == SPONSORED

        # Application specific group membership should work too
        # if no app is specifed in the PromotedAddon everything should match
        assert addon.promoted_group() == SPONSORED
        # update to mobile app
        promoted.update(application_id=amo.ANDROID.id)
        assert addon.promoted_group()
        # but if there's no approval for Android it's not promoted
        addon.current_version.promoted_approvals.filter(
            application_id=amo.ANDROID.id
        ).delete()
        del addon.current_version.approved_for_groups
        assert not addon.promoted_group()
        promoted.update(application_id=amo.FIREFOX.id)
        assert addon.promoted_group() == SPONSORED

        # check it doesn't error if there's no current_version
        addon.current_version.all_files[0].update(status=amo.STATUS_DISABLED)
        addon.update_version()
        assert not addon.current_version
        assert not addon.promoted_group()
        assert addon.promoted_group() == NOT_PROMOTED
        assert addon.promoted_group(currently_approved=False)

    def test_promoted(self):
        addon = addon_factory()
        # default case - no group so return None.
        assert addon.promoted is None

        # It's promoted but nothing has been approved.
        promoted = PromotedAddon.objects.create(addon=addon, group_id=LINE.id)
        assert addon.promoted is None

        # The latest version is approved.
        promoted.approve_for_version(addon.current_version)
        del addon.promoted
        assert addon.promoted == promoted

        # If the group changes the approval for the current version isn't
        # valid.
        promoted.update(group_id=SPONSORED.id)
        del addon.promoted
        assert addon.promoted is None

        # Add an approval for the new group.
        promoted.approve_for_version(addon.current_version)
        del addon.promoted
        assert addon.promoted == promoted

    def test_promoted_theme(self):
        addon = addon_factory(type=amo.ADDON_STATICTHEME)
        # default case - no group so return None.
        assert addon.promoted is None

        featured_collection, _ = Collection.objects.get_or_create(
            id=settings.COLLECTION_FEATURED_THEMES_ID
        )
        featured_collection.add_addon(addon)
        del addon.promoted
        # it's in the collection, so is now promoted.
        assert addon.promoted
        assert addon.promoted.addon == addon
        assert addon.promoted.group_id == RECOMMENDED.id
        assert addon.promoted.application_id is None
        # This PromotedAddon instance is not a saved one.
        assert addon.promoted.id is None

        featured_collection.remove_addon(addon)
        del addon.promoted
        addon = Addon.objects.get(id=addon.id)
        # assert not addon.promotedaddon
        # but not when it's removed.
        assert addon.promoted is None

    @patch('olympia.amo.tasks.sync_object_to_basket')
    def test_addon_field_changes_not_synced_to_basket(self, sync_object_to_basket_mock):
        addon = Addon.objects.get(id=3615)
        addon.update(
            average_rating=4.5,
            weekly_downloads=666,
            average_daily_users=999,
            last_updated=self.days_ago(1),
            contributions='http://payme.example.com/',
            is_experimental=True,
        )
        assert sync_object_to_basket_mock.delay.call_count == 0

        addon.homepage = 'http://home.example.com/'
        addon.description = 'Blâh Desc'
        addon.summary = 'Blâh Sum'
        addon.save()
        assert sync_object_to_basket_mock.delay.call_count == 0

    @patch('olympia.amo.tasks.sync_object_to_basket')
    def test_addon_field_changes_synced_to_basket(self, sync_object_to_basket_mock):
        addon = Addon.objects.get(id=3615)
        addon.update(default_locale='es')
        assert sync_object_to_basket_mock.delay.call_count == 1
        assert sync_object_to_basket_mock.delay.called_with('addon', 3615)

        sync_object_to_basket_mock.reset_mock()
        addon.update(slug='some-fancy-slug')
        addon = Addon.objects.get(pk=3615)
        assert addon.slug == 'some-fancy-slug'
        assert sync_object_to_basket_mock.delay.call_count == 1
        assert sync_object_to_basket_mock.delay.called_with('addon', 3615)

        sync_object_to_basket_mock.reset_mock()
        addon.update(disabled_by_user=True)
        assert sync_object_to_basket_mock.delay.call_count == 1
        assert sync_object_to_basket_mock.delay.called_with('addon', 3615)

    @patch('olympia.amo.tasks.sync_object_to_basket')
    def test_addon_name_changes_synced_to_basket(self, sync_object_to_basket_mock):
        addon = Addon.objects.get(id=3615)
        addon.name = 'Blah'
        addon.save()

        assert sync_object_to_basket_mock.delay.call_count == 1
        assert sync_object_to_basket_mock.delay.called_with('addon', 3615)

    @patch('olympia.amo.tasks.sync_object_to_basket')
    def test_addon_deletion_synced_to_basket(self, sync_object_to_basket_mock):
        addon = Addon.objects.get(id=3615)
        addon.delete()
        assert sync_object_to_basket_mock.delay.call_count == 1
        assert sync_object_to_basket_mock.delay.called_with('addon', 3615)

    @patch('olympia.amo.tasks.sync_object_to_basket')
    def test_addon_author_add_synced_to_basket(self, sync_object_to_basket_mock):
        addon = Addon.objects.get(id=3615)
        user = UserProfile.objects.get(pk=999)
        AddonUser.objects.create(addon=addon, user=user)
        assert sync_object_to_basket_mock.delay.call_count == 1
        assert sync_object_to_basket_mock.delay.called_with('addon', 3615)

    @patch('olympia.amo.tasks.sync_object_to_basket')
    def test_addon_author_change_not_synced_to_basket(self, sync_object_to_basket_mock):
        addon = Addon.objects.get(id=3615)
        user = UserProfile.objects.get(pk=999)
        extra_author = AddonUser.objects.create(addon=addon, user=user)

        sync_object_to_basket_mock.reset_mock()
        extra_author.update(role=amo.AUTHOR_ROLE_DEV, listed=False)
        assert sync_object_to_basket_mock.delay.call_count == 0

    @patch('olympia.amo.tasks.sync_object_to_basket')
    def test_addon_author_delete_synced_to_basket(self, sync_object_to_basket_mock):
        addon = Addon.objects.get(id=3615)
        user = UserProfile.objects.get(pk=999)
        extra_author = AddonUser.objects.create(addon=addon, user=user)

        sync_object_to_basket_mock.reset_mock()
        extra_author.delete()
        extra_author.reload()
        assert extra_author.role == amo.AUTHOR_ROLE_DELETED
        assert AddonUser.unfiltered.filter(id=extra_author.id).exists()
        assert sync_object_to_basket_mock.delay.call_count == 1
        assert sync_object_to_basket_mock.delay.called_with('addon', 3615)

    @patch('olympia.amo.tasks.sync_object_to_basket')
    def test_addon_author_hard_delete_synced_to_basket(
        self, sync_object_to_basket_mock
    ):
        addon = Addon.objects.get(id=3615)
        user = UserProfile.objects.get(pk=999)
        extra_author = AddonUser.objects.create(addon=addon, user=user)

        sync_object_to_basket_mock.reset_mock()
        AddonUser.objects.filter(id=extra_author.id).delete()
        assert not AddonUser.unfiltered.filter(id=extra_author.id).exists()
        assert sync_object_to_basket_mock.delay.call_count == 1
        assert sync_object_to_basket_mock.delay.called_with('addon', 3615)

    @patch('olympia.amo.tasks.sync_object_to_basket')
    def test_addon_author_delete_not_synced_to_basket_if_addon_is_deleted(
        self, sync_object_to_basket_mock
    ):
        addon = Addon.objects.get(id=3615)
        user = UserProfile.objects.get(pk=999)
        extra_author = AddonUser.objects.create(addon=addon, user=user)
        addon.delete()

        sync_object_to_basket_mock.reset_mock()
        extra_author.delete()
        assert sync_object_to_basket_mock.delay.call_count == 0

    def test_block_property(self):
        addon = Addon.objects.get(id=3615)
        assert addon.block is None

        del addon.block
        block = Block.objects.create(guid=addon.guid, updated_by=user_factory())
        assert addon.block == block

        del addon.block
        block.update(guid='not-a-guid')
        assert addon.block is None

        del addon.block
        addon.delete()
        AddonGUID.objects.create(addon=addon, guid='not-a-guid')
        assert addon.block == block

    def test_blocklistsubmission_property(self):
        addon = Addon.objects.get(id=3615)
        assert addon.blocklistsubmission is None

        del addon.blocklistsubmission
        submission = BlocklistSubmission.objects.create(
            input_guids=addon.guid, updated_by=user_factory()
        )
        assert addon.blocklistsubmission == submission

        del addon.blocklistsubmission
        submission.update(input_guids='not-a-guid')
        submission.update(to_block=[{'guid': 'not-a-guid'}])
        assert addon.blocklistsubmission is None

        del addon.blocklistsubmission
        addon.delete()
        AddonGUID.objects.create(addon=addon, guid='not-a-guid')
        assert addon.blocklistsubmission == submission


class TestAddonUser(TestCase):
    def test_delete(self):
        addon = addon_factory()
        user = user_factory()
        addonuser = AddonUser.objects.create(addon=addon, user=user)
        assert AddonUser.objects.count() == 1
        assert addonuser.role == amo.AUTHOR_ROLE_OWNER
        assert list(addon.authors.all()) == [user]

        addonuser.delete()
        addonuser.reload()
        addon.reload()
        user.reload()

        assert AddonUser.objects.count() == 0
        assert AddonUser.unfiltered.count() == 1
        assert addonuser.role == amo.AUTHOR_ROLE_DELETED
        assert addonuser.addon == addon
        assert addonuser.user == user
        assert user.addons.count() == 0
        assert addon.authors.count() == 0


class TestShouldRedirectToSubmitFlow(TestCase):
    fixtures = ['base/addon_3615']

    def test_no_versions_doesnt_redirect(self):
        addon = Addon.objects.get(id=3615)
        assert not addon.should_redirect_to_submit_flow()

        # Now break addon.
        delete_translation(addon, 'summary')
        addon = Addon.objects.get(id=3615)
        assert not addon.has_complete_metadata()
        addon.update(status=amo.STATUS_NULL)
        assert addon.should_redirect_to_submit_flow()

        for ver in addon.versions.all():
            ver.delete()
        assert not addon.should_redirect_to_submit_flow()

    def test_disabled_versions_doesnt_redirect(self):
        addon = Addon.objects.get(id=3615)
        assert not addon.should_redirect_to_submit_flow()

        # Now break addon.
        delete_translation(addon, 'summary')
        addon = Addon.objects.get(id=3615)
        assert not addon.has_complete_metadata()
        addon.update(status=amo.STATUS_NULL)
        assert addon.should_redirect_to_submit_flow()

        for ver in addon.versions.all():
            for file_ in ver.all_files:
                file_.update(status=amo.STATUS_DISABLED)
        assert not addon.should_redirect_to_submit_flow()

    def test_only_null_redirects(self):
        addon = Addon.objects.get(id=3615)
        assert not addon.should_redirect_to_submit_flow()

        # Now break addon.
        delete_translation(addon, 'summary')
        addon = Addon.objects.get(id=3615)
        assert not addon.has_complete_metadata()

        status_exc_null = dict(amo.STATUS_CHOICES_ADDON)
        status_exc_null.pop(amo.STATUS_NULL)
        for status in status_exc_null:
            assert not addon.should_redirect_to_submit_flow()
        addon.update(status=amo.STATUS_NULL)
        assert addon.should_redirect_to_submit_flow()


class TestHasListedAndUnlistedVersions(TestCase):
    def setUp(self):
        self.addon = addon_factory()
        latest_version = self.addon.find_latest_version(
            channel=amo.RELEASE_CHANNEL_LISTED
        )
        latest_version.delete(hard=True)
        assert self.addon.versions.count() == 0

    def test_no_versions(self):
        assert not self.addon.has_listed_versions()
        assert not self.addon.has_unlisted_versions()

    def test_listed_version(self):
        version_factory(channel=amo.RELEASE_CHANNEL_LISTED, addon=self.addon)
        assert self.addon.has_listed_versions()
        assert not self.addon.has_unlisted_versions()

    def test_unlisted_version(self):
        version_factory(channel=amo.RELEASE_CHANNEL_UNLISTED, addon=self.addon)
        assert not self.addon.has_listed_versions()
        assert self.addon.has_unlisted_versions()

    def test_unlisted_and_listed_versions(self):
        version_factory(channel=amo.RELEASE_CHANNEL_LISTED, addon=self.addon)
        version_factory(channel=amo.RELEASE_CHANNEL_UNLISTED, addon=self.addon)
        assert self.addon.has_listed_versions()
        assert self.addon.has_unlisted_versions()

    def test_has_listed_versions_current_version_shortcut(self):
        # We shouldn't even do a exists() query if the add-on has a
        # current_version.
        self.addon._current_version_id = 123
        assert self.addon.has_listed_versions()

    def test_has_listed_versions_soft_delete(self):
        version_factory(
            channel=amo.RELEASE_CHANNEL_LISTED, addon=self.addon, deleted=True
        )
        version_factory(channel=amo.RELEASE_CHANNEL_UNLISTED, addon=self.addon)
        assert not self.addon.has_listed_versions()
        assert self.addon.has_listed_versions(include_deleted=True)

    def test_has_unlisted_versions_soft_delete(self):
        version_factory(
            channel=amo.RELEASE_CHANNEL_UNLISTED, addon=self.addon, deleted=True
        )
        version_factory(channel=amo.RELEASE_CHANNEL_LISTED, addon=self.addon)
        assert not self.addon.has_unlisted_versions()
        assert self.addon.has_unlisted_versions(include_deleted=True)


class TestAddonNomination(TestCase):
    fixtures = ['base/addon_3615']

    def test_set_nomination(self):
        a = Addon.objects.get(id=3615)
        a.update(status=amo.STATUS_NULL)
        a.versions.latest().update(nomination=None)
        a.update(status=amo.STATUS_NOMINATED)
        assert a.versions.latest().nomination

    def test_new_version_inherits_nomination(self):
        a = Addon.objects.get(id=3615)
        ver = 10
        a.update(status=amo.STATUS_NOMINATED)
        old_ver = a.versions.latest()
        v = Version.objects.create(addon=a, version=str(ver))
        assert v.nomination == old_ver.nomination
        ver += 1

    def test_lone_version_does_not_inherit_nomination(self):
        a = Addon.objects.get(id=3615)
        Version.objects.all().delete()
        v = Version.objects.create(addon=a, version='1.0')
        assert v.nomination is None

    def test_reviewed_addon_does_not_inherit_nomination(self):
        a = Addon.objects.get(id=3615)
        ver = 10
        for st in (amo.STATUS_APPROVED, amo.STATUS_NULL):
            a.update(status=st)
            v = Version.objects.create(addon=a, version=str(ver))
            assert v.nomination is None
            ver += 1

    def test_nomination_no_version(self):
        # Check that the on_change method still works if there are no versions.
        a = Addon.objects.get(id=3615)
        a.versions.all().delete()
        a.update(status=amo.STATUS_NOMINATED)

    def test_nomination_already_set(self):
        addon = Addon.objects.get(id=3615)
        earlier = datetime.today() - timedelta(days=2)
        addon.versions.latest().update(nomination=earlier)
        addon.update(status=amo.STATUS_NOMINATED)
        assert addon.versions.latest().nomination.date() == earlier.date()

    def setup_nomination(
        self, addon_status=amo.STATUS_NOMINATED, file_status=amo.STATUS_AWAITING_REVIEW
    ):
        addon = Addon.objects.create()
        version = Version.objects.create(addon=addon)
        File.objects.create(status=file_status, version=version)
        # Cheating date to make sure we don't have a date on the same second
        # the code we test is running.
        past = self.days_ago(1)
        version.update(nomination=past, created=past, modified=past)
        addon.update(status=addon_status)
        nomination = addon.versions.latest().nomination
        assert nomination
        return addon, nomination

    def test_new_version_of_under_review_addon_does_not_reset_nomination(self):
        addon, nomination = self.setup_nomination()
        version = Version.objects.create(addon=addon, version='0.2')
        File.objects.create(status=amo.STATUS_AWAITING_REVIEW, version=version)
        assert addon.versions.latest().nomination == nomination

    def test_nomination_not_reset_if_adding_new_versions_and_files(self):
        """
        When under review, adding new versions and files should not
        reset nomination.
        """
        addon, nomination = self.setup_nomination()
        # Switching it to a public status.
        version = Version.objects.create(addon=addon, version="0.1")
        File.objects.create(status=amo.STATUS_APPROVED, version=version)
        assert addon.versions.latest().nomination == nomination
        # Adding a new unreviewed version.
        version = Version.objects.create(addon=addon, version="0.2")
        File.objects.create(status=amo.STATUS_AWAITING_REVIEW, version=version)
        assert addon.versions.latest().nomination == nomination
        # Adding a new unreviewed version.
        version = Version.objects.create(addon=addon, version="0.3")
        File.objects.create(status=amo.STATUS_AWAITING_REVIEW, version=version)
        assert addon.versions.latest().nomination == nomination

    def check_nomination_reset_with_new_version(self, addon, nomination):
        version = Version.objects.create(addon=addon, version="0.2")
        assert version.nomination is None
        File.objects.create(status=amo.STATUS_AWAITING_REVIEW, version=version)
        assert addon.versions.latest().nomination != nomination

    def test_new_version_of_approved_addon_should_reset_nomination(self):
        addon, nomination = self.setup_nomination(
            addon_status=amo.STATUS_APPROVED, file_status=amo.STATUS_APPROVED
        )
        # Now create a new version with an attached file, and update status.
        self.check_nomination_reset_with_new_version(addon, nomination)


class TestAddonDelete(TestCase):
    def test_cascades(self):
        addon = Addon.objects.create(type=amo.ADDON_EXTENSION)

        AddonCategory.objects.create(
            addon=addon, category=Category.objects.create(type=amo.ADDON_EXTENSION)
        )
        AddonUser.objects.create(addon=addon, user=UserProfile.objects.create())
        AppSupport.objects.create(addon=addon, app=1)
        FrozenAddon.objects.create(addon=addon)

        AddonLog.objects.create(
            addon=addon, activity_log=ActivityLog.objects.create(action=0)
        )
        RssKey.objects.create(addon=addon)

        # This should not throw any FK errors if all the cascades work.
        addon.delete()
        # Make sure it was actually a hard delete.
        assert not Addon.unfiltered.filter(pk=addon.pk).exists()

    def test_review_delete(self):
        addon = Addon.objects.create(
            type=amo.ADDON_EXTENSION, status=amo.STATUS_APPROVED
        )

        rating = Rating.objects.create(
            addon=addon, rating=1, body='foo', user=UserProfile.objects.create()
        )

        flag = RatingFlag(rating=rating)

        addon.delete()

        assert Addon.unfiltered.filter(pk=addon.pk).exists()
        assert not Rating.objects.filter(pk=rating.pk).exists()
        assert not RatingFlag.objects.filter(pk=flag.pk).exists()

    def test_delete_with_deleted_versions(self):
        addon = Addon.objects.create(type=amo.ADDON_EXTENSION)
        version = Version.objects.create(addon=addon, version="1.0")
        version.delete()
        addon.delete()
        assert Addon.unfiltered.filter(pk=addon.pk).exists()


class TestUpdateStatus(TestCase):
    def test_no_file_ends_with_NULL(self):
        addon = Addon.objects.create(type=amo.ADDON_EXTENSION)
        addon.status = amo.STATUS_NOMINATED
        addon.save()
        assert Addon.objects.get(pk=addon.pk).status == (amo.STATUS_NOMINATED)
        Version.objects.create(addon=addon)
        assert Addon.objects.get(pk=addon.pk).status == (amo.STATUS_NULL)

    def test_no_valid_file_ends_with_NULL(self):
        addon = Addon.objects.create(type=amo.ADDON_EXTENSION)
        version = Version.objects.create(addon=addon)
        file_ = File.objects.create(status=amo.STATUS_AWAITING_REVIEW, version=version)
        addon.status = amo.STATUS_NOMINATED
        addon.save()
        assert Addon.objects.get(pk=addon.pk).status == (amo.STATUS_NOMINATED)
        file_.status = amo.STATUS_DISABLED
        file_.save()
        assert Addon.objects.get(pk=addon.pk).status == (amo.STATUS_NULL)

    def test_unlisted_versions_ignored(self):
        addon = addon_factory(status=amo.STATUS_APPROVED)
        addon.update_status()
        assert Addon.objects.get(pk=addon.pk).status == (amo.STATUS_APPROVED)

        addon.current_version.update(channel=amo.RELEASE_CHANNEL_UNLISTED)
        # update_status will have been called via versions.models.update_status
        assert Addon.objects.get(pk=addon.pk).status == (
            amo.STATUS_NULL
        )  # No listed versions so now NULL


class TestGetVersion(TestCase):
    fixtures = [
        'base/addon_3615',
    ]

    def setUp(self):
        super(TestGetVersion, self).setUp()
        self.addon = Addon.objects.get(id=3615)
        self.version = self.addon.current_version

    def test_public_new_public_version(self):
        new_version = version_factory(
            addon=self.addon, file_kw={'status': amo.STATUS_APPROVED}
        )
        assert self.addon.find_latest_public_listed_version() == new_version

    def test_public_new_unreviewed_version(self):
        version_factory(
            addon=self.addon, file_kw={'status': amo.STATUS_AWAITING_REVIEW}
        )
        assert self.addon.find_latest_public_listed_version() == self.version

    def test_should_promote_previous_valid_version_if_latest_is_disabled(self):
        version_factory(addon=self.addon, file_kw={'status': amo.STATUS_DISABLED})
        assert self.addon.find_latest_public_listed_version() == self.version

    def test_should_be_listed(self):
        new_version = version_factory(
            addon=self.addon,
            channel=amo.RELEASE_CHANNEL_UNLISTED,
            file_kw={'status': amo.STATUS_APPROVED},
        )
        assert new_version != self.version
        # Since the new version is unlisted, find_latest_public_listed_version
        # should still find the current one.
        assert self.addon.find_latest_public_listed_version() == self.version


class TestAddonGetURLPath(TestCase):
    def test_get_url_path(self):
        addon = addon_factory(slug='woo')
        assert addon.get_url_path() == '/en-US/firefox/addon/woo/'

    def test_unlisted_addon_get_url_path(self):
        addon = addon_factory(
            slug='woo', version_kw={'channel': amo.RELEASE_CHANNEL_UNLISTED}
        )
        assert addon.get_url_path() == ''


class TestBackupVersion(TestCase):
    fixtures = ['addons/update', 'base/appversion']

    def setUp(self):
        super(TestBackupVersion, self).setUp()
        self.version_1_2_0 = 105387
        self.addon = Addon.objects.get(pk=1865)
        core.set_user(None)

    def setup_new_version(self):
        for version in Version.objects.filter(pk__gte=self.version_1_2_0):
            appversion = version.apps.all()[0]
            appversion.min = AppVersion.objects.get(version='4.0b1')
            appversion.save()

    def test_no_current_version(self):
        for v in Version.objects.all():
            v.delete()
        self.addon.update(_current_version=None)
        assert self.addon.current_version is None

    def test_current_version_listed_only(self):
        version = self.addon.current_version
        version.update(channel=amo.RELEASE_CHANNEL_UNLISTED)
        # The call above should have triggerred update_version().
        assert self.addon.current_version != version
        # new current_version should be version 1.2.1, since 1.2.2 is unlisted.
        assert self.addon.current_version == Version.objects.get(pk=112396)

    def test_firefox_versions(self):
        self.setup_new_version()
        self.addon.update_version()
        current = self.addon.current_version.compatible_apps[amo.FIREFOX]
        assert current.max.version == '4.0b8pre'
        assert current.min.version == '3.0.12'

    def test_version_signals(self):
        self.addon.update(_current_version=None)
        self.setup_new_version()
        version = self.addon.versions.all()[0]
        assert not self.addon.current_version
        version.save()
        assert Addon.objects.get(pk=1865).current_version


class TestCategoryModel(TestCase):
    def test_category_url(self):
        """Every type must have a url path for its categories."""
        for t in amo.ADDON_TYPE.keys():
            if t == amo.ADDON_DICT:
                continue  # Language packs don't have categories.
            cat = Category(type=t, slug='omg')
            assert cat.get_url_path()

    @pytest.mark.needs_locales_compilation
    def test_name_from_constants(self):
        category = Category(
            type=amo.ADDON_EXTENSION, application=amo.FIREFOX.id, slug='alerts-updates'
        )
        assert category.name == u'Alerts & Updates'
        with translation.override('fr'):
            assert category.name == u'Alertes et mises à jour'

    def test_name_fallback_to_empty(self):
        category = Category.objects.create(
            type=amo.ADDON_EXTENSION,
            application=amo.FIREFOX.id,
            slug='this-cat-does-not-exist',
        )

        assert category.name == u''
        with translation.override('fr'):
            assert category.name == u''


class TestPreviewModel(BasePreviewMixin, TestCase):
    fixtures = ['base/previews']

    def get_object(self):
        return Preview.objects.get(pk=24)


class TestListedAddonTwoVersions(TestCase):
    fixtures = ['addons/listed-two-versions']

    def test_listed_two_versions(self):
        Addon.objects.get(id=2795)  # bug 563967


class TestAddonFromUpload(UploadTest):
    fixtures = ['base/users']

    @classmethod
    def setUpTestData(self):
        versions = {
            '3.0',
            '3.6.*',
            amo.DEFAULT_WEBEXT_MIN_VERSION,
            amo.DEFAULT_WEBEXT_MIN_VERSION_ANDROID,
            amo.DEFAULT_WEBEXT_MIN_VERSION_NO_ID,
            amo.DEFAULT_WEBEXT_MAX_VERSION,
        }
        for version in versions:
            AppVersion.objects.create(application=amo.FIREFOX.id, version=version)
            AppVersion.objects.create(application=amo.ANDROID.id, version=version)

    def setUp(self):
        super(TestAddonFromUpload, self).setUp()
        self.selected_app = amo.FIREFOX.id
        self.user = UserProfile.objects.get(pk=999)
        self.addCleanup(translation.deactivate)

        def _app(application):
            return Extractor.App(
                appdata=application,
                id=application.id,
                min=AppVersion.objects.get(application=application.id, version='3.0'),
                max=AppVersion.objects.get(application=application.id, version='3.6.*'),
            )

        self.dummy_parsed_data = {
            'guid': 'guid@xpi',
            'version': '0.1',
            'apps': [_app(amo.FIREFOX)],
        }

    def manifest(self, basename):
        return os.path.join(
            settings.ROOT, 'src', 'olympia', 'devhub', 'tests', 'addons', basename
        )

    def test_denied_guid(self):
        """Add-ons that have been disabled by Mozilla are added toDeniedGuid
        in order to prevent resubmission after deletion"""
        DeniedGuid.objects.create(guid='guid@xpi')
        with self.assertRaises(forms.ValidationError) as e:
            parse_addon(self.get_upload('extension.xpi'), user=self.user)
        assert e.exception.messages == ['Duplicate add-on ID found.']

    def test_existing_guid(self):
        # Upload addon so we can delete it.
        self.upload = self.get_upload('extension.xpi')
        parsed_data = parse_addon(self.upload, user=self.user)
        deleted = Addon.from_upload(
            self.upload, [self.selected_app], parsed_data=parsed_data
        )
        deleted.update(status=amo.STATUS_APPROVED)
        deleted.delete()
        assert deleted.guid == 'guid@xpi'

        # Now upload the same add-on again (so same guid).
        with self.assertRaises(forms.ValidationError) as e:
            self.upload = self.get_upload('extension.xpi')
            parse_addon(self.upload, user=self.user)
        assert e.exception.messages == ['Duplicate add-on ID found.']

    def test_existing_guid_same_author(self):
        # Upload addon so we can delete it.
        self.upload = self.get_upload('extension.xpi')
        parsed_data = parse_addon(self.upload, user=self.user)
        deleted = Addon.from_upload(
            self.upload, [self.selected_app], parsed_data=parsed_data
        )
        assert AddonGUID.objects.filter(guid='guid@xpi').count() == 1
        # Claim the add-on.
        AddonUser(addon=deleted, user=self.user).save()
        deleted.update(status=amo.STATUS_APPROVED)
        deleted.delete()
        assert deleted.guid == 'guid@xpi'

        # Now upload the same add-on again (so same guid), checking no
        # validationError is raised this time.
        self.upload = self.get_upload('extension.xpi')
        parsed_data = parse_addon(self.upload, user=self.user)
        addon = Addon.from_upload(
            self.upload, [self.selected_app], parsed_data=parsed_data
        )
        deleted.reload()
        assert addon.guid == 'guid@xpi'
        assert deleted.guid == 'guid-reused-by-pk-%s' % addon.pk
        assert AddonGUID.objects.filter(guid='guid@xpi').count() == 2
        assert AddonGUID.objects.filter(guid='guid@xpi').first().addon == (deleted)

    def test_old_soft_deleted_addons_and_upload_non_extension(self):
        """We used to just null out GUIDs on soft deleted addons. This test
        makes sure we don't fail badly when uploading an add-on which isn't an
        extension (has no GUID).
        See https://github.com/mozilla/addons-server/issues/1659."""
        # Upload a couple of addons so we can pretend they were soft deleted.
        deleted1 = Addon.from_upload(
            self.get_upload('extension.xpi'),
            [self.selected_app],
            parsed_data=self.dummy_parsed_data,
        )
        deleted2 = Addon.from_upload(
            self.get_upload('alt-rdf.xpi'),
            [self.selected_app],
            parsed_data=self.dummy_parsed_data,
        )
        AddonUser(addon=deleted1, user=self.user).save()
        AddonUser(addon=deleted2, user=self.user).save()

        # Soft delete them like they were before, by nullifying their GUIDs.
        deleted1.update(status=amo.STATUS_APPROVED, guid=None)
        deleted2.update(status=amo.STATUS_APPROVED, guid=None)

    def test_xpi_attributes(self):
        self.upload = self.get_upload('extension.xpi')
        parsed_data = parse_addon(self.upload, user=self.user)
        addon = Addon.from_upload(
            self.upload, [self.selected_app], parsed_data=parsed_data
        )
        assert addon.name == 'xpi name'
        assert addon.guid == 'guid@xpi'
        assert addon.type == amo.ADDON_EXTENSION
        assert addon.status == amo.STATUS_NULL
        assert addon.homepage == 'http://homepage.com'
        assert addon.summary == 'xpi description'
        assert addon.description is None
        assert addon.slug == 'xpi-name'

    def test_xpi_version(self):
        addon = Addon.from_upload(
            self.get_upload('extension.xpi'),
            [self.selected_app],
            parsed_data=self.dummy_parsed_data,
        )
        version = addon.versions.get()
        assert version.version == '0.1'
        assert len(version.compatible_apps.keys()) == 1
        assert list(version.compatible_apps.keys())[0].id == self.selected_app
        assert version.files.get().platform == amo.PLATFORM_ALL.id
        assert version.files.get().status == amo.STATUS_AWAITING_REVIEW

    def test_platforms(self):
        # We are defaulting to PLATFORM_ALL for all uploads as part of
        # removing platforms in favour of ApplicationsVersions
        # See #8572 for more details.
        addon = Addon.from_upload(
            self.get_upload('extension.xpi'),
            [amo.FIREFOX.id, amo.ANDROID.id],
            parsed_data=self.dummy_parsed_data,
        )
        version = addon.versions.get()
        assert sorted([file_.platform for file_ in version.all_files]) == (
            [amo.PLATFORM_ALL.id]
        )

    def test_no_homepage(self):
        addon = Addon.from_upload(
            self.get_upload('extension-no-homepage.xpi'),
            [self.selected_app],
            parsed_data=self.dummy_parsed_data,
        )
        assert addon.homepage is None

    def test_default_locale(self):
        # Make sure default_locale follows the active translation.
        addon = Addon.from_upload(
            self.get_upload('extension.xpi'),
            [self.selected_app],
            parsed_data=self.dummy_parsed_data,
        )
        assert addon.default_locale == 'en-US'

        translation.activate('es')
        addon = Addon.from_upload(
            self.get_upload('extension.xpi'),
            [self.selected_app],
            parsed_data=self.dummy_parsed_data,
        )
        assert addon.default_locale == 'es'

    def test_validation_completes(self):
        upload = self.get_upload('extension.xpi')
        assert not upload.validation_timeout
        addon = Addon.from_upload(
            upload, [self.selected_app], parsed_data=self.dummy_parsed_data
        )
        assert not addon.needs_admin_code_review
        assert not addon.auto_approval_disabled

    def test_validation_timeout(self):
        upload = self.get_upload('extension.xpi')
        validation = json.loads(upload.validation)
        timeout_message = {
            'id': ['validator', 'unexpected_exception', 'validation_timeout'],
        }
        validation['messages'] = [timeout_message] + validation['messages']
        upload.validation = json.dumps(validation)
        assert upload.validation_timeout
        addon = Addon.from_upload(
            upload, [self.selected_app], parsed_data=self.dummy_parsed_data
        )
        assert addon.needs_admin_code_review
        assert not addon.auto_approval_disabled

    def test_mozilla_signed(self):
        upload = self.get_upload('extension.xpi')
        assert not upload.validation_timeout
        self.dummy_parsed_data['is_mozilla_signed_extension'] = True
        addon = Addon.from_upload(
            upload, [self.selected_app], parsed_data=self.dummy_parsed_data
        )
        assert addon.needs_admin_code_review
        assert addon.auto_approval_disabled

    def test_mozilla_signed_langpack(self):
        upload = self.get_upload('extension.xpi')
        assert not upload.validation_timeout
        self.dummy_parsed_data['is_mozilla_signed_extension'] = True
        self.dummy_parsed_data['type'] = amo.ADDON_LPAPP
        addon = Addon.from_upload(
            upload, [self.selected_app], parsed_data=self.dummy_parsed_data
        )
        assert not addon.needs_admin_code_review
        assert not addon.auto_approval_disabled

    def test_webextension_generate_guid(self):
        self.upload = self.get_upload('webextension_no_id.xpi')
        parsed_data = parse_addon(self.upload, user=self.user)
        addon = Addon.from_upload(
            self.upload, [self.selected_app], parsed_data=parsed_data
        )

        assert addon.guid is not None
        assert addon.guid.startswith('{')
        assert addon.guid.endswith('}')

        # Uploading the same addon without a id works.
        self.upload = self.get_upload('webextension_no_id.xpi')
        parsed_data = parse_addon(self.upload, user=self.user)
        new_addon = Addon.from_upload(
            self.upload, [self.selected_app], parsed_data=parsed_data
        )
        assert new_addon.guid is not None
        assert new_addon.guid != addon.guid
        assert addon.guid.startswith('{')
        assert addon.guid.endswith('}')

    def test_webextension_reuse_guid(self):
        self.upload = self.get_upload('webextension.xpi')
        parsed_data = parse_addon(self.upload, user=self.user)
        addon = Addon.from_upload(
            self.upload, [self.selected_app], parsed_data=parsed_data
        )

        assert addon.guid == '@webextension-guid'

        # Uploading the same addon with pre-existing id fails
        with self.assertRaises(forms.ValidationError) as e:
            self.upload = self.get_upload('webextension.xpi')
            parsed_data = parse_addon(self.upload, user=self.user)
            Addon.from_upload(self.upload, [self.selected_app], parsed_data=parsed_data)
        assert e.exception.messages == ['Duplicate add-on ID found.']

    def test_webextension_resolve_translations(self):
        self.upload = self.get_upload('notify-link-clicks-i18n.xpi')
        parsed_data = parse_addon(self.upload, user=self.user)
        addon = Addon.from_upload(
            self.upload, [self.selected_app], parsed_data=parsed_data
        )

        # Normalized from `en` to `en-US`
        assert addon.default_locale == 'en-US'
        assert addon.name == 'Notify link clicks i18n'
        assert addon.summary == ('Shows a notification when the user clicks on links.')

        # Make sure we set the correct slug
        assert addon.slug == 'notify-link-clicks-i18n'

        translation.activate('de')
        addon.reload()
        assert addon.name == 'Meine Beispielerweiterung'
        assert addon.summary == u'Benachrichtigt den Benutzer über Linkklicks'

    def test_webext_resolve_translations_corrects_locale(self):
        """Make sure we correct invalid `default_locale` values"""
        parsed_data = {
            'default_locale': u'sv',
            'guid': u'notify-link-clicks-i18n@notzilla.org',
            'name': u'__MSG_extensionName__',
            'is_webextension': True,
            'type': 1,
            'apps': [],
            'summary': u'__MSG_extensionDescription__',
            'version': u'1.0',
            'homepage': '...',
        }

        addon = Addon.from_upload(
            self.get_upload('notify-link-clicks-i18n.xpi'),
            [self.selected_app],
            parsed_data=parsed_data,
        )

        # Normalized from `sv` to `sv-SE`
        assert addon.default_locale == 'sv-SE'

    def test_webext_resolve_translations_unknown_locale(self):
        """Make sure we use our default language as default
        for invalid locales
        """
        parsed_data = {
            'default_locale': u'xxx',
            'guid': u'notify-link-clicks-i18n@notzilla.org',
            'name': u'__MSG_extensionName__',
            'is_webextension': True,
            'type': 1,
            'apps': [],
            'summary': u'__MSG_extensionDescription__',
            'version': u'1.0',
            'homepage': '...',
        }

        addon = Addon.from_upload(
            self.get_upload('notify-link-clicks-i18n.xpi'),
            [self.selected_app],
            parsed_data=parsed_data,
        )

        # Normalized from `en` to `en-US`
        assert addon.default_locale == 'en-US'


REDIRECT_URL = 'https://outgoing.prod.mozaws.net/v1/'


class TestFrozenAddons(TestCase):
    def test_immediate_freeze(self):
        # Adding a FrozenAddon should immediately drop the addon's hotness.
        a = Addon.objects.create(type=1, hotness=22)
        FrozenAddon.objects.create(addon=a)
        assert Addon.objects.get(id=a.id).hotness == 0


class TestRemoveLocale(TestCase):
    def test_remove(self):
        a = Addon.objects.create(type=1)
        a.name = {'en-US': 'woo', 'el': 'yeah'}
        a.description = {'en-US': 'woo', 'el': 'yeah', 'he': 'ola'}
        a.save()
        a.remove_locale('el')
        qs = Translation.objects.filter(localized_string__isnull=False).values_list(
            'locale', flat=True
        )
        assert sorted(qs.filter(id=a.name_id)) == ['en-US']
        assert sorted(qs.filter(id=a.description_id)) == ['en-US', 'he']

    def test_remove_version_locale(self):
        addon = Addon.objects.create(type=amo.ADDON_DICT)
        version = Version.objects.create(addon=addon)
        version.release_notes = {'fr': 'oui'}
        version.save()
        addon.remove_locale('fr')
        assert not (
            Translation.objects.filter(localized_string__isnull=False).values_list(
                'locale', flat=True
            )
        )


class TestAddonWatchDisabled(TestCase):
    def setUp(self):
        super(TestAddonWatchDisabled, self).setUp()
        self.addon = Addon(
            type=amo.ADDON_DICT, disabled_by_user=False, status=amo.STATUS_APPROVED
        )
        self.addon.save()

    @patch('olympia.addons.models.File.objects.filter')
    def test_no_disabled_change(self, file_mock):
        mock = Mock()
        file_mock.return_value = [mock]
        self.addon.save()
        assert not mock.unhide_disabled_file.called
        assert not mock.hide_disabled_file.called

    @patch('olympia.addons.models.File.objects.filter')
    def test_disable_addon(self, file_mock):
        mock = Mock()
        file_mock.return_value = [mock]
        self.addon.update(disabled_by_user=True)
        assert not mock.unhide_disabled_file.called
        assert mock.hide_disabled_file.called

    @patch('olympia.addons.models.File.objects.filter')
    def test_admin_disable_addon(self, file_mock):
        mock = Mock()
        file_mock.return_value = [mock]
        self.addon.update(status=amo.STATUS_DISABLED)
        assert not mock.unhide_disabled_file.called
        assert mock.hide_disabled_file.called

    @patch('olympia.addons.models.File.objects.filter')
    def test_enable_addon(self, file_mock):
        mock = Mock()
        file_mock.return_value = [mock]
        self.addon.update(status=amo.STATUS_DISABLED)
        mock.reset_mock()
        self.addon.update(status=amo.STATUS_APPROVED)
        assert mock.unhide_disabled_file.called
        assert not mock.hide_disabled_file.called


class TestTrackAddonStatusChange(TestCase):
    def create_addon(self, **kwargs):
        return addon_factory(kwargs.pop('status', amo.STATUS_NULL), **kwargs)

    def test_increment_new_status(self):
        with patch('olympia.addons.models.track_addon_status_change') as mock_:
            addon = Addon()
            addon.save()
        mock_.assert_called_with(addon)

    def test_increment_updated_status(self):
        addon = self.create_addon()
        with patch('olympia.addons.models.track_addon_status_change') as mock_:
            addon.update(status=amo.STATUS_APPROVED)

        addon.reload()
        mock_.call_args[0][0].status == addon.status

    def test_ignore_non_status_changes(self):
        addon = self.create_addon()
        with patch('olympia.addons.models.track_addon_status_change') as mock_:
            addon.update(type=amo.ADDON_DICT)
        assert not mock_.called, 'Unexpected call: {}'.format(self.mock_incr.call_args)

    def test_increment_all_addon_statuses(self):
        addon = self.create_addon(status=amo.STATUS_APPROVED)
        with patch('olympia.addons.models.statsd.incr') as mock_incr:
            track_addon_status_change(addon)
        mock_incr.assert_any_call(
            'addon_status_change.all.status_{}'.format(amo.STATUS_APPROVED)
        )


class TestAddonApprovalsCounter(TestCase):
    def setUp(self):
        self.addon = addon_factory()

    def test_increment_existing(self):
        assert not AddonApprovalsCounter.objects.filter(addon=self.addon).exists()
        AddonApprovalsCounter.increment_for_addon(self.addon)
        approval_counter = AddonApprovalsCounter.objects.get(addon=self.addon)
        assert approval_counter.counter == 1
        self.assertCloseToNow(approval_counter.last_human_review)
        self.assertCloseToNow(approval_counter.last_content_review)
        approval_counter.update(
            last_human_review=self.days_ago(100), last_content_review=self.days_ago(100)
        )
        AddonApprovalsCounter.increment_for_addon(self.addon)
        approval_counter.reload()
        assert approval_counter.counter == 2
        self.assertCloseToNow(approval_counter.last_human_review)
        self.assertCloseToNow(approval_counter.last_content_review)

    def test_increment_non_existing(self):
        approval_counter = AddonApprovalsCounter.objects.create(
            addon=self.addon, counter=0
        )
        AddonApprovalsCounter.increment_for_addon(self.addon)
        approval_counter.reload()
        assert approval_counter.counter == 1
        self.assertCloseToNow(approval_counter.last_human_review)
        self.assertCloseToNow(approval_counter.last_content_review)

    def test_reset_existing(self):
        approval_counter = AddonApprovalsCounter.objects.create(
            addon=self.addon,
            counter=42,
            last_content_review=self.days_ago(60),
            last_human_review=self.days_ago(30),
        )
        AddonApprovalsCounter.reset_for_addon(self.addon)
        approval_counter.reload()
        assert approval_counter.counter == 0
        # Dates were not touched.
        self.assertCloseToNow(approval_counter.last_human_review, now=self.days_ago(30))
        self.assertCloseToNow(
            approval_counter.last_content_review, now=self.days_ago(60)
        )

    def test_reset_non_existing(self):
        assert not AddonApprovalsCounter.objects.filter(addon=self.addon).exists()
        AddonApprovalsCounter.reset_for_addon(self.addon)
        approval_counter = AddonApprovalsCounter.objects.get(addon=self.addon)
        assert approval_counter.counter == 0

    def test_approve_content_non_existing(self):
        assert not AddonApprovalsCounter.objects.filter(addon=self.addon).exists()
        AddonApprovalsCounter.approve_content_for_addon(self.addon)
        approval_counter = AddonApprovalsCounter.objects.get(addon=self.addon)
        assert approval_counter.counter == 0
        assert approval_counter.last_human_review is None
        self.assertCloseToNow(approval_counter.last_content_review)

    def test_approve_content_existing(self):
        approval_counter = AddonApprovalsCounter.objects.create(
            addon=self.addon,
            counter=42,
            last_content_review=self.days_ago(367),
            last_human_review=self.days_ago(10),
        )
        AddonApprovalsCounter.approve_content_for_addon(self.addon)
        approval_counter.reload()
        # This was updated to now.
        self.assertCloseToNow(approval_counter.last_content_review)
        # Those fields were not touched.
        assert approval_counter.counter == 42
        self.assertCloseToNow(approval_counter.last_human_review, now=self.days_ago(10))


class TestMigratedLWTModel(TestCase):
    def setUp(self):
        self.static_theme = addon_factory(type=amo.ADDON_STATICTHEME)
        MigratedLWT.objects.create(
            lightweight_theme_id=666, getpersonas_id=999, static_theme=self.static_theme
        )

    def test_addon_id_lookup(self):
        match = MigratedLWT.objects.get(lightweight_theme_id=666)
        assert match.static_theme == self.static_theme

    def test_getpersonas_id_lookup(self):
        match = MigratedLWT.objects.get(getpersonas_id=999)
        assert match.static_theme == self.static_theme


class TestAddonAndDeniedGuid(TestCase):
    def setUp(self):
        # This is needed for the `ActivityLog`.
        core.set_user(UserProfile.objects.create(pk=999))

    def get_last_activity_log(self):
        return ActivityLog.objects.order_by('id').last()

    def test_is_guid_denied(self):
        addon = addon_factory()
        assert not addon.is_guid_denied
        DeniedGuid.objects.create(guid=addon.guid)
        assert addon.is_guid_denied

    def test_deny_resubmission(self):
        addon = addon_factory()
        assert not DeniedGuid.objects.filter(guid=addon.guid).exists()
        addon.deny_resubmission()
        assert DeniedGuid.objects.filter(guid=addon.guid).exists()
        last_activity = self.get_last_activity_log()
        assert last_activity.action == amo.LOG.DENIED_GUID_ADDED.id

    def test_deny_already_denied_guid(self):
        addon = addon_factory()
        addon.deny_resubmission()
        with pytest.raises(RuntimeError):
            addon.deny_resubmission()

    def test_allow_resubmission(self):
        addon = addon_factory()
        addon.deny_resubmission()
        assert DeniedGuid.objects.filter(guid=addon.guid).exists()
        addon.allow_resubmission()
        assert not DeniedGuid.objects.filter(guid=addon.guid).exists()
        last_activity = self.get_last_activity_log()
        assert last_activity.action == amo.LOG.DENIED_GUID_DELETED.id

    def test_allow_resubmission_with_non_denied_guid(self):
        addon = addon_factory()
        with pytest.raises(RuntimeError):
            addon.allow_resubmission()


class TestGitExtractionEntry(TestCase):
    def test_git_extraction_is_in_progress_returns_false_when_no_attr(self):
        addon = addon_factory()
        assert not addon.git_extraction_is_in_progress

    def test_git_extraction_is_in_progress(self):
        addon = addon_factory()
        GitExtractionEntry.objects.create(addon=addon, in_progress=True)
        assert addon.git_extraction_is_in_progress

    def test_git_extraction_is_not_in_progress(self):
        addon = addon_factory()
        GitExtractionEntry.objects.create(addon=addon)
        assert not addon.git_extraction_is_in_progress


class TestGetMadQueue(TestCase):
    def test_returns_addons_with_versions_flagged_by_mad(self):
        flagged_addon = addon_factory()
        version = version_factory(addon=flagged_addon)
        VersionReviewerFlags.objects.create(
            version=version, needs_human_review_by_mad=True
        )
        other_addon = addon_factory()
        version = version_factory(addon=other_addon)
        addon_pending_rejection = addon_factory()
        VersionReviewerFlags.objects.create(
            version=addon_pending_rejection.current_version,
            needs_human_review_by_mad=True,
            pending_rejection=datetime.now(),
        )

        addons = Addon.objects.get_mad_queue().all()

        assert flagged_addon in addons
        assert other_addon not in addons
        assert addon_pending_rejection not in addons


class TestAddonGUID(TestCase):
    def test_creates_hashed_guid_on_save(self):
        guid = '@exquisite-sandwich-1'
        expected_hashed_guid = (
            '983e300fe553f61e87adbf2f55be537fe79b0a0da324847ca2712274e2f352d9'
        )

        # This will create the AddonGUID instance.
        addon = addon_factory(guid=guid)

        addon_guid = AddonGUID.objects.get(addon=addon)
        assert addon_guid.hashed_guid == expected_hashed_guid


class TestAddonRegionalRestrictions(TestCase):
    def test_clean(self):
        arr = AddonRegionalRestrictions.objects.create(addon=addon_factory())
        arr.excluded_regions = ['fr']
        arr.clean()
        assert arr.excluded_regions == ['FR']
        arr.excluded_regions = ['FR', 'BR', 'cn']
        arr.clean()
        assert arr.excluded_regions == ['FR', 'BR', 'CN']<|MERGE_RESOLUTION|>--- conflicted
+++ resolved
@@ -489,39 +489,30 @@
     def test_transformer(self):
         author = UserProfile.objects.get(pk=55021)
         new_author = AddonUser.objects.create(
-<<<<<<< HEAD
-            addon_id=3615, user=user_factory(username='new_author'),
-            listed=True).user
-=======
-            addon_id=3615, user=user_factory(), listed=True
+            addon_id=3615, user=user_factory(username='new_author'), listed=True
         ).user
->>>>>>> 3fe5414d
         # make the new_author a deleted author of another addon
         AddonUser.objects.create(
             addon=addon_factory(), user=new_author, role=amo.AUTHOR_ROLE_DELETED
         )
         # Deleted, so shouldn't show up below.
         AddonUser.objects.create(
-<<<<<<< HEAD
-            addon_id=3615, user=user_factory(username='deleted_author'),
-            listed=True, role=amo.AUTHOR_ROLE_DELETED)
+            addon_id=3615,
+            user=user_factory(username='deleted_author'),
+            listed=True,
+            role=amo.AUTHOR_ROLE_DELETED,
+        )
         # Not listed, should not show up.
         AddonUser.objects.create(
-            addon_id=3615, user=user_factory(username='not_listed_author'),
-            listed=False, role=amo.AUTHOR_ROLE_OWNER)
+            addon_id=3615,
+            user=user_factory(username='not_listed_author'),
+            listed=False,
+            role=amo.AUTHOR_ROLE_OWNER,
+        )
         # Different author on another add-on - should not show up
-        AddonUser.objects.create(
-            addon=addon_factory(), user=user_factory())
+        AddonUser.objects.create(addon=addon_factory(), user=user_factory())
         # First author, but on another add-on, not deleted - should not show up
-        AddonUser.objects.create(
-            addon=addon_factory(), user=author)
-=======
-            addon_id=3615,
-            user=user_factory(),
-            listed=True,
-            role=amo.AUTHOR_ROLE_DELETED,
-        ).user
->>>>>>> 3fe5414d
+        AddonUser.objects.create(addon=addon_factory(), user=author)
 
         # Force evaluation of the queryset and test a single add-on
         addon = list(Addon.objects.all().order_by('pk'))[0]
@@ -536,53 +527,55 @@
         # repeat to check the position ordering works
         author.addonuser_set.filter(addon=addon).update(position=1)
         addon = Addon.objects.get(pk=3615)
-<<<<<<< HEAD
         with self.assertNumQueries(0):
-            assert [u.pk for u in addon.listed_authors] == [
-                new_author.pk, author.pk]
+            assert [u.pk for u in addon.listed_authors] == [new_author.pk, author.pk]
 
     def test_transformer_all_authors(self):
         author = UserProfile.objects.get(pk=55021)
         new_author = AddonUser.objects.create(
-            addon_id=3615, user=user_factory(username='new_author'),
-            listed=True).user
+            addon_id=3615, user=user_factory(username='new_author'), listed=True
+        ).user
         # make the new_author a deleted author of another addon
         AddonUser.objects.create(
-            addon=addon_factory(), user=new_author,
-            role=amo.AUTHOR_ROLE_DELETED)
+            addon=addon_factory(), user=new_author, role=amo.AUTHOR_ROLE_DELETED
+        )
         # Deleted, so it should show up cause we're looking at *all* authors
         # explicitly.
         deleted_author = AddonUser.objects.create(
-            addon_id=3615, user=user_factory(username='deleted_author'),
-            listed=True, role=amo.AUTHOR_ROLE_DELETED).user
+            addon_id=3615,
+            user=user_factory(username='deleted_author'),
+            listed=True,
+            role=amo.AUTHOR_ROLE_DELETED,
+        ).user
         # Not listed, should also show up.
         not_listed_author = AddonUser.objects.create(
-            addon_id=3615, user=user_factory(username='not_listed_author'),
-            listed=False, role=amo.AUTHOR_ROLE_OWNER).user
+            addon_id=3615,
+            user=user_factory(username='not_listed_author'),
+            listed=False,
+            role=amo.AUTHOR_ROLE_OWNER,
+        ).user
         # Different author on another add-on - should not show up
-        AddonUser.objects.create(
-            addon=addon_factory(), user=user_factory())
+        AddonUser.objects.create(addon=addon_factory(), user=user_factory())
         # First author, but on another add-on, not deleted - should not show up
-        AddonUser.objects.create(
-            addon=addon_factory(), user=author)
+        AddonUser.objects.create(addon=addon_factory(), user=author)
 
         # Force evaluation of the queryset and test a single add-on
-        addon = list(Addon.objects.transform(
-            Addon.attach_all_authors).order_by('pk'))[0]
+        addon = list(Addon.objects.transform(Addon.attach_all_authors).order_by('pk'))[
+            0
+        ]
 
         # If the transformer works then we won't have any more queries.
         with self.assertNumQueries(0):
             assert [u.pk for u in addon.all_authors] == [
-                author.pk, new_author.pk, deleted_author.pk,
-                not_listed_author.pk]
+                author.pk,
+                new_author.pk,
+                deleted_author.pk,
+                not_listed_author.pk,
+            ]
         for user in addon.all_authors:
-            addonuser = AddonUser.unfiltered.filter(
-                user=user, addon=addon).get()
+            addonuser = AddonUser.unfiltered.filter(user=user, addon=addon).get()
             assert user.role == addonuser.role
             assert user.listed == addonuser.listed
-=======
-        assert [u.pk for u in addon.listed_authors] == [new_author.pk, author.pk]
->>>>>>> 3fe5414d
 
     def _delete(self, addon_id):
         """Test deleting add-ons."""
