--- conflicted
+++ resolved
@@ -256,20 +256,13 @@
         self._test_author(second_author, result['authors'][1])
 
         utm_string = '&'.join(
-<<<<<<< HEAD
-            f'{key}={value}'
-            for key, value in amo.CONTRIBUTE_UTM_PARAMS.items())
+            f'{key}={value}' for key, value in amo.CONTRIBUTE_UTM_PARAMS.items()
+        )
         assert result['contributions_url']['url'] == (
-            self.addon.contributions + '?' + utm_string)
+            self.addon.contributions + '?' + utm_string
+        )
         assert result['contributions_url']['outgoing'] == (
             get_outgoing_url(self.addon.contributions + '?' + utm_string))
-=======
-            f'{key}={value}' for key, value in amo.CONTRIBUTE_UTM_PARAMS.items()
-        )
-        assert result['contributions_url'] == (
-            self.addon.contributions + '?' + utm_string
-        )
->>>>>>> bce03529
         assert result['edit_url'] == absolutify(self.addon.get_dev_url())
         assert result['default_locale'] == self.addon.default_locale
         assert result['description'] == {'en-US': self.addon.description}
@@ -355,11 +348,11 @@
         self.addon = addon_factory(
             contributions='https://paypal.me/fôobar',
             homepage='http://support.example.com/',
-<<<<<<< HEAD
-            support_url='https://support.example.org/support/my-âddon/')
+            support_url='https://support.example.org/support/my-âddon/'
+        )
         utm_string = '&'.join(
-            f'{key}={value}'
-            for key, value in amo.CONTRIBUTE_UTM_PARAMS.items())
+            f'{key}={value}' for key, value in amo.CONTRIBUTE_UTM_PARAMS.items()
+        )
 
         # with no wrap_outgoing_links param first
         self.request = self.get_request('/')
@@ -372,15 +365,6 @@
         # then with wrap_outgoing_links param:
         self.request = self.get_request('/', {'wrap_outgoing_links': 1})
         result = self.serialize()
-=======
-            support_url=u'https://support.example.org/support/my-âddon/',
-        )
-        self.request = self.get_request('/', {'wrap_outgoing_links': 1})
-        result = self.serialize()
-        utm_string = '&'.join(
-            f'{key}={value}' for key, value in amo.CONTRIBUTE_UTM_PARAMS.items()
-        )
->>>>>>> bce03529
         assert result['contributions_url'] == get_outgoing_url(
             str(self.addon.contributions) + '?' + utm_string
         )
