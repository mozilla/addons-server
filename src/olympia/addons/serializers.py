import copy
import re

from django.core.exceptions import ValidationError as DjangoValidationError
from django.core.files import File as DjangoFile
from django.urls import reverse
from django.utils.translation import gettext

from django_statsd.clients import statsd
from rest_framework import exceptions, serializers

from olympia import amo
from olympia.accounts.serializers import BaseUserSerializer
from olympia.activity.models import ActivityLog
from olympia.addons.utils import remove_icons
from olympia.amo import ADDON_TYPES
from olympia.amo.templatetags.jinja_helpers import absolutify
from olympia.amo.utils import SafeStorage, slug_validator
from olympia.amo.validators import (
    CreateOnlyValidator,
    OneOrMoreLetterOrNumberCharacterValidator,
    PreventPartialUpdateValidator,
)
from olympia.api.exceptions import Conflict
from olympia.api.fields import (
    EmailTranslationField,
    LazyChoiceField,
    OutgoingURLTranslationField,
    ReverseChoiceField,
    SplitField,
    TranslationSerializerField,
)
from olympia.api.serializers import AMOModelSerializer, BaseESSerializer
from olympia.api.utils import is_gate_active
from olympia.applications.models import AppVersion
from olympia.bandwagon.models import Collection
from olympia.constants.applications import APP_IDS, APPS_ALL
from olympia.constants.base import ADDON_TYPE_CHOICES_API
from olympia.constants.categories import CATEGORIES_BY_ID
from olympia.constants.promoted import PROMOTED_GROUPS, RECOMMENDED
from olympia.core.languages import AMO_LANGUAGES
from olympia.files.models import File, FileUpload
from olympia.files.utils import DuplicateAddonID, parse_addon
from olympia.promoted.models import PromotedAddon
from olympia.ratings.utils import get_grouped_ratings
from olympia.search.filters import AddonAppVersionQueryParam
from olympia.tags.models import Tag
from olympia.users.models import RESTRICTION_TYPES, EmailUserRestriction, UserProfile
from olympia.versions.models import (
    ApplicationsVersions,
    License,
    Version,
    VersionPreview,
)

from .fields import (
    CategoriesSerializerField,
    ContributionSerializerField,
    ESLicenseNameSerializerField,
    ImageField,
    LicenseNameSerializerField,
    LicenseSlugSerializerField,
    SourceFileField,
    VersionCompatibilityField,
)
from .models import (
    Addon,
    AddonApprovalsCounter,
    AddonBrowserMapping,
    AddonUser,
    AddonUserPendingConfirmation,
    DeniedSlug,
    Preview,
    ReplacementAddon,
)
from .tasks import resize_icon, resize_preview
from .utils import (
    fetch_translations_from_addon,
    validate_version_number_is_gt_latest_signed_listed_version,
)
from .validators import (
    AddonDefaultLocaleValidator,
    AddonMetadataValidator,
    CanSetCompatibilityValidator,
    MatchingGuidValidator,
    NoFallbackDefaultLocaleValidator,
<<<<<<< HEAD
    NoURLsValidator,
=======
    NoThemesValidator,
>>>>>>> 04e2b039
    ReviewedSourceFileValidator,
    VerifyMozillaTrademark,
    VersionAddonMetadataValidator,
    VersionLicenseValidator,
)


class FileSerializer(AMOModelSerializer):
    url = serializers.SerializerMethodField()
    platform = serializers.SerializerMethodField()
    status = ReverseChoiceField(choices=list(amo.STATUS_CHOICES_API.items()))
    permissions = serializers.ListField(child=serializers.CharField())
    optional_permissions = serializers.ListField(child=serializers.CharField())
    host_permissions = serializers.ListField(child=serializers.CharField())
    is_restart_required = serializers.SerializerMethodField()
    is_webextension = serializers.SerializerMethodField()

    class Meta:
        model = File
        fields = (
            'id',
            'created',
            'hash',
            'is_restart_required',
            'is_webextension',
            'is_mozilla_signed_extension',
            'platform',
            'size',
            'status',
            'url',
            'permissions',
            'optional_permissions',
            'host_permissions',
        )

    def get_url(self, obj):
        return obj.get_absolute_url()

    def to_representation(self, obj):
        data = super().to_representation(obj)
        request = self.context.get('request', None)
        if request and not is_gate_active(request, 'platform-shim'):
            data.pop('platform', None)
        if request and not is_gate_active(request, 'is-restart-required-shim'):
            data.pop('is_restart_required', None)
        if request and not is_gate_active(request, 'is-webextension-shim'):
            data.pop('is_webextension', None)
        return data

    def get_platform(self, obj):
        # platform is gone, but we need to keep the API backwards compatible so
        # fake it by just returning 'all' all the time.
        return 'all'

    def get_is_restart_required(self, obj):
        # is_restart_required is gone from the model and all addons are restartless now
        # so fake it for older API clients with False
        return False

    def get_is_webextension(self, obj):
        # is_webextension is always True these days because all addons are webextensions
        # but fake it for older API clients.
        return True


class LanguageToolFileSerializer(FileSerializer):
    permissions = serializers.SerializerMethodField()
    optional_permissions = serializers.SerializerMethodField()
    host_permissions = serializers.SerializerMethodField()

    def get_permissions(self, obj):
        # Language tools are not "real" webextensions, they don't have
        # permissions.
        return []

    def get_optional_permissions(self, obj):
        # Language tools are not "real" webextensions, they don't have
        # optional permissions.
        return []

    def get_host_permissions(self, obj):
        # Language tools are not "real" webextensions, they don't have
        # host permissions.
        return []


class ThisAddonDefault:
    requires_context = True

    def __call__(self, serializer_field):
        return serializer_field.context['view'].get_addon_object()


class PreviewSerializer(AMOModelSerializer):
    caption = TranslationSerializerField(required=False)
    image_url = serializers.SerializerMethodField()
    thumbnail_url = serializers.SerializerMethodField()
    image_size = serializers.ReadOnlyField(source='image_dimensions')
    thumbnail_size = serializers.ReadOnlyField(source='thumbnail_dimensions')
    image = ImageField(write_only=True, validators=(CreateOnlyValidator(),))
    addon = serializers.HiddenField(default=ThisAddonDefault())

    class Meta:
        # Note: this serializer can also be used for VersionPreview.
        model = Preview
        fields = (
            'id',
            'addon',
            'caption',
            'image',
            'image_size',
            'image_url',
            'position',
            'thumbnail_size',
            'thumbnail_url',
        )
        validators = (NoThemesValidator(),)

    def get_image_url(self, obj):
        return absolutify(obj.image_url)

    def get_thumbnail_url(self, obj):
        return absolutify(obj.thumbnail_url)

    def to_representation(self, obj):
        data = super().to_representation(obj)
        request = self.context.get('request', None)
        if request and is_gate_active(request, 'del-preview-position'):
            data.pop('position', None)
        return data

    def create(self, validated_data):
        image = validated_data.pop('image')
        instance = super().create(validated_data)

        storage = SafeStorage(root_setting='MEDIA_ROOT', rel_location='previews')
        with storage.open(instance.original_path, 'wb') as original_file:
            for chunk in image.chunks():
                original_file.write(chunk)

        resize_preview.delay(
            instance.original_path,
            instance.pk,
            set_modified_on=instance.addon.serializable_reference(),
        )

        return instance

    def save(self, *args, **kwargs):
        instance = super().save(*args, **kwargs)
        ActivityLog.objects.create(
            amo.LOG.CHANGE_MEDIA, instance.addon, user=self.context['request'].user
        )
        return instance


class ESPreviewSerializer(BaseESSerializer, PreviewSerializer):
    # Because we have translated fields and dates coming from ES, we can't use
    # a regular PreviewSerializer to handle previews for ESAddonSerializer.
    # Unfortunately we also need to get the class right (it can be either
    # Preview or VersionPreview) so fake_object() implementation in this class
    # does nothing, the instance has already been created by a parent
    # serializer.
    datetime_fields = ('modified',)
    translated_fields = ('caption',)

    def fake_object(self, data):
        return data


class LicenseSerializer(AMOModelSerializer):
    is_custom = serializers.SerializerMethodField()
    name = LicenseNameSerializerField(allow_null=True)
    text = TranslationSerializerField(allow_null=True)
    url = serializers.SerializerMethodField()
    slug = serializers.ReadOnlyField()

    class Meta:
        model = License
        fields = ('id', 'is_custom', 'name', 'slug', 'text', 'url')
        writeable_fields = ('name', 'text')
        read_only_fields = tuple(set(fields) - set(writeable_fields))
        validators = (NoFallbackDefaultLocaleValidator(),)

    def get_is_custom(self, obj):
        return not bool(obj.builtin)

    def get_url(self, obj):
        return obj.url or self.get_addon_license_url(obj)

    def get_addon_license_url(self, obj):
        # addons-frontend only supports an addon license url - not version specific -
        # currently so we just need the addon id.
        # We can get the addon via `instance.version_instance` which is set by
        # SimpleVersionSerializer.to_representation() while serializing.
        # Only get the addon license url for non-builtin licenses.
        if not obj.builtin and hasattr(obj, 'version_instance'):
            return absolutify(
                reverse('addons.license', args=[obj.version_instance.addon.slug])
            )
        return None

    def to_representation(self, instance):
        data = super().to_representation(instance)
        request = self.context.get('request', None)
        if request and is_gate_active(request, 'del-version-license-is-custom'):
            data.pop('is_custom', None)
        if request and is_gate_active(request, 'del-version-license-slug'):
            data.pop('slug', None)
        return data

    def validate(self, data):
        if self.instance and not self.get_is_custom(self.instance):
            raise exceptions.ValidationError(
                gettext('Built in licenses can not be updated.')
            )
        return data


class CompactLicenseSerializer(LicenseSerializer):
    class Meta:
        model = License
        fields = ('id', 'is_custom', 'name', 'slug', 'url')


class MinimalVersionSerializer(AMOModelSerializer):
    file = FileSerializer(read_only=True)
    reviewed = serializers.SerializerMethodField()

    class Meta:
        model = Version
        fields = ('id', 'file', 'reviewed', 'version')
        read_only_fields = fields

    def to_representation(self, instance):
        repr = super().to_representation(instance)
        request = self.context.get('request', None)
        if 'file' in repr and request and is_gate_active(request, 'version-files'):
            # In v3/v4 files is expected to be a list but now we only have one file.
            repr['files'] = [repr.pop('file')]
        return repr

    def get_reviewed(self, instance):
        return serializers.DateTimeField().to_representation(
            instance.file.approval_date or instance.human_review_date
        )


class LanguageToolVersionSerializer(MinimalVersionSerializer):
    file = LanguageToolFileSerializer(read_only=True)


class SimpleVersionSerializer(MinimalVersionSerializer):
    compatibility = VersionCompatibilityField(
        # Default to just Desktop Firefox as most of the times developers don't
        # develop their WebExtensions for Android.  See https://bit.ly/2QaMicU
        # Note that if the manifest contains `gecko_android`, an
        # ApplicationsVersions will automatically be created for Android at
        # submission time in addition to Firefox in Version.from_upload().
        source='compatible_apps',
        default=serializers.CreateOnlyDefault(
            {
                amo.APPS['firefox']: ApplicationsVersions(
                    application=amo.APPS['firefox'].id,
                )
            }
        ),
        read_only=True,
    )
    edit_url = serializers.SerializerMethodField()
    is_strict_compatibility_enabled = serializers.BooleanField(
        source='file.strict_compatibility', read_only=True
    )
    license = CompactLicenseSerializer(read_only=True)
    release_notes = TranslationSerializerField(required=False, read_only=True)

    class Meta:
        model = Version
        fields = (
            'id',
            'compatibility',
            'edit_url',
            'file',
            'is_strict_compatibility_enabled',
            'license',
            'release_notes',
            'reviewed',
            'version',
        )
        read_only_fields = fields

    def to_representation(self, instance):
        # Help the LicenseSerializer find the version we're currently serializing.
        if 'license' in self.fields and instance.license:
            instance.license.version_instance = instance
        return super().to_representation(instance)

    def get_edit_url(self, obj):
        return absolutify(
            obj.addon.get_dev_url('versions.edit', args=[obj.pk], prefix_only=True)
        )


class VersionSerializer(SimpleVersionSerializer):
    channel = ReverseChoiceField(
        choices=list(amo.CHANNEL_CHOICES_API.items()), read_only=True
    )
    license = SplitField(
        LicenseSlugSerializerField(required=False), LicenseSerializer(), read_only=True
    )

    class Meta:
        model = Version
        fields = (
            'id',
            'channel',
            'compatibility',
            'edit_url',
            'file',
            'is_strict_compatibility_enabled',
            'license',
            'release_notes',
            'reviewed',
            'version',
        )
        read_only_fields = fields

    def __init__(self, instance=None, data=serializers.empty, **kwargs):
        self.addon = kwargs.pop('addon', None)
        super().__init__(instance=instance, data=data, **kwargs)


class DeveloperVersionSerializer(VersionSerializer):
    custom_license = LicenseSerializer(
        write_only=True,
        required=False,
        source='license',
    )
    is_disabled = serializers.BooleanField(source='is_user_disabled', required=False)
    source = SourceFileField(
        required=False, allow_null=True, validators=(ReviewedSourceFileValidator(),)
    )
    upload = serializers.SlugRelatedField(
        slug_field='uuid',
        queryset=FileUpload.objects.all(),
        write_only=True,
        validators=(CreateOnlyValidator(),),
    )

    class Meta:
        model = Version
        validators = (
            CanSetCompatibilityValidator(),
            VersionLicenseValidator(),
            VersionAddonMetadataValidator(),
        )
        fields = (
            'id',
            'approval_notes',
            'channel',
            'compatibility',
            'custom_license',
            'edit_url',
            'file',
            'is_disabled',
            'is_strict_compatibility_enabled',
            'license',
            'release_notes',
            'reviewed',
            'source',
            'upload',
            'version',
        )
        writeable_fields = (
            'approval_notes',
            'compatibility',
            'custom_license',
            'is_disabled',
            'license',
            'release_notes',
            'source',
            'upload',
        )
        read_only_fields = tuple(set(fields) - set(writeable_fields))

    def get_fields(self):
        # We declare a bunch of fields as explicitly read_only in the parent
        # serializers so we need to overwrite that. We have explicitly set
        # read_only_fields just above so we use that as the source of truth.
        fields = super().get_fields()
        for name in fields:
            fields[name].read_only = name in self.Meta.read_only_fields
        return fields

    def to_representation(self, instance):
        # SourceFileField needs the version id to build the url.
        if 'source' in self.fields and instance.source:
            self.id = instance.id
        return super().to_representation(instance)

    @property
    def addon_type(self):
        # This will purposefully raise if we don't have the addon type yet.
        return (self.addon and self.addon.type) or self.parsed_data['type']

    def validate_upload(self, value):
        request = self.context.get('request')
        own_upload = request and request.user == value.user
        if not own_upload or not value.valid or value.validation_timeout:
            raise exceptions.ValidationError(gettext('Upload is not valid.'))
        # Parse the file to get and validate package data with the addon.
        try:
            self.parsed_data = parse_addon(value, addon=self.addon, user=request.user)
        except DuplicateAddonID as exc:
            raise Conflict({self.field_name: exc.messages})
        return value

    def validate_is_disabled(self, disable):
        # The Version.is_user_disabled setter just ignores any change it doesn't like,
        # but we'd like to raise instead if the value wouldn't be accepted.
        if disable and (version := self.instance):
            if (
                not version.is_user_disabled
                and version.file.status == amo.STATUS_DISABLED
            ):
                raise exceptions.ValidationError(gettext('File is already disabled.'))
            if not version.can_be_disabled_and_deleted():
                group = version.addon.promoted_group()
                msg = gettext(
                    'The latest approved version of this %s add-on cannot be deleted '
                    'because the previous version was not approved for %s promotion. '
                    'Please contact AMO Admins if you need help with this.'
                ) % (group.name, group.name)
                raise exceptions.ValidationError(msg)
        return disable

    def _check_for_existing_versions(self, version_string):
        # Make sure we don't already have this version.
        existing_versions = Version.unfiltered.filter(
            addon=self.addon, version=version_string
        )
        if existing_versions.exists():
            if existing_versions[0].deleted:
                msg = gettext(
                    'Version {version_string} was uploaded before and deleted.'
                )
            else:
                msg = gettext('Version {version_string} already exists.')
            raise Conflict({'version': [msg.format(version_string=version_string)]})

    def validate(self, data):
        if not self.instance:
            version_string = self.parsed_data.get('version')
            if self.addon:
                self._check_for_existing_versions(version_string)

                if data['upload'].channel == amo.CHANNEL_LISTED:
                    if error_message := (
                        validate_version_number_is_gt_latest_signed_listed_version(
                            self.addon, version_string
                        )
                    ):
                        raise exceptions.ValidationError({'version': error_message})
                    # Also check for submitting listed versions when disabled.
                    if self.addon.disabled_by_user:
                        raise exceptions.ValidationError(
                            gettext(
                                'Listed versions cannot be submitted while add-on is '
                                'disabled.'
                            )
                        )
        elif 'source' in data:
            # We need to manually trigger this as null/empty values aren't validated.
            try:
                ReviewedSourceFileValidator()(data['source'], self.fields['source'])
            except exceptions.ValidationError as exc:
                raise exceptions.ValidationError({'source': exc.detail})

        if 'compatible_apps' in data:
            try:
                self._post_validate_compatibility(data['compatible_apps'])
            except exceptions.ValidationError as exc:
                raise exceptions.ValidationError({'compatibility': exc.detail})

        return data

    def _post_validate_compatibility(self, compatible_apps_data):
        # VersionCompatibilityField().to_internal_value() or a custom
        # validate_compatibility() method can't validate version range
        # completely, because we need the addon type, and therefore parsed_data
        # to exist for new uploads. So this is called manually from validate()
        # above (after internal value transformation, so we are dealing with
        # ApplicationsVersions instances).
        if not self.instance:
            compatible_apps_from_manifest = {
                APP_IDS.get(avs.application): avs
                for avs in self.parsed_data.get('apps', [])
            }
        for app, avs in compatible_apps_data.items():
            # Work on a copy as we're altering the instance fields below.
            avs_copy = copy.copy(avs)
            if not self.instance:
                avs_from_parsed_data = compatible_apps_from_manifest.get(app)
                if not avs_from_parsed_data:
                    # If there was no compatibility data for that app in the
                    # parsed data then it shouldn't be possible to set it.
                    raise exceptions.ValidationError(
                        gettext(
                            '%(addon_type_plural)s are not supported by %(app_name)s'
                        )
                        % {
                            'addon_type_plural': ADDON_TYPES[self.parsed_data['type']],
                            'app_name': app.pretty,
                        }
                    )
                # Add in fake Version() instance so that we can call
                # version_range_contains_forbidden_compatibility().
                avs_copy.version = Version(
                    addon=self.addon or Addon(type=self.parsed_data['type'])
                )

                # Add in min and max from manifest if necessary.
                if avs_copy.min_id is None:
                    avs_copy.min = avs_from_parsed_data.min
                if avs.max_id is None:
                    avs_copy.max = avs_from_parsed_data.max

                if avs_from_parsed_data.locked_from_manifest and (
                    avs_from_parsed_data.min != avs_copy.min
                    or avs_from_parsed_data.max != avs_copy.max
                ):
                    raise exceptions.ValidationError(
                        gettext(
                            'Can not override compatibility information set in the '
                            'manifest for this application (%s)'
                        )
                        % app.pretty
                    )

            if (
                avs_copy.application == amo.ANDROID.id
                and hasattr(avs_copy, 'min_or_max_explicitly_set')
                and avs_copy.version_range_contains_forbidden_compatibility()
            ):
                valid_range = ApplicationsVersions.ANDROID_LIMITED_COMPATIBILITY_RANGE
                raise exceptions.ValidationError(
                    gettext(
                        'Invalid version range. For Firefox for Android, you may only '
                        'pick a range that starts with version %(max)s or higher, '
                        'or ends with lower than version %(min)s.'
                    )
                    % {'min': valid_range[0], 'max': valid_range[1]}
                )

    def create(self, validated_data):
        request = self.context['request']
        user = request.user
        upload = validated_data.get('upload')
        parsed_and_validated_data = {
            **self.parsed_data,
            **validated_data,
        }
        if isinstance(validated_data.get('license'), License):
            parsed_and_validated_data['license_id'] = validated_data['license'].id
        version = Version.from_upload(
            upload=upload,
            addon=self.addon or validated_data.get('addon'),
            channel=upload.channel,
            compatibility=validated_data.get('compatible_apps'),
            parsed_data=parsed_and_validated_data,
            client_info=request.META.get('HTTP_USER_AGENT'),
        )
        if isinstance(validated_data.get('license'), dict):
            # If we got a custom license lets create it and assign it to the version.
            version.update(
                license=self.fields['custom_license'].create(validated_data['license'])
            )
        upload.update(addon=version.addon)
        channel_text = amo.CHANNEL_CHOICES_API[upload.channel]
        if self.addon:
            # self.addon is None when creating a new add-on
            statsd.incr(f'addons.submission.version.{channel_text}')
            self.addon.update_status()
        else:
            statsd.incr(f'addons.submission.addon.{channel_text}')

        if 'source' in validated_data:
            version.source = validated_data['source']
            version.save()
            version.flag_if_sources_were_provided(user)

        return version

    def update(self, instance, validated_data):
        user = self.context['request'].user
        custom_license = (
            validated_data.pop('license')
            if isinstance(validated_data.get('license'), dict)
            else None
        )
        existing_maxs = {
            app: appver.max
            for app, appver in instance.compatible_apps.items()
            if appver
        }

        instance = super().update(instance, validated_data)
        if 'compatible_apps' in validated_data:
            instance.set_compatible_apps(validated_data['compatible_apps'])
            for app, appver in instance.compatible_apps.items():
                if appver and (
                    app not in existing_maxs or existing_maxs[app] != appver.max
                ):
                    ActivityLog.objects.create(
                        amo.LOG.MAX_APPVERSION_UPDATED,
                        instance.addon,
                        instance,
                        user=user,
                        details={
                            'version': instance.version,
                            'target': appver.version.version,
                            'application': appver.application,
                        },
                    )
        if custom_license and (custom_license_field := self.fields['custom_license']):
            if (existing := instance.license) and existing.builtin == License.OTHER:
                custom_license_field.update(existing, custom_license)
            else:
                instance.update(license=custom_license_field.create(custom_license))
        if custom_license or 'license' in validated_data:
            ActivityLog.objects.create(
                amo.LOG.CHANGE_LICENSE, instance.license, instance.addon, user=user
            )
        if 'source' in validated_data:
            instance.flag_if_sources_were_provided(user)
        return instance


class ListVersionSerializer(VersionSerializer):
    # When we're listing versions, we don't want to include the full license
    # text every time: we only do this for the version detail endpoint.
    license = CompactLicenseSerializer(read_only=True)


class DeveloperListVersionSerializer(DeveloperVersionSerializer):
    # As ListVersionSerializer, but based on DeveloperVersionSerializer instead
    license = CompactLicenseSerializer()


class SimpleDeveloperVersionSerializer(DeveloperVersionSerializer):
    # Used with DeveloperAddonSerializer - essentially SimpleVersionSerializer +
    # developer-only fields like source, approval_notes, etc.
    license = CompactLicenseSerializer(read_only=True)

    class Meta:
        model = Version
        fields = (
            'id',
            'approval_notes',
            'compatibility',
            'edit_url',
            'file',
            'is_disabled',
            'is_strict_compatibility_enabled',
            'license',
            'release_notes',
            'reviewed',
            'version',
            'source',
        )
        read_only_fields = fields


class CurrentVersionSerializer(SimpleVersionSerializer):
    def to_representation(self, obj):
        # If the add-on is a langpack, and `appversion` is passed, try to
        # determine the latest public compatible version and replace the obj
        # with the result. Because of the perf impact, only done for langpacks
        # in the detail API.
        request = self.context.get('request')
        view = self.context.get('view')
        addon = obj.addon
        if (
            request
            and request.GET.get('appversion')
            and getattr(view, 'action', None) == 'retrieve'
            and addon.type == amo.ADDON_LPAPP
        ):
            obj = self.get_current_compatible_version(addon)
        return super().to_representation(obj)

    def get_current_compatible_version(self, addon):
        """
        Return latest public version compatible with the app & appversion
        passed through the request, or fall back to addon.current_version if
        none is found.

        Only use on langpacks if the appversion parameter is present.
        """
        request = self.context.get('request')
        try:
            # AddonAppVersionQueryParam.get_values() returns (app_id, min, max)
            # but we want {'min': min, 'max': max}.
            value = AddonAppVersionQueryParam(request.GET).get_values()
            application = value[0]
            appversions = dict(zip(('min', 'max'), value[1:], strict=True))
        except ValueError as exc:
            raise exceptions.ParseError(str(exc))

        version_qs = Version.objects.latest_public_compatible_with(
            application, appversions
        ).filter(addon=addon)
        return version_qs.first() or addon.current_version


class ESCompactLicenseSerializer(BaseESSerializer, CompactLicenseSerializer):
    name = ESLicenseNameSerializerField(read_only=True)

    translated_fields = ('name',)

    def fake_object(self, data):
        # We just pass the data as the fake object will have been created
        # before by ESAddonSerializer.fake_version_object()
        return data


class ESCurrentVersionSerializer(BaseESSerializer, CurrentVersionSerializer):
    license = ESCompactLicenseSerializer(read_only=True)

    datetime_fields = ('reviewed',)
    translated_fields = ('release_notes',)

    def fake_object(self, data):
        # We just pass the data as the fake object will have been created
        # before by ESAddonSerializer.fake_version_object()
        return data


class AddonEulaPolicySerializer(AMOModelSerializer):
    eula = TranslationSerializerField()
    privacy_policy = TranslationSerializerField()

    class Meta:
        model = Addon
        fields = (
            'eula',
            'privacy_policy',
        )
        validators = (NoThemesValidator(),)

    def update(self, instance, validated_data):
        instance = super().update(instance, validated_data)

        if validated_data:
            ActivityLog.objects.create(
                amo.LOG.EDIT_PROPERTIES,
                instance,
                details=list(validated_data.keys()),
                user=self.context['request'].user,
            )
        return instance


class UserSerializerWithPictureUrl(BaseUserSerializer):
    picture_url = serializers.SerializerMethodField()

    class Meta(BaseUserSerializer.Meta):
        fields = BaseUserSerializer.Meta.fields + ('picture_url',)
        read_only_fields = fields


class AddonAuthorSerializer(AMOModelSerializer):
    name = serializers.CharField(source='user.name', read_only=True)
    email = serializers.CharField(source='user.email', read_only=True)
    role = ReverseChoiceField(
        choices=list(amo.AUTHOR_CHOICES_API.items()), default=amo.AUTHOR_ROLE_OWNER
    )

    class Meta:
        model = AddonUser
        fields = ('user_id', 'name', 'email', 'listed', 'position', 'role')

        writeable_fields = ('listed', 'position', 'role')
        read_only_fields = tuple(set(fields) - set(writeable_fields))

    def validate_role(self, value):
        if (
            self.instance
            and value != amo.AUTHOR_ROLE_OWNER
            and not AddonUser.objects.filter(
                addon_id=self.instance.addon_id, role=amo.AUTHOR_ROLE_OWNER
            )
            .exclude(id=self.instance.id)
            .exists()
        ):
            raise serializers.ValidationError(
                gettext('Add-ons need at least one owner.')
            )
        return value

    def validate_listed(self, value):
        if (
            self.instance
            and value is not True
            and not AddonUser.objects.filter(
                addon_id=self.instance.addon_id, listed=True
            )
            .exclude(id=self.instance.id)
            .exists()
        ):
            raise serializers.ValidationError(
                gettext('Add-ons need at least one listed author.')
            )
        return value


class AddonPendingAuthorSerializer(AddonAuthorSerializer):
    user_id = serializers.IntegerField()
    addon = serializers.HiddenField(default=ThisAddonDefault())

    class Meta:
        model = AddonUserPendingConfirmation
        fields = ('addon', 'user_id', 'name', 'email', 'listed', 'role')

        writeable_fields = ('addon', 'user_id', 'listed', 'role')
        read_only_fields = tuple(set(fields) - set(writeable_fields))

    def validate_role(self, value):
        # We inherit from AddonAuthorSerializer but the check it does to ensure
        # a owner is left doesn't make sense here - we are only inviting
        # someone new.
        return value

    def validate_listed(self, value):
        # We inherit from AddonAuthorSerializer but the check it does to ensure
        # a listed user is left doesn't make sense here - we are only inviting
        # someone new.
        return value

    def validate_user_id(self, value):
        try:
            user = UserProfile.objects.get(id=value)
        except UserProfile.DoesNotExist:
            raise exceptions.ValidationError(gettext('Account not found.'))

        if not EmailUserRestriction.allow_email(
            user.email, restriction_type=RESTRICTION_TYPES.ADDON_SUBMISSION
        ):
            raise exceptions.ValidationError(EmailUserRestriction.error_message)

        addon = self.context['view'].get_addon_object()
        if (
            addon.authors.filter(pk=user.pk).exists()
            or addon.addonuserpendingconfirmation_set.filter(user_id=user.pk).exists()
        ):
            raise exceptions.ValidationError(
                gettext('An author can only be present once.')
            )

        try:
            if user.display_name is None:
                raise DjangoValidationError('')  # raise so we can catch below.
            for validator in user._meta.get_field('display_name').validators:
                validator(user.display_name)
        except DjangoValidationError:
            raise exceptions.ValidationError(
                gettext(
                    'The account needs a display name before it can be added as an '
                    'author.'
                )
            )

        return value


class PromotedAddonSerializer(AMOModelSerializer):
    GROUP_CHOICES = [(group.id, group.api_name) for group in PROMOTED_GROUPS]
    apps = serializers.SerializerMethodField()
    category = ReverseChoiceField(choices=GROUP_CHOICES, source='group_id')

    class Meta:
        model = PromotedAddon
        fields = (
            'apps',
            'category',
        )

    def get_apps(self, obj):
        return [app.short for app in obj.approved_applications]


class AddonSerializer(AMOModelSerializer):
    authors = UserSerializerWithPictureUrl(
        many=True, source='listed_authors', read_only=True
    )
    categories = CategoriesSerializerField(source='all_categories', required=False)
    contributions_url = ContributionSerializerField(
        source='contributions', required=False
    )
    current_version = CurrentVersionSerializer(read_only=True)
    default_locale = serializers.ChoiceField(
        choices=list(AMO_LANGUAGES), required=False
    )
    description = TranslationSerializerField(required=False)
    developer_comments = TranslationSerializerField(required=False)
    edit_url = serializers.SerializerMethodField()
    has_eula = serializers.SerializerMethodField()
    has_privacy_policy = serializers.SerializerMethodField()
    homepage = OutgoingURLTranslationField(
        required=False,
    )
    icon_url = serializers.SerializerMethodField()
    icons = serializers.SerializerMethodField()
    icon = ImageField(
        required=False,
        allow_null=True,
        write_only=True,
        max_size_setting='MAX_ICON_UPLOAD_SIZE',
        require_square=True,
    )
    is_disabled = SplitField(
        serializers.BooleanField(source='disabled_by_user', required=False),
        serializers.BooleanField(),
    )
    is_source_public = serializers.SerializerMethodField()
    is_featured = serializers.SerializerMethodField()
    name = TranslationSerializerField(
        required=False,
        validators=[
            VerifyMozillaTrademark(),
            OneOrMoreLetterOrNumberCharacterValidator(),
        ],
    )
    previews = PreviewSerializer(many=True, source='current_previews', read_only=True)
    promoted = PromotedAddonSerializer(read_only=True)
    ratings = serializers.SerializerMethodField()
    ratings_url = serializers.SerializerMethodField()
    review_url = serializers.SerializerMethodField()
    status = ReverseChoiceField(
        choices=list(amo.STATUS_CHOICES_API.items()), read_only=True
    )
    summary = TranslationSerializerField(
        required=False,
        validators=[OneOrMoreLetterOrNumberCharacterValidator(), NoURLsValidator()],
    )
    support_email = EmailTranslationField(required=False)
    support_url = OutgoingURLTranslationField(required=False)
    tags = serializers.ListField(
        child=LazyChoiceField(choices=Tag.objects.values_list('tag_text', flat=True)),
        max_length=amo.MAX_TAGS,
        source='tag_list',
        required=False,
    )
    type = ReverseChoiceField(
        choices=list(amo.ADDON_TYPE_CHOICES_API.items()), read_only=True
    )
    url = serializers.SerializerMethodField()
    version = DeveloperVersionSerializer(
        write_only=True,  # Overridden in create/update to expose the version submitted.
        validators=(
            PreventPartialUpdateValidator(),
            MatchingGuidValidator(),
            # Include the default validators, except for VersionAddonMetadataValidator,
            # because we're using AddonMetadataValidator instead.
            *(
                val
                for val in DeveloperVersionSerializer.Meta.validators
                if val.__class__ != VersionAddonMetadataValidator
            ),
        ),
    )
    versions_url = serializers.SerializerMethodField()

    class Meta:
        model = Addon
        validators = (AddonMetadataValidator(), AddonDefaultLocaleValidator())
        fields = (
            'id',
            'authors',
            'average_daily_users',
            'categories',
            'contributions_url',
            'created',
            'current_version',
            'default_locale',
            'description',
            'developer_comments',
            'edit_url',
            'guid',
            'has_eula',
            'has_privacy_policy',
            'homepage',
            'icon_url',
            'icons',
            'icon',
            'is_disabled',
            'is_experimental',
            'is_featured',
            'is_source_public',
            'last_updated',
            'name',
            'previews',
            'promoted',
            'ratings',
            'ratings_url',
            'requires_payment',
            'review_url',
            'slug',
            'status',
            'summary',
            'support_email',
            'support_url',
            'tags',
            'type',
            'url',
            'version',
            'versions_url',
            'weekly_downloads',
        )
        writeable_fields = (
            'categories',
            'contributions_url',
            'default_locale',
            'description',
            'developer_comments',
            'homepage',
            'icon',
            'is_disabled',
            'is_experimental',
            'name',
            'requires_payment',
            'slug',
            'summary',
            'support_email',
            'support_url',
            'tags',
            'version',
        )
        read_only_fields = tuple(set(fields) - set(writeable_fields))

    def to_representation(self, obj):
        data = super().to_representation(obj)
        request = self.context.get('request', None)

        if request and is_gate_active(request, 'del-addons-created-field'):
            data.pop('created', None)
        if request and not is_gate_active(request, 'is-source-public-shim'):
            data.pop('is_source_public', None)
        if request and not is_gate_active(request, 'is-featured-addon-shim'):
            data.pop('is_featured', None)
        return data

    def get_has_eula(self, obj):
        return bool(getattr(obj, 'has_eula', obj.eula))

    def get_is_featured(self, obj):
        # featured is gone, but we need to keep the API backwards compatible so
        # fake it with promoted status instead.
        return bool(obj.promoted and obj.promoted.group == RECOMMENDED)

    def get_has_privacy_policy(self, obj):
        return bool(getattr(obj, 'has_privacy_policy', obj.privacy_policy))

    def get_url(self, obj):
        # Use absolutify(get_detail_url()), get_absolute_url() calls
        # get_url_path() which does an extra check on current_version that is
        # annoying in subclasses which don't want to load that version.
        return absolutify(obj.get_detail_url())

    def get_edit_url(self, obj):
        return absolutify(obj.get_dev_url())

    def get_ratings_url(self, obj):
        return absolutify(obj.ratings_url)

    def get_versions_url(self, obj):
        return absolutify(obj.versions_url)

    def get_review_url(self, obj):
        return absolutify(reverse('reviewers.review', args=[obj.pk]))

    def get_icon_url(self, obj):
        return absolutify(obj.get_icon_url(64))

    def get_icons(self, obj):
        get_icon = obj.get_icon_url

        return {str(size): absolutify(get_icon(size)) for size in amo.ADDON_ICON_SIZES}

    def get_ratings(self, obj):
        ratings = {
            'average': obj.average_rating,
            'bayesian_average': obj.bayesian_rating,
            'count': obj.total_ratings,
            'text_count': obj.text_ratings_count,
        }
        if (request := self.context.get('request', None)) and (
            grouped := get_grouped_ratings(request, obj)
        ):
            ratings['grouped_counts'] = grouped
        return ratings

    def get_is_source_public(self, obj):
        return False

    def run_validation(self, data=serializers.empty):
        # We want name and summary to be required fields so they're not cleared, but
        # *only* if this is an existing add-on with listed versions.
        # - see AddonMetadataValidator for new add-ons/versions.
        if self.instance and self.instance.has_listed_versions():
            for field in ('name', 'summary', 'categories'):
                if field in data:
                    self.fields[field].required = True
        if self.instance:
            self.fields['version'].addon = self.instance
        return super().run_validation(data)

    def validate_slug(self, value):
        slug_validator(value)

        if not self.instance or value != self.instance.slug:
            # DeniedSlug.blocked checks for all numeric slugs as well as being denied.
            if DeniedSlug.blocked(value):
                raise exceptions.ValidationError(
                    gettext('This slug cannot be used. Please choose another.')
                )

        return value

    def validate(self, data):
        if 'all_categories' in data:
            # We can't do this in a validate_categories function because we need
            # parsed_data from the version field; and we can't move this functionality
            # out into a validator class because we need to change `data` to drop dupes.
            addon_type = self.fields['version'].addon_type
            # filter out categories for the wrong type.
            # There might be dupes, e.g. "other" is a category for 2 types
            slugs = {cat.slug for cat in data['all_categories']}
            data['all_categories'] = [
                cat for cat in data['all_categories'] if cat.type == addon_type
            ]
            # double check we didn't lose any
            if slugs != {cat.slug for cat in data['all_categories']}:
                raise exceptions.ValidationError(
                    {'categories': gettext('Invalid category name.')}
                )
        return data

    def _save_icon(self, uploaded_icon):
        # This is only used during update. For create it's impossible to send the icon
        # as formdata while also sending json for `version`.
        if uploaded_icon:
            original = self.instance.get_icon_path('original')

            storage = SafeStorage(root_setting='MEDIA_ROOT', rel_location='addon_icons')
            with storage.open(original, 'wb') as original_file:
                for chunk in uploaded_icon.chunks():
                    original_file.write(chunk)

            self.instance.update(icon_type=uploaded_icon.content_type)
            resize_icon.delay(
                original,
                self.instance.pk,
                amo.ADDON_ICON_SIZES,
                set_modified_on=self.instance.serializable_reference(),
            )
        else:
            remove_icons(self.instance)
            self.instance.update(icon_type='')

    def log(self, instance, validated_data):
        validated_data = {**validated_data}  # we want to modify it, so take a copy
        user = self.context['request'].user

        if 'disabled_by_user' in validated_data:
            is_disabled = validated_data.pop('disabled_by_user')
            ActivityLog.objects.create(
                amo.LOG.USER_DISABLE if is_disabled else amo.LOG.USER_ENABLE,
                instance,
                user=user,
            )
        if 'icon' in validated_data:
            validated_data.pop('icon')
            ActivityLog.objects.create(amo.LOG.CHANGE_MEDIA, instance, user=user)
        if 'tag_list' in validated_data:
            # Tag.add_tag and Tag.remove_tag have their own logging so don't repeat it.
            validated_data.pop('tag_list')
        if 'version' in validated_data:
            # version is always a new object, and not a property either
            validated_data.pop('version')

        if validated_data:
            ActivityLog.objects.create(
                amo.LOG.EDIT_PROPERTIES,
                instance,
                details=list(validated_data.keys()),
                user=user,
            )

    def create(self, validated_data):
        upload = validated_data.get('version').get('upload')

        addon = Addon.initialize_addon_from_upload(
            data={**self.fields['version'].parsed_data, **validated_data},
            upload=upload,
            channel=upload.channel,
            user=self.context['request'].user,
        )
        # Add categories
        addon.set_categories(validated_data.get('all_categories', []))
        addon.set_tag_list(validated_data.get('tag_list', []))
        addon.version = self.fields['version'].create(
            {**validated_data.get('version', {}), 'addon': addon}
        )
        # When creating, always return the version we just created in the
        # representation. It uses <instance>.version.
        self.fields['version'].write_only = False
        addon.update_status()

        return addon

    def update(self, instance, validated_data):
        fields_to_review = ('name', 'summary')
        old_metadata = (
            fetch_translations_from_addon(instance, fields_to_review)
            if instance.has_listed_versions()
            else None
        )

        old_slug = instance.slug

        if 'icon' in validated_data:
            self._save_icon(validated_data['icon'])
        instance = super().update(instance, validated_data)

        if old_metadata is not None and old_metadata != fetch_translations_from_addon(
            instance, fields_to_review
        ):
            statsd.incr('addons.submission.metadata_content_review_triggered')
            AddonApprovalsCounter.reset_content_for_addon(addon=instance)
        if 'all_categories' in validated_data:
            del instance.all_categories  # super.update will have set it.
            instance.set_categories(validated_data['all_categories'])
        if 'tag_list' in validated_data:
            del instance.tag_list  # super.update will have set it.
            instance.set_tag_list(validated_data['tag_list'])
        if 'version' in validated_data:
            instance.version = self.fields['version'].create(
                {**validated_data.get('version', {}), 'addon': instance}
            )
            # When updating, always return the version we just created in the
            # representation if there was one.
            self.fields['version'].write_only = False
        if 'slug' in validated_data:
            ActivityLog.objects.create(
                amo.LOG.ADDON_SLUG_CHANGED, instance, old_slug, instance.slug
            )

        self.log(instance, validated_data)
        return instance


class DeveloperAddonSerializer(AddonSerializer):
    current_version = SimpleDeveloperVersionSerializer(read_only=True)
    latest_unlisted_version = SimpleDeveloperVersionSerializer(read_only=True)

    class Meta(AddonSerializer.Meta):
        fields = AddonSerializer.Meta.fields + ('latest_unlisted_version',)
        read_only_fields = tuple(
            set(fields) - set(AddonSerializer.Meta.writeable_fields)
        )


class SimpleAddonSerializer(AddonSerializer):
    class Meta:
        model = Addon
        fields = ('id', 'slug', 'name', 'icon_url')


class ESAddonSerializer(BaseESSerializer, AddonSerializer):
    # Override various fields for related objects which we don't want to expose
    # data the same way than the regular serializer does (usually because we
    # some of the data is not indexed in ES).
    authors = BaseUserSerializer(many=True, source='listed_authors')
    current_version = ESCurrentVersionSerializer()
    previews = ESPreviewSerializer(many=True, source='current_previews')
    tags = serializers.ListField(source='tag_list')
    _score = serializers.SerializerMethodField()

    datetime_fields = ('created', 'last_updated', 'modified')
    translated_fields = (
        'name',
        'description',
        'developer_comments',
        'homepage',
        'summary',
        'support_email',
        'support_url',
    )

    class Meta:
        model = Addon
        fields = AddonSerializer.Meta.fields + ('_score',)

    def fake_preview_object(self, obj, data, idx, model_class=Preview):
        # This is what ESPreviewSerializer.fake_object() would do, but we do
        # it here and make that fake_object() method a no-op in order to have
        # access to the right model_class to use - VersionPreview for static
        # themes, Preview for the rest.
        # We might not have position in ES; if not fake it with the list position.
        position = data.get('position', idx)
        preview = model_class(
            id=data['id'], created=None, sizes=data.get('sizes', {}), position=position
        )
        preview.addon = obj
        preview.version = obj.current_version
        preview_serializer = self.fields['previews'].child
        # Attach base attributes that have the same name/format in ES and in
        # the model.
        preview_serializer._attach_fields(preview, data, ('modified',))
        # Attach translations.
        preview_serializer._attach_translations(
            preview, data, preview_serializer.translated_fields
        )
        return preview

    def fake_file_object(self, obj, data):
        file_ = File(
            id=data['id'],
            created=self.handle_date(data['created']),
            hash=data['hash'],
            # The underlying file instance is fake, but the name really matters
            # to get the right filename in our download URLs.
            file=DjangoFile(None, name=data['filename']),
            is_mozilla_signed_extension=data.get('is_mozilla_signed_extension'),
            size=data['size'],
            status=data['status'],
            strict_compatibility=data.get('strict_compatibility', False),
            version=obj,
        )
        file_.permissions = data.get(
            'permissions', data.get('webext_permissions_list', [])
        )
        file_.optional_permissions = data.get('optional_permissions', [])
        file_.host_permissions = data.get('host_permissions', [])
        return file_

    def fake_version_object(self, obj, data, channel):
        if data:
            version = Version(
                addon=obj,
                created=self.handle_date(data['files'][0]['created']),
                id=data['id'],
                # This isn't the same thing, but for our purposes it'll do.
                human_review_date=self.handle_date(data['reviewed']),
                version=data['version'],
                channel=channel,
            )
            version.file = self.fake_file_object(version, data['files'][0])

            # In ES we store integers for the appversion info, we need to
            # convert it back to strings.
            compatible_apps = {}
            for app_id, compat_dict in data.get('compatible_apps', {}).items():
                app_name = APPS_ALL[int(app_id)]
                compatible_apps[app_name] = ApplicationsVersions(
                    min=AppVersion(
                        created=None, version=compat_dict.get('min_human', '')
                    ),
                    max=AppVersion(
                        created=None, version=compat_dict.get('max_human', '')
                    ),
                )
            version.compatible_apps = compatible_apps
            version_serializer = self.fields.get('current_version') or None
            if version_serializer:
                version_serializer._attach_translations(
                    version, data, version_serializer.translated_fields
                )
            if 'license' in data and version_serializer:
                license_serializer = version_serializer.fields['license']
                version.license = License(created=None, id=data['license']['id'])
                license_serializer._attach_fields(
                    version.license, data['license'], ('builtin',)
                )
                license_serializer._attach_translations(
                    version.license, data['license'], ('name',)
                )
            else:
                version.license = None
        else:
            version = None
        return version

    def fake_object(self, data):
        """Create a fake instance of Addon and related models from ES data."""
        obj = Addon(id=data['id'], created=None, slug=data['slug'])

        # Attach base attributes that have the same name/format in ES and in
        # the model.
        self._attach_fields(
            obj,
            data,
            (
                'average_daily_users',
                'bayesian_rating',
                'contributions',
                'created',
                'default_locale',
                'guid',
                'has_eula',
                'has_privacy_policy',
                'hotness',
                'icon_hash',
                'icon_type',
                'is_experimental',
                'last_updated',
                'modified',
                'requires_payment',
                'slug',
                'status',
                'type',
                'weekly_downloads',
            ),
        )

        # Attach attributes that do not have the same name/format in ES.
        obj.tag_list = data.get('tags', [])
        obj.all_categories = [
            CATEGORIES_BY_ID[cat_id]
            for cat_id in data.get('category', [])
            if cat_id in CATEGORIES_BY_ID
        ]

        # Not entirely accurate, but enough in the context of the search API.
        obj.disabled_by_user = data.get('is_disabled', False)

        # Attach translations (they require special treatment).
        self._attach_translations(obj, data, self.translated_fields)

        # Attach related models (also faking them). `current_version` is a
        # property we can't write to, so we use the underlying field which
        # begins with an underscore.
        data_version = data.get('current_version') or {}
        obj._current_version = self.fake_version_object(
            obj, data_version, amo.CHANNEL_LISTED
        )
        obj._current_version_id = data_version.get('id')

        data_authors = data.get('listed_authors', [])
        obj.listed_authors = [
            UserProfile(
                auth_id=None,
                id=data_author['id'],
                created=None,
                display_name=data_author['name'],
                username=data_author['username'],
                is_public=data_author.get('is_public', False),
            )
            for data_author in data_authors
        ]

        is_static_theme = data.get('type') == amo.ADDON_STATICTHEME
        preview_model_class = VersionPreview if is_static_theme else Preview
        obj.current_previews = [
            self.fake_preview_object(
                obj, preview_data, idx, model_class=preview_model_class
            )
            for idx, preview_data in enumerate(data.get('previews', []))
        ]

        promoted = data.get('promoted', None)
        if promoted:
            # set .approved_for_groups cached_property because it's used in
            # .approved_applications.
            approved_for_apps = promoted.get('approved_for_apps')
            obj.promoted = PromotedAddon(
                addon=obj,
                approved_application_ids=approved_for_apps,
                created=None,
                group_id=promoted['group_id'],
            )
            # we can safely regenerate these tuples because
            # .appproved_applications only cares about the current group
            obj._current_version.approved_for_groups = (
                (obj.promoted.group, APP_IDS.get(app_id))
                for app_id in approved_for_apps
            )
        else:
            obj.promoted = None

        ratings = data.get('ratings', {})
        obj.average_rating = ratings.get('average')
        obj.total_ratings = ratings.get('count')
        obj.text_ratings_count = ratings.get('text_count')

        return obj

    def get__score(self, obj):
        # es_meta is added by BaseESSerializer.to_representation() before DRF's
        # to_representation() is called, so it's present on all objects.
        return obj._es_meta['score']

    def get_ratings(self, obj):
        return {
            'average': obj.average_rating,
            'bayesian_average': obj.bayesian_rating,
            'count': obj.total_ratings,
            'text_count': obj.text_ratings_count,
        }

    def to_representation(self, obj):
        data = super().to_representation(obj)
        request = self.context.get('request')
        if (
            request
            and '_score' in data
            and not is_gate_active(request, 'addons-search-_score-field')
        ):
            data.pop('_score')
        return data


class ESAddonAutoCompleteSerializer(ESAddonSerializer):
    class Meta(ESAddonSerializer.Meta):
        fields = ('id', 'icon_url', 'icons', 'name', 'promoted', 'type', 'url')
        model = Addon

    def get_url(self, obj):
        # Addon.get_absolute_url() calls get_url_path(), which wants
        # _current_version_id to exist, but that's just a safeguard. We don't
        # care and don't want to fetch the current version field to improve
        # perf, so give it a fake one.
        obj._current_version_id = 1
        return obj.get_absolute_url()


class StaticCategorySerializer(serializers.Serializer):
    """Serializes a `StaticCategory` as found in constants.categories"""

    id = serializers.IntegerField()
    name = serializers.CharField()
    slug = serializers.CharField()
    application = serializers.SerializerMethodField()
    misc = serializers.BooleanField()
    type = serializers.SerializerMethodField()
    weight = serializers.IntegerField()
    description = serializers.CharField()

    def to_representation(self, obj):
        data = super().to_representation(obj)
        request = self.context['request']
        if request and not is_gate_active(request, 'categories-application'):
            data.pop('application', None)
        return data

    def get_application(self, obj):
        # Fake application for API < v5
        return amo.FIREFOX.short

    def get_type(self, obj):
        return ADDON_TYPE_CHOICES_API[obj.type]


class LanguageToolsSerializer(AddonSerializer):
    target_locale = serializers.CharField()
    current_compatible_version = serializers.SerializerMethodField()

    class Meta:
        model = Addon
        fields = (
            'id',
            'current_compatible_version',
            'default_locale',
            'guid',
            'name',
            'slug',
            'target_locale',
            'type',
            'url',
        )

    def get_current_compatible_version(self, obj):
        compatible_versions = getattr(obj, 'compatible_versions', None)
        if compatible_versions is not None:
            data = LanguageToolVersionSerializer(
                compatible_versions, context=self.context, many=True
            ).data
            try:
                # 99% of the cases there will only be one result, since most
                # language packs are automatically uploaded for a given app
                # version. If there are more, pick the most recent one.
                return data[0]
            except IndexError:
                # This should not happen, because the queryset in the view is
                # supposed to filter results to only return add-ons that do
                # have at least one compatible version, but let's not fail
                # too loudly if the unthinkable happens...
                pass
        return None

    def to_representation(self, obj):
        data = super().to_representation(obj)
        request = self.context['request']
        if (
            AddonAppVersionQueryParam.query_param not in request.GET
            and 'current_compatible_version' in data
        ):
            data.pop('current_compatible_version')
        if request and is_gate_active(request, 'addons-locale_disambiguation-shim'):
            data['locale_disambiguation'] = None
        return data


class ReplacementAddonSerializer(AMOModelSerializer):
    replacement = serializers.SerializerMethodField()
    ADDON_PATH_REGEX = r"""/addon/(?P<addon_id>[^/<>"']+)/$"""
    COLLECTION_PATH_REGEX = (
        r"""/collections/(?P<user_id>[^/<>"']+)/(?P<coll_slug>[^/]+)/$"""
    )

    class Meta:
        model = ReplacementAddon
        fields = ('guid', 'replacement')

    def _get_addon_guid(self, addon_id):
        try:
            addon = Addon.objects.public().id_or_slug(addon_id).get()
        except Addon.DoesNotExist:
            return []
        return [addon.guid]

    def _get_collection_guids(self, user_id, collection_slug):
        try:
            get_args = {'slug': collection_slug, 'listed': True}
            if isinstance(user_id, str) and not user_id.isdigit():
                get_args.update(**{'author__username': user_id})
            else:
                get_args.update(**{'author': user_id})
            collection = Collection.objects.get(**get_args)
        except Collection.DoesNotExist:
            return []
        valid_q = Addon.objects.get_queryset().valid_q([amo.STATUS_APPROVED])
        return list(collection.addons.filter(valid_q).values_list('guid', flat=True))

    def get_replacement(self, obj):
        if obj.has_external_url():
            # It's an external url so no guids.
            return []
        addon_match = re.search(self.ADDON_PATH_REGEX, obj.path)
        if addon_match:
            return self._get_addon_guid(addon_match.group('addon_id'))

        coll_match = re.search(self.COLLECTION_PATH_REGEX, obj.path)
        if coll_match:
            return self._get_collection_guids(
                coll_match.group('user_id'), coll_match.group('coll_slug')
            )
        return []


class AddonBrowserMappingSerializer(AMOModelSerializer):
    # The source is an annotated field defined in `AddonBrowserMappingView`.
    addon_guid = serializers.CharField(source='addon__guid')

    class Meta:
        model = AddonBrowserMapping
        fields = (
            'addon_guid',
            'extension_id',
        )<|MERGE_RESOLUTION|>--- conflicted
+++ resolved
@@ -84,11 +84,8 @@
     CanSetCompatibilityValidator,
     MatchingGuidValidator,
     NoFallbackDefaultLocaleValidator,
-<<<<<<< HEAD
+    NoThemesValidator,
     NoURLsValidator,
-=======
-    NoThemesValidator,
->>>>>>> 04e2b039
     ReviewedSourceFileValidator,
     VerifyMozillaTrademark,
     VersionAddonMetadataValidator,
