--- conflicted
+++ resolved
@@ -1,11 +1,8 @@
 import os
 import re
 
-<<<<<<< HEAD
+from django.core.exceptions import ValidationError as DjangoValidationError
 from django.core.files import File as DjangoFile
-=======
-from django.core.exceptions import ValidationError as DjangoValidationError
->>>>>>> 3b0be87b
 from django.urls import reverse
 from django.utils.translation import gettext
 
