--- conflicted
+++ resolved
@@ -314,23 +314,13 @@
     ratings = serializers.SerializerMethodField()
     ratings_url = serializers.SerializerMethodField()
     review_url = serializers.SerializerMethodField()
-<<<<<<< HEAD
-    status = ReverseChoiceField(
-        choices=list(amo.STATUS_CHOICES_API.items()))
-=======
     status = ReverseChoiceField(choices=list(amo.STATUS_CHOICES_API.items()))
->>>>>>> a4a8cbf8
     summary = TranslationSerializerField()
     support_email = TranslationSerializerField()
     support_url = TranslationSerializerField()
     tags = serializers.SerializerMethodField()
     theme_data = serializers.SerializerMethodField()
-<<<<<<< HEAD
-    type = ReverseChoiceField(
-        choices=list(amo.ADDON_TYPE_CHOICES_API.items()))
-=======
     type = ReverseChoiceField(choices=list(amo.ADDON_TYPE_CHOICES_API.items()))
->>>>>>> a4a8cbf8
     url = serializers.SerializerMethodField()
 
     class Meta:
