--- conflicted
+++ resolved
@@ -11,12 +11,7 @@
 
     <form disabled method="post" action="{{ url('addons.ratings.add', addon.slug) }}">
       {% set attrs = {} if user.is_authenticated() else {'disabled': 'disabled'} %}
-<<<<<<< HEAD
       {{ csrf_input }}
-      {{ field(review_form.title, _('Title:'), **attrs) }}
-=======
-      {% csrf_token %}
->>>>>>> f7c39aee
       {{ field(review_form.body, _('Review:'), **attrs) }}
       {{ field(review_form.rating, _('Rating:'), **attrs) }}
       <input type="submit" value="{{ _('Submit review') }}" {{ attrs|xmlattr }}>
