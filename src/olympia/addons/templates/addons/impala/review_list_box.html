{% set reviews = reviews[:3] %}
{% if reviews %}
  {% set replies = get_replies(reviews) %}
  {% for review in reviews %}
    <div class="review">
      <h3>
<<<<<<< HEAD
        {% if review.title %}
          <b>{{ review.title }}</b>
        {% endif %}
=======
>>>>>>> 019e9611
        {{ review.rating|stars }}
      </h3>
      <p class="byline">
        {% trans user=review.user|user_link, date=review.created|date %}
          by {{ user }} on {{ date }}
        {% endtrans %}
        &middot;
        <a class="permalink"
           href="{{ url('addons.ratings.detail', addon.slug, review.id) }}">{{ _('permalink') }}</a>
      </p>
      <p class="description">{{ review.body|nl2br }}</p>
      {% if replies[review.id] %}
        <a class="more-info" href="{{ replies[review.id].get_url_path() }}">
          {{ _("Show the developer's reply to this review") }}</a>
      {% endif %}
    </div>
  {% endfor %}
  {% if addon %}
    <p>
      <a class="more-info" href="{{ addon.ratings_url }}">
        {% trans num=addon.total_ratings, cnt=addon.total_ratings|numberfmt %}
          See all user reviews
        {% pluralize %}
          See all {{ cnt }} user reviews
        {% endtrans %}
      </a>
    </p>
  {% endif %}
{% else %}
  <div class="review no-reviews">
    <h3>
      {{ _('This add-on has not yet been reviewed.') }}
      {% if addon.can_review(user) %}
        <a id="add-first-review" href="{{ url('addons.ratings.add', addon.slug) }}">
          {{ _('Be the first!') }}
        </a>
      {% endif %}
    </h3>
  </div>
{% endif %}<|MERGE_RESOLUTION|>--- conflicted
+++ resolved
@@ -4,12 +4,6 @@
   {% for review in reviews %}
     <div class="review">
       <h3>
-<<<<<<< HEAD
-        {% if review.title %}
-          <b>{{ review.title }}</b>
-        {% endif %}
-=======
->>>>>>> 019e9611
         {{ review.rating|stars }}
       </h3>
       <p class="byline">
