--- conflicted
+++ resolved
@@ -1,88 +1,32 @@
 {% set reviews = reviews[:3] %}
-<<<<<<< HEAD
+{% set replies = get_replies(reviews) %}
 {% if reviews %}
-  {% set replies = get_replies(reviews) %}
+<h3 id="reviews">{{ _('Reviews') }}</h3>
+<div class="article">
   {% for review in reviews %}
-    <div class="review">
-=======
-{% cache reviews %}
-  {% if reviews %}
-    {% set replies = get_replies(reviews) %}
-    {% for review in reviews %}
-      <div class="review">
-        <h3>
-          {{ review.rating|stars }}
-        </h3>
-        <p class="byline">
-          {% trans user=review.user|user_link, date=review.created|date %}
-            by {{ user }} on {{ date }}
-          {% endtrans %}
-          &middot;
-          <a class="permalink"
-             href="{{ url('addons.ratings.detail', addon.slug, review.id) }}">{{ _('permalink') }}</a>
-        </p>
-        <p class="description">{{ review.body|nl2br }}</p>
-        {% if replies[review.id] %}
-          <a class="more-info" href="{{ replies[review.id].get_url_path() }}">
-            {{ _("Show the developer's reply to this review") }}</a>
-        {% endif %}
-      </div>
-    {% endfor %}
-    {% if addon %}
-      <p>
-        <a class="more-info" href="{{ addon.ratings_url }}">
-          {% trans num=addon.total_ratings, cnt=addon.total_ratings|numberfmt %}
-            See all user reviews
-          {% pluralize %}
-            See all {{ cnt }} user reviews
-          {% endtrans %}
-        </a>
-      </p>
-    {% endif %}
-  {% else %}
-    <div class="review no-reviews">
->>>>>>> 5fa791a5
-      <h3>
-        {% if review.title %}
-          <b>{{ review.title }}</b>
-        {% endif %}
-        {{ review.rating|stars }}
-      </h3>
-      <p class="byline">
+    <div class="review-detail">
+      <p class="description">{{ review.body|nl2br }}</p>
+      <p>{{ review.rating|stars }}
         {% trans user=review.user|user_link, date=review.created|date %}
           by {{ user }} on {{ date }}
         {% endtrans %}
-        &middot;
-        <a class="permalink"
-           href="{{ url('addons.ratings.detail', addon.slug, review.id) }}">{{ _('permalink') }}</a>
+        {% if replies[review.id] %}
+          <a class="show-more" href="{{ replies[review.id].get_url_path() }}">
+            {{ _("Show the developer's reply to this review") }}</a>
+        {% endif %}
       </p>
-      <p class="description">{{ review.body|nl2br }}</p>
-      {% if replies[review.id] %}
-        <a class="more-info" href="{{ replies[review.id].get_url_path() }}">
-          {{ _("Show the developer's reply to this review") }}</a>
-      {% endif %}
     </div>
   {% endfor %}
   {% if addon %}
     <p>
-      <a class="more-info" href="{{ addon.ratings_url }}">
+      <a class="more-info" href="{{ url('addons.ratings.list', addon.slug) }}">
         {% trans num=addon.total_ratings, cnt=addon.total_ratings|numberfmt %}
-          See all user reviews
+          See all reviews of this add-on
         {% pluralize %}
-          See all {{ cnt }} user reviews
+          See all {{ cnt }} reviews of this add-on
         {% endtrans %}
       </a>
     </p>
   {% endif %}
-{% else %}
-  <div class="review no-reviews">
-    <h3>
-      {{ _('This add-on has not yet been reviewed.') }}
-      {% if addon.can_review(user) %}
-        <a id="add-first-review" href="{{ url('addons.ratings.add', addon.slug) }}">
-          {{ _('Be the first!') }}
-        </a>
-      {% endif %}
-    </h3>
-  </div>
+</div>
 {% endif %}