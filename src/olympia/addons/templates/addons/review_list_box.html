{% set reviews = reviews[:3] %}
{% set replies = get_replies(reviews) %}
{% if reviews %}
<<<<<<< HEAD
<h3 id="reviews">{{ _('Reviews') }}</h3>
<div class="article">
  {% for review in reviews %}
    <div class="review-detail">
      {% if review.title %}
        <h5>{{ review.title }}</h5>
      {% endif %}
      <p class="description">{{ review.body|nl2br }}</p>
      <p>{{ review.rating|stars }}
        {% trans user=review.user|user_link, date=review.created|date %}
          by {{ user }} on {{ date }}
        {% endtrans %}
        {% if replies[review.id] %}
          <a class="show-more" href="{{ replies[review.id].get_url_path() }}">
            {{ _("Show the developer's reply to this review") }}</a>
        {% endif %}
      </p>
    </div>
  {% endfor %}
  {% if addon %}
    <p>
      <a class="more-info" href="{{ url('addons.ratings.list', addon.slug) }}">
        {% trans num=addon.total_ratings, cnt=addon.total_ratings|numberfmt %}
          See all reviews of this add-on
        {% pluralize %}
          See all {{ cnt }} reviews of this add-on
        {% endtrans %}
      </a>
    </p>
  {% endif %}
</div>
=======
  <h3 id="reviews">{{ _('Reviews') }}</h3>
  <div class="article">
    {% for review in reviews %}
      <div class="review-detail">
        <p class="description">{{ review.body|nl2br }}</p>
        <p>{{ review.rating|stars }}
          {% trans user=review.user|user_link, date=review.created|date %}
            by {{ user }} on {{ date }}
          {% endtrans %}
          {% if replies[review.id] %}
            <a class="show-more" href="{{ replies[review.id].get_url_path() }}">
              {{ _("Show the developer's reply to this review") }}</a>
          {% endif %}
        </p>
      </div>
    {% endfor %}
    {% if addon %}
      <p>
        <a class="more-info" href="{{ url('addons.ratings.list', addon.slug) }}">
          {% trans num=addon.total_ratings, cnt=addon.total_ratings|numberfmt %}
            See all reviews of this add-on
          {% pluralize %}
            See all {{ cnt }} reviews of this add-on
          {% endtrans %}
        </a>
      </p>
    {% endif %}
  </div>
>>>>>>> 246bd6af
{% endif %}<|MERGE_RESOLUTION|>--- conflicted
+++ resolved
@@ -1,39 +1,6 @@
 {% set reviews = reviews[:3] %}
 {% set replies = get_replies(reviews) %}
 {% if reviews %}
-<<<<<<< HEAD
-<h3 id="reviews">{{ _('Reviews') }}</h3>
-<div class="article">
-  {% for review in reviews %}
-    <div class="review-detail">
-      {% if review.title %}
-        <h5>{{ review.title }}</h5>
-      {% endif %}
-      <p class="description">{{ review.body|nl2br }}</p>
-      <p>{{ review.rating|stars }}
-        {% trans user=review.user|user_link, date=review.created|date %}
-          by {{ user }} on {{ date }}
-        {% endtrans %}
-        {% if replies[review.id] %}
-          <a class="show-more" href="{{ replies[review.id].get_url_path() }}">
-            {{ _("Show the developer's reply to this review") }}</a>
-        {% endif %}
-      </p>
-    </div>
-  {% endfor %}
-  {% if addon %}
-    <p>
-      <a class="more-info" href="{{ url('addons.ratings.list', addon.slug) }}">
-        {% trans num=addon.total_ratings, cnt=addon.total_ratings|numberfmt %}
-          See all reviews of this add-on
-        {% pluralize %}
-          See all {{ cnt }} reviews of this add-on
-        {% endtrans %}
-      </a>
-    </p>
-  {% endif %}
-</div>
-=======
   <h3 id="reviews">{{ _('Reviews') }}</h3>
   <div class="article">
     {% for review in reviews %}
@@ -62,5 +29,4 @@
       </p>
     {% endif %}
   </div>
->>>>>>> 246bd6af
 {% endif %}