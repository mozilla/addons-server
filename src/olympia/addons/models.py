--- conflicted
+++ resolved
@@ -618,11 +618,7 @@
 
         if reviewer_flags_defaults:
             AddonReviewerFlags.objects.update_or_create(
-<<<<<<< HEAD
                 addon=addon, defaults=reviewer_flags_defaults)
-=======
-                addon=addon, defaults={'needs_admin_code_review': True})
->>>>>>> cec40644
 
         Version.from_upload(
             upload=upload, addon=addon, selected_apps=selected_apps,
