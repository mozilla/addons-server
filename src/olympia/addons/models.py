--- conflicted
+++ resolved
@@ -33,13 +33,8 @@
     generate_addon_guid, get_creatured_ids, get_featured_ids)
 from olympia.amo.decorators import use_master, write
 from olympia.amo.models import (
-<<<<<<< HEAD
     BasePreview, BaseQuerySet, ManagerBase, ModelBase, OnChangeMixin,
     SaveUpdateMixin, SlugField, manual_order)
-=======
-    BasePreview, ManagerBase, manual_order, ModelBase, OnChangeMixin,
-    SaveUpdateMixin, SlugField, TransformQuerySet)
->>>>>>> fae0b311
 from olympia.amo.templatetags import jinja_helpers
 from olympia.amo.urlresolvers import reverse
 from olympia.amo.utils import (
@@ -153,11 +148,7 @@
     return instance
 
 
-<<<<<<< HEAD
 class AddonQuerySet(BaseQuerySet):
-=======
-class AddonQuerySet(TransformQuerySet):
->>>>>>> fae0b311
     def id_or_slug(self, val):
         """Get add-ons by id or slug."""
         if isinstance(val, basestring) and not val.isdigit():
@@ -363,23 +354,6 @@
     reputation = models.SmallIntegerField(default=0, null=True)
     requires_payment = models.BooleanField(default=False)
 
-<<<<<<< HEAD
-=======
-    # The order of those managers is very important:
-    # The first one discovered, if it has "use_for_related_fields = True"
-    # (which it has if it's inheriting `ManagerBase`), will
-    # be used for relations like `version.addon`. We thus want one that is NOT
-    # filtered in any case, we don't want a 500 if the addon is not found
-    # (because it has the status amo.STATUS_DELETED for example).
-    # The CLASS of the first one discovered will also be used for "many to many
-    # relations" like `collection.addons`. In that case, we do want the
-    # filtered version by default, to make sure we're not displaying stuff by
-    # mistake. You thus want the CLASS of the first one to be filtered by
-    # default.
-    # We don't control the instantiation, but AddonManager sets include_deleted
-    # to False by default, so filtering is enabled by default. This is also why
-    # it's not repeated for 'objects' below.
->>>>>>> fae0b311
     unfiltered = AddonManager(include_deleted=True)
     objects = AddonManager()
 
