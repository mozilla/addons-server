# -*- coding: utf-8 -*-
import collections
import itertools
import json
import os
import posixpath
import re
import time
import urlparse
import uuid

from datetime import datetime
from operator import attrgetter

from django.conf import settings
from django.core.exceptions import ObjectDoesNotExist
from django.db import IntegrityError, models, transaction
from django.db.models import F, Max, Q, signals as dbsignals
from django.dispatch import receiver
from django.utils.functional import cached_property
from django.utils.translation import trans_real, ugettext_lazy as _

import caching.base as caching

from django_extensions.db.fields.json import JSONField
from django_statsd.clients import statsd
from jinja2.filters import do_dictsort

import olympia.core.logger

from olympia import activity, amo, core
from olympia.access import acl
from olympia.addons.utils import (
    generate_addon_guid, get_creatured_ids, get_featured_ids)
from olympia.amo.decorators import use_master, write
from olympia.amo.models import (
<<<<<<< HEAD
    BaseQuerySet, ManagerBase, ModelBase, OnChangeMixin, SaveUpdateMixin,
    SlugField, manual_order)
=======
    BasePreview, ManagerBase, manual_order, ModelBase, OnChangeMixin,
    SaveUpdateMixin, SlugField)
>>>>>>> 6a8fc341
from olympia.amo.templatetags import jinja_helpers
from olympia.amo.urlresolvers import reverse
from olympia.amo.utils import (
    AMOJSONEncoder, attach_trans_dict, cache_ns_key, chunked, find_language,
    no_translation, send_mail, slugify, sorted_groupby, timer, to_language)
from olympia.constants.categories import CATEGORIES, CATEGORIES_BY_ID
from olympia.files.models import File
from olympia.files.utils import extract_translations, resolve_i18n_message
from olympia.ratings.models import Rating
from olympia.tags.models import Tag
from olympia.translations.fields import (
    LinkifiedField, PurifiedField, TranslatedField, save_signal)
from olympia.translations.models import Translation
from olympia.users.models import UserForeignKey, UserProfile
from olympia.versions.compare import version_int
from olympia.versions.models import inherit_nomination, Version, VersionPreview

from . import signals


log = olympia.core.logger.getLogger('z.addons')


MAX_SLUG_INCREMENT = 99
SLUG_INCREMENT_SUFFIXES = set(range(1, MAX_SLUG_INCREMENT + 1))


def get_random_slug():
    """Return a 20 character long random string"""
    return ''.join(str(uuid.uuid4()).split('-')[:-1])


def clean_slug(instance, slug_field='slug'):
    """Cleans a model instance slug.

    This strives to be as generic as possible but is only used
    by Add-ons at the moment.

    :param instance: The instance to clean the slug for.
    :param slug_field: The field where to get the currently set slug from.
    """
    slug = getattr(instance, slug_field, None) or instance.name

    if not slug:
        # Initialize the slug with what we have available: a name translation
        # or in last resort a random slug.
        translations = Translation.objects.filter(id=instance.name_id)
        if translations.exists():
            slug = translations[0]
        else:
            slug = get_random_slug()

    max_length = instance._meta.get_field(slug_field).max_length
    slug = slugify(slug)[:max_length]

    if DeniedSlug.blocked(slug):
        slug = slug[:max_length - 1] + '~'

    # The following trick makes sure we are using a manager that returns
    # all the objects, as otherwise we could have a slug clash on our hands.
    # Eg with the "Addon.objects" manager, which doesn't list deleted addons,
    # we could have a "clean" slug which is in fact already assigned to an
    # already existing (deleted) addon. Also, make sure we use the base class.
    manager = models.Manager()
    manager.model = instance._meta.proxy_for_model or instance.__class__

    qs = manager.values_list(slug_field, flat=True)  # Get list of all slugs.
    if instance.id:
        qs = qs.exclude(pk=instance.id)  # Can't clash with itself.

    # We first need to make sure there's a clash, before trying to find a
    # suffix that is available. Eg, if there's a "foo-bar" slug, "foo" is still
    # available.
    clash = qs.filter(**{slug_field: slug})

    if clash.exists():
        max_postfix_length = len(str(MAX_SLUG_INCREMENT))

        slug = slugify(slug)[:max_length - max_postfix_length]

        # There is a clash, so find a suffix that will make this slug unique.
        lookup = {'%s__startswith' % slug_field: slug}
        clashes = qs.filter(**lookup)

        prefix_len = len(slug)
        used_slug_numbers = [value[prefix_len:] for value in clashes]

        # find the next free slug number
        slug_numbers = {int(i) for i in used_slug_numbers if i.isdigit()}
        unused_numbers = SLUG_INCREMENT_SUFFIXES - slug_numbers

        if unused_numbers:
            num = min(unused_numbers)
        elif max_length is None:
            num = max(slug_numbers) + 1
        else:
            # This could happen. The current implementation (using
            # ``[:max_length -2]``) only works for the first 100 clashes in the
            # worst case (if the slug is equal to or longuer than
            # ``max_length - 2`` chars).
            # After that, {verylongslug}-100 will be trimmed down to
            # {verylongslug}-10, which is already assigned, but it's the last
            # solution tested.
            raise RuntimeError(
                'No suitable slug increment for {} found'.format(slug))

        slug = u'{slug}{postfix}'.format(slug=slug, postfix=num)

    setattr(instance, slug_field, slug)

    return instance


class AddonQuerySet(BaseQuerySet):
    def id_or_slug(self, val):
        """Get add-ons by id or slug."""
        if isinstance(val, basestring) and not val.isdigit():
            return self.filter(slug=val)
        return self.filter(id=val)

    def enabled(self):
        """Get add-ons that haven't been disabled by their developer(s)."""
        return self.filter(disabled_by_user=False)

    def public(self):
        """Get public add-ons only"""
        return self.filter(self.valid_q([amo.STATUS_PUBLIC]))

    def valid(self):
        """Get valid, enabled add-ons only"""
        return self.filter(self.valid_q(amo.VALID_ADDON_STATUSES))

    def valid_and_disabled_and_pending(self):
        """
        Get valid, pending, enabled and disabled add-ons.
        Used to allow pending theme pages to still be viewed.
        """
        statuses = (list(amo.VALID_ADDON_STATUSES) +
                    [amo.STATUS_DISABLED, amo.STATUS_PENDING])
        return (self.filter(Q(status__in=statuses) | Q(disabled_by_user=True))
                .exclude(type=amo.ADDON_EXTENSION,
                         _current_version__isnull=True))

    def featured(self, app, lang=None, type=None):
        """
        Filter for all featured add-ons for an application in all locales.
        """
        ids = get_featured_ids(app, lang, type)
        return manual_order(self.listed(app), ids, 'addons.id')

    def listed(self, app, *status):
        """
        Return add-ons that support a given ``app``, have a version with a file
        matching ``status`` and are not disabled.
        """
        if len(status) == 0:
            status = [amo.STATUS_PUBLIC]
        return self.filter(self.valid_q(status), appsupport__app=app.id)

    def valid_q(self, status=None, prefix=''):
        """
        Return a Q object that selects a valid Addon with the given statuses.

        An add-on is valid if not disabled and has a current version.
        ``prefix`` can be used if you're not working with Addon directly and
        need to hop across a join, e.g. ``prefix='addon__'`` in
        CollectionAddon.
        """
        if not status:
            status = [amo.STATUS_PUBLIC]

        def q(*args, **kw):
            if prefix:
                kw = dict((prefix + k, v) for k, v in kw.items())
            return Q(*args, **kw)

        return q(q(_current_version__isnull=False),
                 disabled_by_user=False, status__in=status)


class AddonManager(ManagerBase):
    def __init__(self, include_deleted=False):
        # DO NOT change the default value of include_deleted unless you've read
        # through the comment just above the Addon managers
        # declaration/instantiation and understand the consequences.
        ManagerBase.__init__(self)
        self.include_deleted = include_deleted

    def get_queryset(self):
        qs = AddonQuerySet(model=self.model, using=self.db)
        if not self.include_deleted:
            qs = qs.exclude(status=amo.STATUS_DELETED)
        return qs.transform(Addon.transformer)

    def id_or_slug(self, val):
        """Get add-ons by id or slug."""
        return self.get_queryset().id_or_slug(val)

    def enabled(self):
        """Get add-ons that haven't been disabled by their developer(s)."""
        return self.get_queryset().enabled()

    def public(self):
        """Get public add-ons only"""
        return self.get_queryset().public()

    def valid(self):
        """Get valid, enabled add-ons only"""
        return self.get_queryset().valid()

    def valid_and_disabled_and_pending(self):
        """
        Get valid, pending, enabled and disabled add-ons.
        Used to allow pending theme pages to still be viewed.
        """
        return self.get_queryset().valid_and_disabled_and_pending()

    def featured(self, app, lang=None, type=None):
        """
        Filter for all featured add-ons for an application in all locales.
        """
        return self.get_queryset().featured(app, lang=lang, type=type)

    def listed(self, app, *status):
        """
        Return add-ons that support a given ``app``, have a version with a file
        matching ``status`` and are not disabled.
        """
        return self.get_queryset().listed(app, *status)


class Addon(OnChangeMixin, ModelBase):
    STATUS_CHOICES = amo.STATUS_CHOICES_ADDON

    guid = models.CharField(max_length=255, unique=True, null=True)
    slug = models.CharField(max_length=30, unique=True, null=True)
    name = TranslatedField(default=None)
    default_locale = models.CharField(max_length=10,
                                      default=settings.LANGUAGE_CODE,
                                      db_column='defaultlocale')

    type = models.PositiveIntegerField(
        choices=amo.ADDON_TYPE.items(), db_column='addontype_id',
        default=amo.ADDON_EXTENSION)
    status = models.PositiveIntegerField(
        choices=STATUS_CHOICES.items(), db_index=True, default=amo.STATUS_NULL)
    icon_type = models.CharField(max_length=25, blank=True,
                                 db_column='icontype')
    icon_hash = models.CharField(max_length=8, blank=True, null=True)
    homepage = TranslatedField()
    support_email = TranslatedField(db_column='supportemail')
    support_url = TranslatedField(db_column='supporturl')
    description = PurifiedField(short=False)

    summary = LinkifiedField()
    developer_comments = PurifiedField(db_column='developercomments')
    eula = PurifiedField()
    privacy_policy = PurifiedField(db_column='privacypolicy')

    average_rating = models.FloatField(max_length=255, default=0, null=True,
                                       db_column='averagerating')
    bayesian_rating = models.FloatField(default=0, db_index=True,
                                        db_column='bayesianrating')
    total_ratings = models.PositiveIntegerField(default=0,
                                                db_column='totalreviews')
    text_ratings_count = models.PositiveIntegerField(
        default=0, db_column='textreviewscount')
    weekly_downloads = models.PositiveIntegerField(
        default=0, db_column='weeklydownloads', db_index=True)
    total_downloads = models.PositiveIntegerField(
        default=0, db_column='totaldownloads')
    hotness = models.FloatField(default=0, db_index=True)

    average_daily_downloads = models.PositiveIntegerField(default=0)
    average_daily_users = models.PositiveIntegerField(default=0)

    last_updated = models.DateTimeField(
        db_index=True, null=True,
        help_text='Last time this add-on had a file/version update')

    disabled_by_user = models.BooleanField(default=False, db_index=True,
                                           db_column='inactive')
    view_source = models.BooleanField(default=True, db_column='viewsource')
    public_stats = models.BooleanField(default=False, db_column='publicstats')
    external_software = models.BooleanField(default=False,
                                            db_column='externalsoftware')
    dev_agreement = models.BooleanField(
        default=False, help_text="Has the dev agreement been signed?")
    auto_repackage = models.BooleanField(
        default=True, help_text='Automatically upgrade jetpack add-on to a '
                                'new sdk version?')

    target_locale = models.CharField(
        max_length=255, db_index=True, blank=True, null=True,
        help_text="For dictionaries and language packs")
    locale_disambiguation = models.CharField(
        max_length=255, blank=True, null=True,
        help_text="For dictionaries and language packs")

    contributions = models.URLField(max_length=255, blank=True)

    authors = models.ManyToManyField('users.UserProfile', through='AddonUser',
                                     related_name='addons')
    categories = models.ManyToManyField('Category', through='AddonCategory')
    dependencies = models.ManyToManyField('self', symmetrical=False,
                                          through='AddonDependency',
                                          related_name='addons')

    _current_version = models.ForeignKey(Version, db_column='current_version',
                                         related_name='+', null=True,
                                         on_delete=models.SET_NULL)

    is_experimental = models.BooleanField(default=False,
                                          db_column='experimental')
    reputation = models.SmallIntegerField(default=0, null=True)
    requires_payment = models.BooleanField(default=False)

    unfiltered = AddonManager(include_deleted=True)
    objects = AddonManager()

    class Meta:
        db_table = 'addons'
        # This is very important:
        # The default base manager will be used for relations like
        # `version.addon`. We thus want one that is NOT filtered in any case,
        # we don't want a 500 if the addon is not found (because it has the
        # status amo.STATUS_DELETED for example).
        # The CLASS of the first one discovered will also be used for "many to
        # many relations" like `collection.addons`. In that case, we do want
        # the filtered version by default, to make sure we're not displaying
        # stuff by mistake. You thus want the CLASS of the first one to be
        # filtered by default.
        # We don't control the instantiation, but AddonManager sets
        # include_deleted to False by default, so filtering is enabled by
        # default. This is also why it's not repeated for 'objects' below.
        # TODO: This changed during django 1.11 work, verify it's working.
        # See https://github.com/django/django/commit/ed0ff913c648
        base_manager_name = 'unfiltered'
        index_together = [
            ['weekly_downloads', 'type'],
            ['created', 'type'],
            ['bayesian_rating', 'type'],
            ['last_updated', 'type'],
            ['average_daily_users', 'type'],
            ['type', 'status', 'disabled_by_user'],
        ]

    def __unicode__(self):
        return u'%s: %s' % (self.id, self.name)

    def __init__(self, *args, **kw):
        super(Addon, self).__init__(*args, **kw)

        if self.type == amo.ADDON_PERSONA:
            self.STATUS_CHOICES = Persona.STATUS_CHOICES

    def save(self, **kw):
        self.clean_slug()
        super(Addon, self).save(**kw)

    @classmethod
    def search_public(cls):
        """Legacy search method for public add-ons.

        Note that typically, code using this method do a search in ES but then
        will fetch the relevant objects from the database using Addon.objects,
        so deleted addons won't be returned no matter what ES returns. See
        amo.search.ES and amo.search.ObjectSearchResults for more details.

        In new code, use elasticsearch-dsl instead.
        """
        return cls.search().filter(
            is_disabled=False,
            status__in=amo.REVIEWED_STATUSES,
            current_version__exists=True)

    @use_master
    def clean_slug(self, slug_field='slug'):
        if self.status == amo.STATUS_DELETED:
            return

        clean_slug(self, slug_field)

    def is_soft_deleteable(self):
        return self.status or Version.unfiltered.filter(addon=self).exists()

    @transaction.atomic
    def delete(self, msg='', reason=''):
        # To avoid a circular import
        from . import tasks
        from olympia.versions import tasks as version_tasks
        # Check for soft deletion path. Happens only if the addon status isn't
        # 0 (STATUS_INCOMPLETE) with no versions.
        soft_deletion = self.is_soft_deleteable()
        if soft_deletion and self.status == amo.STATUS_DELETED:
            # We're already done.
            return

        id = self.id

        # Fetch previews before deleting the addon instance, so that we can
        # pass the list of files to delete to the delete_preview_files task
        # after the addon is deleted.
        previews = list(Preview.objects.filter(addon__id=id)
                        .values_list('id', flat=True))
        version_previews = list(
            VersionPreview.objects.filter(version__addon__id=id)
            .values_list('id', flat=True))

        if soft_deletion:
            # /!\ If we ever stop using soft deletion, and remove this code, we
            # need to make sure that the logs created below aren't cascade
            # deleted!

            log.debug('Deleting add-on: %s' % self.id)

            to = [settings.FLIGTAR]
            user = core.get_user()

            # Don't localize email to admins, use 'en-US' always.
            with no_translation():
                # The types are lazy translated in apps/constants/base.py.
                atype = amo.ADDON_TYPE.get(self.type).upper()
            context = {
                'atype': atype,
                'authors': [u.email for u in self.authors.all()],
                'adu': self.average_daily_users,
                'guid': self.guid,
                'id': self.id,
                'msg': msg,
                'reason': reason,
                'name': self.name,
                'slug': self.slug,
                'total_downloads': self.total_downloads,
                'url': jinja_helpers.absolutify(self.get_url_path()),
                'user_str': ("%s, %s (%s)" % (user.display_name or
                                              user.username, user.email,
                                              user.id) if user else "Unknown"),
            }

            email_msg = u"""
            The following %(atype)s was deleted.
            %(atype)s: %(name)s
            URL: %(url)s
            DELETED BY: %(user_str)s
            ID: %(id)s
            GUID: %(guid)s
            AUTHORS: %(authors)s
            TOTAL DOWNLOADS: %(total_downloads)s
            AVERAGE DAILY USERS: %(adu)s
            NOTES: %(msg)s
            REASON GIVEN BY USER FOR DELETION: %(reason)s
            """ % context
            log.debug('Sending delete email for %(atype)s %(id)s' % context)
            subject = 'Deleting %(atype)s %(slug)s (%(id)d)' % context

            # If the add-on was disabled by Mozilla, add the guid to
            #  DeniedGuids to prevent resubmission after deletion.
            if self.status == amo.STATUS_DISABLED:
                try:
                    with transaction.atomic():
                        DeniedGuid.objects.create(guid=self.guid)
                except IntegrityError:
                    # If the guid is already in DeniedGuids, we are good.
                    pass

            # Update or NULL out various fields.
            models.signals.pre_delete.send(sender=Addon, instance=self)
            self._ratings.all().delete()
            # The last parameter is needed to automagically create an AddonLog.
            activity.log_create(amo.LOG.DELETE_ADDON, self.pk,
                                unicode(self.guid), self)
            self.update(status=amo.STATUS_DELETED, slug=None,
                        _current_version=None, modified=datetime.now())
            models.signals.post_delete.send(sender=Addon, instance=self)

            send_mail(subject, email_msg, recipient_list=to)
        else:
            # Real deletion path.
            super(Addon, self).delete()

        for preview in previews:
            tasks.delete_preview_files.delay(preview)
        for preview in version_previews:
            version_tasks.delete_preview_files.delay(preview)

        return True

    @classmethod
    def initialize_addon_from_upload(cls, data, upload, channel, user):
        fields = [field.name for field in cls._meta.get_fields()]
        guid = data.get('guid')
        old_guid_addon = None
        if guid:  # It's an extension.
            # Reclaim GUID from deleted add-on.
            try:
                old_guid_addon = Addon.unfiltered.get(guid=guid)
                old_guid_addon.update(guid=None)
            except ObjectDoesNotExist:
                pass

        generate_guid = (
            not data.get('guid', None) and
            data.get('is_webextension', False)
        )

        if generate_guid:
            data['guid'] = guid = generate_addon_guid()

        data = cls.resolve_webext_translations(data, upload)

        if channel == amo.RELEASE_CHANNEL_UNLISTED:
            data['slug'] = get_random_slug()

        addon = Addon(**dict((k, v) for k, v in data.items() if k in fields))

        addon.status = amo.STATUS_NULL
        locale_is_set = (addon.default_locale and
                         addon.default_locale in settings.AMO_LANGUAGES and
                         data.get('default_locale') == addon.default_locale)
        if not locale_is_set:
            addon.default_locale = to_language(trans_real.get_language())

        addon.save()

        if old_guid_addon:
            old_guid_addon.update(guid='guid-reused-by-pk-{}'.format(addon.pk))
            old_guid_addon.save()

        if user:
            AddonUser(addon=addon, user=user).save()
        return addon

    @classmethod
    def from_upload(cls, upload, platforms, source=None,
                    channel=amo.RELEASE_CHANNEL_LISTED, parsed_data=None,
                    user=None):
        """
        Create an Addon instance, a Version and corresponding File(s) from a
        FileUpload, a list of platform ids, a channel id and the
        parsed_data generated by parse_addon().

        Note that it's the caller's responsability to ensure the file is valid.
        We can't check for that here because an admin may have overridden the
        validation results.
        """
        assert parsed_data is not None

        addon = cls.initialize_addon_from_upload(
            parsed_data, upload, channel, user)

        if upload.validation_timeout:
            AddonReviewerFlags.objects.update_or_create(
                addon=addon, defaults={'needs_admin_code_review': True})
        Version.from_upload(upload, addon, platforms, source=source,
                            channel=channel, parsed_data=parsed_data)

        activity.log_create(amo.LOG.CREATE_ADDON, addon)
        log.debug('New addon %r from %r' % (addon, upload))

        return addon

    @classmethod
    def resolve_webext_translations(cls, data, upload):
        """Resolve all possible translations from an add-on.

        This returns a modified `data` dictionary accordingly with proper
        translations filled in.
        """
        default_locale = find_language(data.get('default_locale'))

        if not data.get('is_webextension') or not default_locale:
            # Don't change anything if we don't meet the requirements
            return data

        # find_language might have expanded short to full locale, so update it.
        data['default_locale'] = default_locale

        fields = ('name', 'homepage', 'summary')
        messages = extract_translations(upload)

        for field in fields:
            data[field] = {
                locale: resolve_i18n_message(
                    data[field],
                    locale=locale,
                    default_locale=default_locale,
                    messages=messages)
                for locale in messages
            }

        return data

    def get_url_path(self, more=False, add_prefix=True):
        if not self.current_version:
            return ''
        # If more=True you get the link to the ajax'd middle chunk of the
        # detail page.
        view = 'addons.detail_more' if more else 'addons.detail'
        return reverse(view, args=[self.slug], add_prefix=add_prefix)

    def get_dev_url(self, action='edit', args=None, prefix_only=False):
        args = args or []
        prefix = 'devhub'
        type_ = 'themes' if self.type == amo.ADDON_PERSONA else 'addons'
        if not prefix_only:
            prefix += '.%s' % type_
        view_name = '{prefix}.{action}'.format(prefix=prefix,
                                               action=action)
        return reverse(view_name, args=[self.slug] + args)

    def get_detail_url(self, action='detail', args=None):
        if args is None:
            args = []
        return reverse('addons.%s' % action, args=[self.slug] + args)

    def meet_the_dev_url(self):
        return reverse('addons.meet', args=[self.slug])

    @property
    def ratings_url(self):
        return reverse('addons.ratings.list', args=[self.slug])

    @classmethod
    def get_type_url(cls, type):
        try:
            type = amo.ADDON_SLUGS[type]
        except KeyError:
            return None
        return reverse('browse.%s' % type)

    def type_url(self):
        """The url for this add-on's type."""
        return Addon.get_type_url(self.type)

    def share_url(self):
        return reverse('addons.share', args=[self.slug])

    @cached_property
    def listed_authors(self):
        return UserProfile.objects.filter(
            addons=self,
            addonuser__listed=True).order_by('addonuser__position')

    @classmethod
    def get_fallback(cls):
        return cls._meta.get_field('default_locale')

    @property
    def ratings(self):
        return Rating.objects.filter(addon=self, reply_to=None)

    def get_category(self, app_id):
        categories = self.app_categories.get(amo.APP_IDS.get(app_id))
        return categories[0] if categories else None

    def language_ascii(self):
        lang = trans_real.to_language(self.default_locale)
        return settings.LANGUAGES.get(lang)

    @property
    def valid_file_statuses(self):
        if self.status == amo.STATUS_PUBLIC:
            return [amo.STATUS_PUBLIC]
        return amo.VALID_FILE_STATUSES

    def find_latest_public_listed_version(self):
        """Retrieve the latest public listed version of an addon.

        If the add-on is not public, it can return a listed version awaiting
        review (since non-public add-ons should not have public versions)."""
        if self.type == amo.ADDON_PERSONA:
            return
        try:
            statuses = self.valid_file_statuses
            status_list = ','.join(map(str, statuses))
            fltr = {
                'channel': amo.RELEASE_CHANNEL_LISTED,
                'files__status__in': statuses
            }
            return self.versions.no_cache().filter(**fltr).extra(
                where=["""
                    NOT EXISTS (
                        SELECT 1 FROM files AS f2
                        WHERE f2.version_id = versions.id AND
                              f2.status NOT IN (%s))
                    """ % status_list])[0]

        except (IndexError, Version.DoesNotExist):
            return None

    def find_latest_version(self, channel, exclude=((amo.STATUS_DISABLED,))):
        """Retrieve the latest version of an add-on for the specified channel.

        If channel is None either channel is returned.

        Keyword arguments:
        exclude -- exclude versions for which all files have one
                   of those statuses (default STATUS_DISABLED)."""

        # If the add-on is deleted or hasn't been saved yet, it should not
        # have a latest version.
        if not self.id or self.status == amo.STATUS_DELETED:
            return None
        # We can't use .exclude(files__status=excluded_statuses) because that
        # would exclude a version if *any* of its files match but if there is
        # only one file that doesn't have one of the excluded statuses it
        # should be enough for that version to be considered.
        statuses_no_disabled = (
            set(amo.STATUS_CHOICES_FILE.keys()) - set(exclude))
        try:
            latest_qs = (
                Version.objects.filter(addon=self)
                       .filter(files__status__in=statuses_no_disabled))
            if channel is not None:
                latest_qs = latest_qs.filter(channel=channel)
            latest = latest_qs.latest()
            latest.addon = self
        except Version.DoesNotExist:
            latest = None
        return latest

    @write
    def update_version(self, ignore=None, _signal=True):
        """
        Update the current_version field on this add-on if necessary.

        Returns True if we updated the current_version field.

        The optional ``ignore`` parameter, if present, is a a version
        to not consider as part of the update, since it may be in the
        process of being deleted.

        Pass ``_signal=False`` if you want to no signals fired at all.

        """
        if self.is_persona():
            # Themes should only have a single version. So, if there is not
            # current version set, we just need to copy over the latest version
            # to current_version and we should never have to set it again.
            if not self._current_version:
                latest_version = self.find_latest_version(None)
                if latest_version:
                    self.update(_current_version=latest_version, _signal=False)
                return True
            return False

        new_current_version = self.find_latest_public_listed_version()
        updated = {}
        send_signal = False
        if self._current_version != new_current_version:
            updated['_current_version'] = new_current_version
            send_signal = True

        # update_version can be called by a post_delete signal (such
        # as File's) when deleting a version. If so, we should avoid putting
        # that version-being-deleted in any fields.
        if ignore is not None:
            updated = {k: v for k, v in updated.iteritems() if v != ignore}

        if updated:
            diff = [self._current_version, new_current_version]
            # Pass along _signal to the .update() to prevent it from firing
            # signals if we don't want them.
            updated['_signal'] = _signal
            try:
                self.update(**updated)
                if send_signal and _signal:
                    signals.version_changed.send(sender=self)
                log.info(u'Version changed from current: %s to %s '
                         u'for addon %s'
                         % tuple(diff + [self]))
            except Exception, e:
                log.error(u'Could not save version changes current: %s to %s '
                          u'for addon %s (%s)' %
                          tuple(diff + [self, e]))

        return bool(updated)

    def increment_theme_version_number(self):
        """Increment theme version number by 1."""
        latest_version = self.find_latest_version(None)
        version = latest_version or self.current_version
        version.version = str(float(version.version) + 1)
        # Set the current version.
        self.update(_current_version=version.save())

    def invalidate_d2c_versions(self):
        """Invalidates the cache of compatible versions.

        Call this when there is an event that may change what compatible
        versions are returned so they are recalculated.
        """
        key = cache_ns_key('d2c-versions:%s' % self.id, increment=True)
        log.info('Incrementing d2c-versions namespace for add-on [%s]: %s' % (
                 self.id, key))

    @property
    def current_version(self):
        """Return the latest public listed version of an addon

        If the add-on is not public, it can return a listed version awaiting
        review (since non-public add-ons should not have public versions).

        If the add-on has not been created yet or is deleted, it returns None.
        """
        if not self.id or self.status == amo.STATUS_DELETED:
            return None
        try:
            return self._current_version
        except ObjectDoesNotExist:
            pass
        return None

    @cached_property
    def latest_unlisted_version(self):
        """Shortcut property for Addon.find_latest_version(
        channel=RELEASE_CHANNEL_UNLISTED)."""
        return self.find_latest_version(channel=amo.RELEASE_CHANNEL_UNLISTED)

    @cached_property
    def binary(self):
        """Returns if the current version has binary files."""
        version = self.current_version
        if version:
            return version.files.filter(binary=True).exists()
        return False

    @cached_property
    def binary_components(self):
        """Returns if the current version has files with binary_components."""
        version = self.current_version
        if version:
            return version.files.filter(binary_components=True).exists()
        return False

    def get_icon_dir(self):
        return os.path.join(jinja_helpers.user_media_path('addon_icons'),
                            '%s' % (self.id / 1000))

    def get_icon_url(self, size, use_default=True):
        """
        Returns the addon's icon url according to icon_type.

        If it's a persona, it will return the icon_url of the associated
        Persona instance.

        If it's a theme and there is no icon set, it will return the default
        theme icon.

        If it's something else, it will return the default add-on icon, unless
        use_default is False, in which case it will return None.
        """
        icon_type_split = []
        if self.icon_type:
            icon_type_split = self.icon_type.split('/')

        # Get the closest allowed size without going over
        if (size not in amo.ADDON_ICON_SIZES and
                size >= amo.ADDON_ICON_SIZES[0]):
            size = [s for s in amo.ADDON_ICON_SIZES if s < size][-1]
        elif size < amo.ADDON_ICON_SIZES[0]:
            size = amo.ADDON_ICON_SIZES[0]

        # Figure out what to return for an image URL
        if self.type == amo.ADDON_PERSONA:
            return self.persona.icon_url
        if not self.icon_type:
            if self.type == amo.ADDON_THEME:
                icon = amo.ADDON_ICONS[amo.ADDON_THEME]
                return "%simg/icons/%s" % (settings.STATIC_URL, icon)
            else:
                if not use_default:
                    return None
                return self.get_default_icon_url(size)
        elif icon_type_split[0] == 'icon':
            return '{0}img/addon-icons/{1}-{2}.png'.format(
                settings.STATIC_URL,
                icon_type_split[1],
                size
            )
        else:
            # [1] is the whole ID, [2] is the directory
            split_id = re.match(r'((\d*?)\d{1,3})$', str(self.id))
            # Use the icon hash if we have one as the cachebusting suffix,
            # otherwise fall back to the add-on modification date.
            suffix = self.icon_hash or str(
                int(time.mktime(self.modified.timetuple())))
            path = '/'.join([
                split_id.group(2) or '0',
                '{0}-{1}.png?modified={2}'.format(self.id, size, suffix),
            ])
            return jinja_helpers.user_media_url('addon_icons') + path

    def get_default_icon_url(self, size):
        return '{0}img/addon-icons/{1}-{2}.png'.format(
            settings.STATIC_URL, 'default', size
        )

    @write
    def update_status(self, ignore_version=None):
        self.reload()

        if (self.status in [amo.STATUS_NULL, amo.STATUS_DELETED] or
                self.is_disabled or self.is_persona()):
            self.update_version(ignore=ignore_version)
            return

        versions = self.versions.filter(channel=amo.RELEASE_CHANNEL_LISTED)
        status = None
        if not versions.exists():
            status = amo.STATUS_NULL
            reason = 'no listed versions'
        elif not versions.filter(
                files__status__in=amo.VALID_FILE_STATUSES).exists():
            status = amo.STATUS_NULL
            reason = 'no listed version with valid file'
        elif (self.status == amo.STATUS_PUBLIC and
              not versions.filter(files__status=amo.STATUS_PUBLIC).exists()):
            if versions.filter(
                    files__status=amo.STATUS_AWAITING_REVIEW).exists():
                status = amo.STATUS_NOMINATED
                reason = 'only an unreviewed file'
            else:
                status = amo.STATUS_NULL
                reason = 'no reviewed files'
        elif self.status == amo.STATUS_PUBLIC:
            latest_version = self.find_latest_version(
                channel=amo.RELEASE_CHANNEL_LISTED)
            if (latest_version and latest_version.has_files and
                (latest_version.all_files[0].status ==
                 amo.STATUS_AWAITING_REVIEW)):
                # Addon is public, but its latest file is not (it's the case on
                # a new file upload). So, call update, to trigger watch_status,
                # which takes care of setting nomination time when needed.
                status = self.status
                reason = 'triggering watch_status'

        if status is not None:
            log.info('Changing add-on status [%s]: %s => %s (%s).'
                     % (self.id, self.status, status, reason))
            self.update(status=status)
            activity.log_create(amo.LOG.CHANGE_STATUS, self, self.status)

        self.update_version(ignore=ignore_version)

    @staticmethod
    def attach_related_versions(addons, addon_dict=None):
        if addon_dict is None:
            addon_dict = dict((a.id, a) for a in addons)

        all_ids = set(filter(None, (a._current_version_id for a in addons)))
        versions = list(Version.objects.filter(id__in=all_ids).order_by())
        for version in versions:
            try:
                addon = addon_dict[version.addon_id]
            except KeyError:
                log.debug('Version %s has an invalid add-on id.' % version.id)
                continue
            if addon._current_version_id == version.id:
                addon._current_version = version

            version.addon = addon

    @staticmethod
    def attach_listed_authors(addons, addon_dict=None):
        if addon_dict is None:
            addon_dict = dict((a.id, a) for a in addons)

        qs = (UserProfile.objects.no_cache()
              .filter(addons__in=addons, addonuser__listed=True)
              .extra(select={'addon_id': 'addons_users.addon_id',
                             'position': 'addons_users.position'}))
        qs = sorted(qs, key=lambda u: (u.addon_id, u.position))
        for addon_id, users in itertools.groupby(qs, key=lambda u: u.addon_id):
            addon_dict[addon_id].listed_authors = list(users)
        # FIXME: set listed_authors to empty list on addons without listed
        # authors.

    @staticmethod
    def attach_previews(addons, addon_dict=None, no_transforms=False):
        if addon_dict is None:
            addon_dict = dict((a.id, a) for a in addons)

        qs = Preview.objects.filter(addon__in=addons,
                                    position__gte=0).order_by()
        if no_transforms:
            qs = qs.no_transforms()
        qs = sorted(qs, key=lambda x: (x.addon_id, x.position, x.created))
        for addon, previews in itertools.groupby(qs, lambda x: x.addon_id):
            addon_dict[addon].all_previews = list(previews)
        # FIXME: set all_previews to empty list on addons without previews.

    @staticmethod
    def attach_static_categories(addons, addon_dict=None):
        if addon_dict is None:
            addon_dict = dict((a.id, a) for a in addons)

        qs = AddonCategory.objects.values_list(
            'addon', 'category').filter(addon__in=addon_dict)
        qs = sorted(qs, key=lambda x: (x[0], x[1]))
        for addon_id, cats_iter in itertools.groupby(qs, key=lambda x: x[0]):
            # The second value of each tuple in cats_iter are the category ids
            # we want.
            addon_dict[addon_id].category_ids = [c[1] for c in cats_iter]
            addon_dict[addon_id].all_categories = [
                CATEGORIES_BY_ID[cat_id] for cat_id
                in addon_dict[addon_id].category_ids
                if cat_id in CATEGORIES_BY_ID]

    @staticmethod
    @timer
    def transformer(addons):
        if not addons:
            return

        addon_dict = {a.id: a for a in addons}

        # Attach categories. This needs to be done before separating addons
        # from personas, because Personas need categories for the theme_data
        # JSON dump, rest of the add-ons need the first category to be
        # displayed in detail page / API.
        Addon.attach_static_categories(addons, addon_dict=addon_dict)

        personas = [a for a in addons if a.type == amo.ADDON_PERSONA]
        addons = [a for a in addons if a.type != amo.ADDON_PERSONA]

        # Set _current_version.
        Addon.attach_related_versions(addons, addon_dict=addon_dict)

        # Attach listed authors.
        Addon.attach_listed_authors(addons, addon_dict=addon_dict)

        # Persona-specific stuff
        for persona in Persona.objects.no_cache().filter(addon__in=personas):
            addon = addon_dict[persona.addon_id]
            addon.persona = persona

        # Attach previews.
        Addon.attach_previews(addons, addon_dict=addon_dict)

        return addon_dict

    def show_adu(self):
        return self.type != amo.ADDON_SEARCH

    @property
    def icon_url(self):
        return self.get_icon_url(32)

    def authors_other_addons(self, app=None):
        """
        Return other addons by the author(s) of this addon,
        optionally takes an app.
        """
        if app:
            qs = Addon.objects.listed(app)
        else:
            qs = Addon.objects.valid()
        return (qs.exclude(id=self.id)
                  .filter(addonuser__listed=True,
                          authors__in=self.listed_authors)
                  .distinct())

    @property
    def contribution_url(self, lang=settings.LANGUAGE_CODE,
                         app=settings.DEFAULT_APP):
        return reverse('addons.contribute', args=[self.slug])

    @property
    def thumbnail_url(self):
        """
        Returns the addon's thumbnail url or a default.
        """
        try:
            preview = self.all_previews[0]
            return preview.thumbnail_url
        except IndexError:
            return settings.STATIC_URL + '/img/icons/no-preview.png'

    def can_request_review(self):
        """Return whether an add-on can request a review or not."""
        if (self.is_disabled or
                self.status in (amo.STATUS_PUBLIC,
                                amo.STATUS_NOMINATED,
                                amo.STATUS_DELETED)):
            return False

        latest_version = self.find_latest_version(amo.RELEASE_CHANNEL_LISTED,
                                                  exclude=())

        return (latest_version is not None and
                latest_version.files.exists() and
                not any(file.reviewed for file in latest_version.all_files))

    def is_persona(self):
        return self.type == amo.ADDON_PERSONA

    @property
    def is_disabled(self):
        """True if this Addon is disabled.

        It could be disabled by an admin or disabled by the developer
        """
        return self.status == amo.STATUS_DISABLED or self.disabled_by_user

    @property
    def is_deleted(self):
        return self.status == amo.STATUS_DELETED

    def is_unreviewed(self):
        return self.status in amo.UNREVIEWED_ADDON_STATUSES

    def is_public(self):
        return self.status == amo.STATUS_PUBLIC and not self.disabled_by_user

    def has_complete_metadata(self, has_listed_versions=None):
        """See get_required_metadata for has_listed_versions details."""
        return all(self.get_required_metadata(
            has_listed_versions=has_listed_versions))

    def get_required_metadata(self, has_listed_versions=None):
        """If has_listed_versions is not specified this method will return the
        current (required) metadata (truthy values if present) for this Addon.

        If has_listed_versions is specified then the method will act as if
        Addon.has_listed_versions() returns that value. Used to predict if the
        addon will require extra metadata before a version is created."""
        if has_listed_versions is None:
            has_listed_versions = self.has_listed_versions()
        if not has_listed_versions:
            # Add-ons with only unlisted versions have no required metadata.
            return []
        # We need to find out if the add-on has a license set. We prefer to
        # check the current_version first because that's what would be used for
        # public pages, but if there isn't any listed version will do.
        version = self.current_version or self.find_latest_version(
            channel=amo.RELEASE_CHANNEL_LISTED, exclude=())
        return [
            self.all_categories,
            self.summary,
            (version and version.license),
        ]

    def should_redirect_to_submit_flow(self):
        return (
            self.status == amo.STATUS_NULL and
            not self.has_complete_metadata() and
            self.find_latest_version(channel=amo.RELEASE_CHANNEL_LISTED))

    def is_pending(self):
        return self.status == amo.STATUS_PENDING

    def is_rejected(self):
        return self.status == amo.STATUS_REJECTED

    def can_be_deleted(self):
        return not self.is_deleted

    def has_listed_versions(self):
        return self.versions.filter(
            channel=amo.RELEASE_CHANNEL_LISTED).exists()

    def has_unlisted_versions(self):
        return self.versions.filter(
            channel=amo.RELEASE_CHANNEL_UNLISTED).exists()

    @classmethod
    def featured_random(cls, app, lang):
        return get_featured_ids(app, lang)

    @property
    def is_restart_required(self):
        """Whether the add-on current version requires a browser restart to
        work."""
        return (
            self.current_version and self.current_version.is_restart_required)

    def is_featured(self, app=None, lang=None):
        """Is add-on globally featured for this app and language?"""
        return self.id in get_featured_ids(app, lang)

    def get_featured_by_app(self):
        qset = (self.collections.filter(featuredcollection__isnull=False)
                .distinct().values_list('featuredcollection__application',
                                        'featuredcollection__locale'))
        out = collections.defaultdict(set)
        for app, locale in qset:
            out[app].add(locale)
        return out

    def has_full_profile(self):
        pass

    def has_profile(self):
        pass

    @cached_property
    def tags_partitioned_by_developer(self):
        """Returns a tuple of developer tags and user tags for this addon."""
        tags = self.tags.not_denied()
        if self.is_persona:
            return [], tags
        user_tags = tags.exclude(addon_tags__user__in=self.listed_authors)
        dev_tags = tags.exclude(id__in=[t.id for t in user_tags])
        return dev_tags, user_tags

    @cached_property
    def compatible_apps(self):
        """Shortcut to get compatible apps for the current version."""
        if self.current_version:
            return self.current_version.compatible_apps
        else:
            return {}

    def accepts_compatible_apps(self):
        """True if this add-on lists compatible apps."""
        return self.type not in amo.NO_COMPAT

    def incompatible_latest_apps(self):
        """Returns a list of applications with which this add-on is
        incompatible (based on the latest version of each app).

        """
        return [app for app, ver in self.compatible_apps.items() if ver and
                version_int(ver.max.version) < version_int(app.latest_version)]

    def has_author(self, user):
        """True if ``user`` is an author of the add-on."""
        if user is None or user.is_anonymous():
            return False
        return AddonUser.objects.filter(addon=self, user=user).exists()

    @property
    def takes_contributions(self):
        pass

    @classmethod
    def _last_updated_queries(cls):
        """
        Get the queries used to calculate addon.last_updated.
        """
        status_change = Max('versions__files__datestatuschanged')
        public = (
            Addon.objects.no_cache().filter(
                status=amo.STATUS_PUBLIC,
                versions__files__status=amo.STATUS_PUBLIC)
            .exclude(type=amo.ADDON_PERSONA)
            .values('id').annotate(last_updated=status_change))

        stati = amo.VALID_ADDON_STATUSES
        exp = (Addon.objects.no_cache().exclude(status__in=stati)
               .filter(versions__files__status__in=amo.VALID_FILE_STATUSES)
               .values('id')
               .annotate(last_updated=Max('versions__files__created')))

        personas = (Addon.objects.no_cache().filter(type=amo.ADDON_PERSONA)
                    .extra(select={'last_updated': 'created'}))
        return dict(public=public, exp=exp, personas=personas)

    @cached_property
    def all_categories(self):
        return filter(
            None, [cat.to_static_category() for cat in self.categories.all()])

    @cached_property
    def current_previews(self):
        """Previews for the current version, or all of them if not a
        static theme."""
        if self.has_per_version_previews:
            if self.current_version:
                return self.current_version.previews.all()
            return []
        else:
            return self.all_previews

    @cached_property
    def all_previews(self):
        """Exclude promo graphics."""
        return list(self.previews.exclude(position=-1))

    @property
    def has_per_version_previews(self):
        return self.type == amo.ADDON_STATICTHEME

    @property
    def app_categories(self):
        app_cats = {}
        categories = sorted_groupby(
            sorted(self.all_categories, key=attrgetter('weight', 'name')),
            key=lambda x: amo.APP_IDS.get(x.application))
        for app, cats in categories:
            app_cats[app] = list(cats)
        return app_cats

    def remove_locale(self, locale):
        """NULLify strings in this locale for the add-on and versions."""
        for o in itertools.chain([self], self.versions.all()):
            Translation.objects.remove_for(o, locale)

    def get_localepicker(self):
        """For language packs, gets the contents of localepicker."""
        if (self.type == amo.ADDON_LPAPP and
                self.status == amo.STATUS_PUBLIC and
                self.current_version):
            files = (self.current_version.files
                         .filter(platform=amo.PLATFORM_ANDROID.id))
            try:
                return unicode(files[0].get_localepicker(), 'utf-8')
            except IndexError:
                pass
        return ''

    def can_review(self, user):
        """Check whether the user should be prompted to add a review or not."""
        return not user.is_authenticated() or not self.has_author(user)

    @property
    def all_dependencies(self):
        """Return all the (valid) add-ons this add-on depends on."""
        return list(self.dependencies.valid().all()[:3])

    def check_ownership(self, request, require_owner, require_author,
                        ignore_disabled, admin):
        """
        Used by acl.check_ownership to see if request.user has permissions for
        the addon.
        """
        if require_author:
            require_owner = False
            ignore_disabled = True
            admin = False
        return acl.check_addon_ownership(request, self, admin=admin,
                                         dev=(not require_owner),
                                         ignore_disabled=ignore_disabled)

    @property
    def feature_compatibility(self):
        try:
            feature_compatibility = self.addonfeaturecompatibility
        except AddonFeatureCompatibility.DoesNotExist:
            # If it does not exist, return a blank one, no need to create. It's
            # the caller responsibility to create when needed to avoid
            # unexpected database writes.
            feature_compatibility = AddonFeatureCompatibility()
        return feature_compatibility

    def should_show_permissions(self, version=None):
        version = version or self.current_version
        return (self.type == amo.ADDON_EXTENSION and
                version and version.all_files[0] and
                (not version.all_files[0].is_webextension or
                 version.all_files[0].webext_permissions))

    @property
    def needs_admin_code_review(self):
        try:
            return self.addonreviewerflags.needs_admin_code_review
        except AddonReviewerFlags.DoesNotExist:
            return None

    @property
    def needs_admin_content_review(self):
        try:
            return self.addonreviewerflags.needs_admin_content_review
        except AddonReviewerFlags.DoesNotExist:
            return None

    @property
    def needs_admin_theme_review(self):
        try:
            return self.addonreviewerflags.needs_admin_theme_review
        except AddonReviewerFlags.DoesNotExist:
            return None

    @property
    def auto_approval_disabled(self):
        try:
            return self.addonreviewerflags.auto_approval_disabled
        except AddonReviewerFlags.DoesNotExist:
            return None

    @property
    def pending_info_request(self):
        try:
            return self.addonreviewerflags.pending_info_request
        except AddonReviewerFlags.DoesNotExist:
            return None

    @property
    def expired_info_request(self):
        info_request = self.pending_info_request
        return info_request and info_request < datetime.now()


dbsignals.pre_save.connect(save_signal, sender=Addon,
                           dispatch_uid='addon_translations')


@receiver(signals.version_changed, dispatch_uid='version_changed')
def version_changed(sender, **kw):
    from . import tasks
    tasks.version_changed.delay(sender.id)


@receiver(dbsignals.post_save, sender=Addon,
          dispatch_uid='addons.search.index')
def update_search_index(sender, instance, **kw):
    from . import tasks
    if not kw.get('raw'):
        tasks.index_addons.delay([instance.id])


@Addon.on_change
def watch_status(old_attr=None, new_attr=None, instance=None,
                 sender=None, **kwargs):
    """
    Set nomination date if the addon is new in queue or updating.

    The nomination date cannot be reset, say, when a developer cancels
    their request for review and re-requests review.

    If a version is rejected after nomination, the developer has
    to upload a new version.

    """
    if old_attr is None:
        old_attr = {}
    if new_attr is None:
        new_attr = {}
    new_status = new_attr.get('status')
    old_status = old_attr.get('status')
    latest_version = instance.find_latest_version(
        channel=amo.RELEASE_CHANNEL_LISTED)

    # Update the author's account profile visibility
    if new_status != old_status:
        [author.update_is_public() for author in instance.authors.all()]

    if (new_status not in amo.VALID_ADDON_STATUSES or
            not new_status or not latest_version):
        return

    if old_status not in amo.UNREVIEWED_ADDON_STATUSES:
        # New: will (re)set nomination only if it's None.
        latest_version.reset_nomination_time()
    elif latest_version.has_files:
        # Updating: inherit nomination from last nominated version.
        # Calls `inherit_nomination` manually given that signals are
        # deactivated to avoid circular calls.
        inherit_nomination(None, latest_version)


@Addon.on_change
def watch_disabled(old_attr=None, new_attr=None, instance=None, sender=None,
                   **kwargs):
    if old_attr is None:
        old_attr = {}
    if new_attr is None:
        new_attr = {}
    attrs = dict((k, v) for k, v in old_attr.items()
                 if k in ('disabled_by_user', 'status'))
    if Addon(**attrs).is_disabled and not instance.is_disabled:
        for f in File.objects.filter(version__addon=instance.id):
            f.unhide_disabled_file()
    if instance.is_disabled and not Addon(**attrs).is_disabled:
        for f in File.objects.filter(version__addon=instance.id):
            f.hide_disabled_file()


def attach_translations(addons):
    """Put all translations into a translations dict."""
    attach_trans_dict(Addon, addons)


def attach_tags(addons):
    addon_dict = dict((a.id, a) for a in addons)
    qs = (Tag.objects.not_denied().filter(addons__in=addon_dict)
          .values_list('addons__id', 'tag_text'))
    for addon, tags in sorted_groupby(qs, lambda x: x[0]):
        addon_dict[addon].tag_list = [t[1] for t in tags]


class AddonReviewerFlags(ModelBase):
    addon = models.OneToOneField(
        Addon, primary_key=True, on_delete=models.CASCADE)
    needs_admin_code_review = models.BooleanField(default=False)
    needs_admin_content_review = models.BooleanField(default=False)
    needs_admin_theme_review = models.BooleanField(default=False)
    auto_approval_disabled = models.BooleanField(default=False)
    pending_info_request = models.DateTimeField(default=None, null=True)
    notified_about_expiring_info_request = models.BooleanField(default=False)


class Persona(caching.CachingMixin, models.Model):
    """Personas-specific additions to the add-on model."""
    STATUS_CHOICES = amo.STATUS_CHOICES_PERSONA

    addon = models.OneToOneField(Addon, null=True)
    persona_id = models.PositiveIntegerField(db_index=True)
    # name: deprecated in favor of Addon model's name field
    # description: deprecated, ditto
    header = models.CharField(max_length=64, null=True)
    footer = models.CharField(max_length=64, null=True)
    accentcolor = models.CharField(max_length=10, null=True)
    textcolor = models.CharField(max_length=10, null=True)
    author = models.CharField(max_length=255, null=True)
    display_username = models.CharField(max_length=255, null=True)
    submit = models.DateTimeField(null=True)
    approve = models.DateTimeField(null=True)
    movers = models.FloatField(null=True, db_index=True)
    popularity = models.IntegerField(null=False, default=0, db_index=True)
    license = models.PositiveIntegerField(
        choices=amo.PERSONA_LICENSES_CHOICES, null=True, blank=True)

    # To spot duplicate submissions.
    checksum = models.CharField(max_length=64, blank=True, default='')
    dupe_persona = models.ForeignKey('self', null=True)

    objects = caching.CachingManager()

    class Meta:
        db_table = 'personas'

    def __unicode__(self):
        return unicode(self.addon.name)

    def is_new(self):
        return self.persona_id == 0

    def _image_url(self, filename):
        host = jinja_helpers.user_media_url('addons')
        image_url = posixpath.join(host, str(self.addon.id), filename or '')
        if self.checksum:
            modified = self.checksum[:8]
        elif self.addon.modified is not None:
            modified = int(time.mktime(self.addon.modified.timetuple()))
        else:
            modified = 0
        return '%s?modified=%s' % (image_url, modified)

    def _image_path(self, filename):
        return os.path.join(jinja_helpers.user_media_path('addons'),
                            str(self.addon.id), filename)

    @cached_property
    def thumb_url(self):
        """
        Handles deprecated GetPersonas URL.
        In days of yore, preview.jpg used to be a separate image.
        In modern days, we use the same image for big preview + thumb.
        """
        if self.is_new():
            return self._image_url('preview.png')
        else:
            return self._image_url('preview.jpg')

    @cached_property
    def thumb_path(self):
        """
        Handles deprecated GetPersonas path.
        In days of yore, preview.jpg used to be a separate image.
        In modern days, we use the same image for big preview + thumb.
        """
        if self.is_new():
            return self._image_path('preview.png')
        else:
            return self._image_path('preview.jpg')

    @cached_property
    def icon_url(self):
        """URL to personas square preview."""
        if self.is_new():
            return self._image_url('icon.png')
        else:
            return self._image_url('preview_small.jpg')

    @cached_property
    def icon_path(self):
        """Path to personas square preview."""
        if self.is_new():
            return self._image_path('icon.png')
        else:
            return self._image_path('preview_small.jpg')

    @cached_property
    def preview_url(self):
        """URL to Persona's big, 680px, preview."""
        if self.is_new():
            return self._image_url('preview.png')
        else:
            return self._image_url('preview_large.jpg')

    @cached_property
    def preview_path(self):
        """Path to Persona's big, 680px, preview."""
        if self.is_new():
            return self._image_path('preview.png')
        else:
            return self._image_path('preview_large.jpg')

    @cached_property
    def header_url(self):
        return self._image_url(self.header)

    @cached_property
    def footer_url(self):
        return self.footer and self._image_url(self.footer) or ''

    @cached_property
    def header_path(self):
        return self._image_path(self.header)

    @cached_property
    def footer_path(self):
        return self.footer and self._image_path(self.footer) or ''

    @cached_property
    def update_url(self):
        locale = settings.LANGUAGE_URL_MAP.get(trans_real.get_language())
        return settings.NEW_PERSONAS_UPDATE_URL % {
            'locale': locale or settings.LANGUAGE_CODE,
            'id': self.addon.id
        }

    @cached_property
    def theme_data(self):
        """Theme JSON Data for Browser/extension preview."""
        def hexcolor(color):
            return '#%s' % color

        addon = self.addon
        return {
            'id': unicode(self.addon.id),  # Personas dislikes ints
            'name': unicode(addon.name),
            'accentcolor': hexcolor(self.accentcolor),
            'textcolor': hexcolor(self.textcolor),
            'category': (unicode(addon.all_categories[0].name) if
                         addon.all_categories else ''),
            # TODO: Change this to be `addons_users.user.display_name`.
            'author': self.display_username,
            'description': (unicode(addon.description)
                            if addon.description is not None
                            else addon.description),
            'header': self.header_url,
            'footer': self.footer_url or '',
            'headerURL': self.header_url,
            'footerURL': self.footer_url or '',
            'previewURL': self.preview_url,
            'iconURL': self.icon_url,
            'updateURL': self.update_url,
            'detailURL': jinja_helpers.absolutify(self.addon.get_url_path()),
            'version': '1.0'
        }

    @property
    def json_data(self):
        """Persona JSON Data for Browser/extension preview."""
        return json.dumps(self.theme_data,
                          separators=(',', ':'), cls=AMOJSONEncoder)

    def authors_other_addons(self, app=None):
        """
        Return other addons by the author(s) of this addon,
        optionally takes an app.
        """
        qs = (Addon.objects.valid()
                           .exclude(id=self.addon.id)
                           .filter(type=amo.ADDON_PERSONA))
        return (qs.filter(addonuser__listed=True,
                          authors__in=self.addon.listed_authors)
                  .distinct())

    @cached_property
    def listed_authors(self):
        return self.addon.listed_authors


class MigratedLWT(OnChangeMixin, ModelBase):
    lightweight_theme = models.ForeignKey(
        Addon, unique=True, related_name='migrated_to_static_theme')
    getpersonas_id = models.PositiveIntegerField(db_index=True)
    static_theme = models.ForeignKey(
        Addon, unique=True, related_name='migrated_from_lwt')

    class Meta:
        db_table = 'migrated_personas'

    def __init__(self, *args, **kw):
        super(MigratedLWT, self).__init__(*args, **kw)
        self.getpersonas_id = self.lightweight_theme.persona.persona_id


class AddonCategory(caching.CachingMixin, models.Model):
    addon = models.ForeignKey(Addon, on_delete=models.CASCADE)
    category = models.ForeignKey('Category')
    feature = models.BooleanField(default=False)
    feature_locales = models.CharField(max_length=255, default='', null=True)

    objects = caching.CachingManager()

    class Meta:
        db_table = 'addons_categories'
        unique_together = ('addon', 'category')

    @classmethod
    def creatured_random(cls, category, lang):
        return get_creatured_ids(category, lang)


class AddonUser(caching.CachingMixin, OnChangeMixin, SaveUpdateMixin,
                models.Model):
    addon = models.ForeignKey(Addon, on_delete=models.CASCADE)
    user = UserForeignKey()
    role = models.SmallIntegerField(default=amo.AUTHOR_ROLE_OWNER,
                                    choices=amo.AUTHOR_CHOICES)
    listed = models.BooleanField(_(u'Listed'), default=True)
    position = models.IntegerField(default=0)

    objects = caching.CachingManager()

    def __init__(self, *args, **kwargs):
        super(AddonUser, self).__init__(*args, **kwargs)
        self._original_role = self.role
        self._original_user_id = self.user_id

    class Meta:
        db_table = 'addons_users'


@AddonUser.on_change
def watch_addon_user(old_attr=None, new_attr=None, instance=None, sender=None,
                     **kwargs):
    instance.user.update_is_public()
    # Update ES because authors is included.
    update_search_index(sender=sender, instance=instance.addon, **kwargs)


class AddonDependency(models.Model):
    addon = models.ForeignKey(Addon, related_name='addons_dependencies')
    dependent_addon = models.ForeignKey(Addon, related_name='dependent_on')

    class Meta:
        db_table = 'addons_dependencies'
        unique_together = ('addon', 'dependent_addon')


class AddonFeatureCompatibility(ModelBase):
    addon = models.OneToOneField(
        Addon, primary_key=True, on_delete=models.CASCADE)
    e10s = models.PositiveSmallIntegerField(
        choices=amo.E10S_COMPATIBILITY_CHOICES, default=amo.E10S_UNKNOWN)

    def __unicode__(self):
        return unicode(self.addon) if self.pk else u""

    def get_e10s_classname(self):
        return amo.E10S_COMPATIBILITY_CHOICES_API[self.e10s]


class AddonApprovalsCounter(ModelBase):
    """Model holding a counter of the number of times a listed version
    belonging to an add-on has been approved by a human. Reset everytime a
    listed version is auto-approved for this add-on.

    Holds 2 additional date fields:
    - last_human_review, the date of the last time a human fully reviewed the
      add-on
    - last_content_review, the date of the last time a human fully reviewed the
      add-on content (not code).
    """
    addon = models.OneToOneField(
        Addon, primary_key=True, on_delete=models.CASCADE)
    counter = models.PositiveIntegerField(default=0)
    last_human_review = models.DateTimeField(null=True)
    last_content_review = models.DateTimeField(null=True)

    def __unicode__(self):
        return u'%s: %d' % (unicode(self.pk), self.counter) if self.pk else u''

    @classmethod
    def increment_for_addon(cls, addon):
        """
        Increment approval counter for the specified addon, setting the last
        human review date and last content review date to now.
        If an AddonApprovalsCounter already exists, it updates it, otherwise it
        creates and saves a new instance.
        """
        now = datetime.now()
        data = {
            'counter': 1,
            'last_human_review': now,
            'last_content_review': now,
        }
        obj, created = cls.objects.get_or_create(
            addon=addon, defaults=data)
        if not created:
            data['counter'] = F('counter') + 1
            obj.update(**data)
        return obj

    @classmethod
    def reset_for_addon(cls, addon):
        """
        Reset the approval counter (but not the dates) for the specified addon.
        """
        obj, created = cls.objects.update_or_create(
            addon=addon, defaults={'counter': 0})
        return obj

    @classmethod
    def approve_content_for_addon(cls, addon):
        """
        Set last_content_review for this addon.
        """
        obj, created = cls.objects.update_or_create(
            addon=addon, defaults={'last_content_review': datetime.now()})
        return obj


class DeniedGuid(ModelBase):
    guid = models.CharField(max_length=255, unique=True)
    comments = models.TextField(default='', blank=True)

    class Meta:
        db_table = 'denied_guids'

    def __unicode__(self):
        return self.guid


class Category(OnChangeMixin, ModelBase):
    # Old name translations, we now have constants translated via gettext, but
    # this is for backwards-compatibility, for categories which have a weird
    # type/application/slug combo that is not in the constants.
    db_name = TranslatedField(db_column='name')
    slug = SlugField(max_length=50,
                     help_text='Used in Category URLs.')
    type = models.PositiveIntegerField(db_column='addontype_id',
                                       choices=do_dictsort(amo.ADDON_TYPE))
    application = models.PositiveIntegerField(choices=amo.APPS_CHOICES,
                                              null=True, blank=True,
                                              db_column='application_id')
    count = models.IntegerField('Addon count', default=0)
    weight = models.IntegerField(
        default=0, help_text='Category weight used in sort ordering')
    misc = models.BooleanField(default=False)

    addons = models.ManyToManyField(Addon, through='AddonCategory')

    class Meta:
        db_table = 'categories'
        verbose_name_plural = 'Categories'

    @property
    def name(self):
        try:
            value = CATEGORIES[self.application][self.type][self.slug].name
        except KeyError:
            # If we can't find the category in the constants dict, fall back
            # to the db field.
            value = self.db_name
        return unicode(value)

    def __unicode__(self):
        return unicode(self.name)

    def get_url_path(self):
        try:
            type = amo.ADDON_SLUGS[self.type]
        except KeyError:
            type = amo.ADDON_SLUGS[amo.ADDON_EXTENSION]
        return reverse('browse.%s' % type, args=[self.slug])

    def to_static_category(self):
        """Return the corresponding StaticCategory instance from a Category."""
        try:
            staticcategory = CATEGORIES[self.application][self.type][self.slug]
        except KeyError:
            staticcategory = None
        return staticcategory

    @classmethod
    def from_static_category(cls, static_category, save=False):
        """Return a Category instance created from a StaticCategory.

        Does not save it into the database by default. Useful in tests."""
        # we need to drop description as it's a StaticCategory only property.
        _dict = dict(static_category.__dict__)
        _dict['db_name'] = _dict.pop('name', None)
        del _dict['description']
        if save:
            category, _ = Category.objects.get_or_create(
                id=static_category.id, defaults=_dict)
            return category
        else:
            return cls(**_dict)


dbsignals.pre_save.connect(save_signal, sender=Category,
                           dispatch_uid='category_translations')


class Preview(BasePreview, ModelBase):
    addon = models.ForeignKey(Addon, related_name='previews')
    caption = TranslatedField()
    position = models.IntegerField(default=0)
    sizes = JSONField(default={})

    class Meta:
        db_table = 'previews'
        ordering = ('position', 'created')


dbsignals.pre_save.connect(save_signal, sender=Preview,
                           dispatch_uid='preview_translations')


models.signals.post_delete.connect(Preview.delete_preview_files,
                                   sender=Preview,
                                   dispatch_uid='delete_preview_files')


class AppSupport(ModelBase):
    """Cache to tell us if an add-on's current version supports an app."""
    addon = models.ForeignKey(Addon, on_delete=models.CASCADE)
    app = models.PositiveIntegerField(choices=amo.APPS_CHOICES,
                                      db_column='app_id')
    min = models.BigIntegerField("Minimum app version", null=True)
    max = models.BigIntegerField("Maximum app version", null=True)

    class Meta:
        db_table = 'appsupport'
        unique_together = ('addon', 'app')


class DeniedSlug(ModelBase):
    name = models.CharField(max_length=255, unique=True, default='')

    class Meta:
        db_table = 'addons_denied_slug'

    def __unicode__(self):
        return self.name

    @classmethod
    def blocked(cls, slug):
        return slug.isdigit() or cls.objects.filter(name=slug).exists()


class FrozenAddon(models.Model):
    """Add-ons in this table never get a hotness score."""
    addon = models.ForeignKey(Addon)

    class Meta:
        db_table = 'frozen_addons'

    def __unicode__(self):
        return 'Frozen: %s' % self.addon_id


@receiver(dbsignals.post_save, sender=FrozenAddon)
def freezer(sender, instance, **kw):
    # Adjust the hotness of the FrozenAddon.
    if instance.addon_id:
        Addon.objects.get(id=instance.addon_id).update(hotness=0)


class CompatOverride(ModelBase):
    """Helps manage compat info for add-ons not hosted on AMO."""
    name = models.CharField(max_length=255, blank=True, null=True)
    guid = models.CharField(max_length=255, unique=True)
    addon = models.ForeignKey(Addon, blank=True, null=True,
                              help_text='Fill this out to link an override '
                                        'to a hosted add-on')

    class Meta:
        db_table = 'compat_override'
        unique_together = ('addon', 'guid')

    def save(self, *args, **kw):
        if not self.addon:
            qs = Addon.objects.filter(guid=self.guid)
            if qs:
                self.addon = qs[0]
        return super(CompatOverride, self).save(*args, **kw)

    def __unicode__(self):
        if self.addon:
            return unicode(self.addon)
        elif self.name:
            return '%s (%s)' % (self.name, self.guid)
        else:
            return self.guid

    def is_hosted(self):
        """Am I talking about an add-on on AMO?"""
        return bool(self.addon_id)

    @staticmethod
    def transformer(overrides):
        if not overrides:
            return

        id_map = dict((o.id, o) for o in overrides)
        qs = CompatOverrideRange.objects.filter(compat__in=id_map)

        for compat_id, ranges in sorted_groupby(qs, 'compat_id'):
            id_map[compat_id].compat_ranges = list(ranges)

    # May be filled in by a transformer for performance.
    @cached_property
    def compat_ranges(self):
        return list(self._compat_ranges.all())

    def collapsed_ranges(self):
        """Collapse identical version ranges into one entity."""
        Range = collections.namedtuple('Range', 'type min max apps')
        AppRange = collections.namedtuple('AppRange', 'app min max')
        rv = []

        def sort_key(x):
            return (x.min_version, x.max_version, x.type)

        for key, compats in sorted_groupby(self.compat_ranges, key=sort_key):
            compats = list(compats)
            first = compats[0]
            item = Range(first.override_type(), first.min_version,
                         first.max_version, [])
            for compat in compats:
                app = AppRange(amo.APPS_ALL[compat.app],
                               compat.min_app_version, compat.max_app_version)
                item.apps.append(app)
            rv.append(item)
        return rv


OVERRIDE_TYPES = (
    (0, 'Compatible (not supported)'),
    (1, 'Incompatible'),
)


class CompatOverrideRange(ModelBase):
    """App compatibility for a certain version range of a RemoteAddon."""
    compat = models.ForeignKey(CompatOverride, related_name='_compat_ranges')
    type = models.SmallIntegerField(choices=OVERRIDE_TYPES, default=1)
    min_version = models.CharField(
        max_length=255, default='0',
        help_text=u'If not "0", version is required to exist for the override'
                  u' to take effect.')
    max_version = models.CharField(
        max_length=255, default='*',
        help_text=u'If not "*", version is required to exist for the override'
                  u' to take effect.')
    app = models.PositiveIntegerField(choices=amo.APPS_CHOICES,
                                      db_column='app_id')
    min_app_version = models.CharField(max_length=255, default='0')
    max_app_version = models.CharField(max_length=255, default='*')

    class Meta:
        db_table = 'compat_override_range'

    def override_type(self):
        """This is what Firefox wants to see in the XML output."""
        return {0: 'compatible', 1: 'incompatible'}[self.type]


class IncompatibleVersions(ModelBase):
    """
    Denormalized table to join against for fast compat override filtering.

    This was created to be able to join against a specific version record since
    the CompatOverrideRange can be wildcarded (e.g. 0 to *, or 1.0 to 1.*), and
    addon versioning isn't as consistent as Firefox versioning to trust
    `version_int` in all cases.  So extra logic needed to be provided for when
    a particular version falls within the range of a compatibility override.
    """
    version = models.ForeignKey(Version, related_name='+')
    app = models.PositiveIntegerField(choices=amo.APPS_CHOICES,
                                      db_column='app_id')
    min_app_version = models.CharField(max_length=255, blank=True, default='0')
    max_app_version = models.CharField(max_length=255, blank=True, default='*')
    min_app_version_int = models.BigIntegerField(blank=True, null=True,
                                                 editable=False, db_index=True)
    max_app_version_int = models.BigIntegerField(blank=True, null=True,
                                                 editable=False, db_index=True)

    class Meta:
        db_table = 'incompatible_versions'

    def __unicode__(self):
        return u'<IncompatibleVersion V:%s A:%s %s-%s>' % (
            self.version.id, self.app.id, self.min_app_version,
            self.max_app_version)

    def save(self, *args, **kw):
        self.min_app_version_int = version_int(self.min_app_version)
        self.max_app_version_int = version_int(self.max_app_version)
        return super(IncompatibleVersions, self).save(*args, **kw)


def update_incompatible_versions(sender, instance, **kw):
    if not instance.compat.addon_id:
        return
    if not instance.compat.addon.type == amo.ADDON_EXTENSION:
        return

    from . import tasks
    versions = instance.compat.addon.versions.values_list('id', flat=True)
    for chunk in chunked(versions, 50):
        tasks.update_incompatible_appversions.delay(chunk)


class ReplacementAddon(ModelBase):
    guid = models.CharField(max_length=255, unique=True, null=True)
    path = models.CharField(max_length=255, null=True,
                            help_text=_('Addon and collection paths need to '
                                        'end with "/"'))

    class Meta:
        db_table = 'replacement_addons'

    @staticmethod
    def path_is_external(path):
        return urlparse.urlsplit(path).scheme in ['http', 'https']

    def has_external_url(self):
        return self.path_is_external(self.path)


models.signals.post_save.connect(update_incompatible_versions,
                                 sender=CompatOverrideRange,
                                 dispatch_uid='cor_update_incompatible')
models.signals.post_delete.connect(update_incompatible_versions,
                                   sender=CompatOverrideRange,
                                   dispatch_uid='cor_update_incompatible')


def track_new_status(sender, instance, *args, **kw):
    if kw.get('raw'):
        # The addon is being loaded from a fixure.
        return
    if kw.get('created'):
        track_addon_status_change(instance)


models.signals.post_save.connect(track_new_status,
                                 sender=Addon,
                                 dispatch_uid='track_new_addon_status')


@Addon.on_change
def track_status_change(old_attr=None, new_attr=None, **kw):
    if old_attr is None:
        old_attr = {}
    if new_attr is None:
        new_attr = {}
    new_status = new_attr.get('status')
    old_status = old_attr.get('status')
    if new_status != old_status:
        track_addon_status_change(kw['instance'])


def track_addon_status_change(addon):
    statsd.incr('addon_status_change.all.status_{}'
                .format(addon.status))<|MERGE_RESOLUTION|>--- conflicted
+++ resolved
@@ -34,13 +34,8 @@
     generate_addon_guid, get_creatured_ids, get_featured_ids)
 from olympia.amo.decorators import use_master, write
 from olympia.amo.models import (
-<<<<<<< HEAD
-    BaseQuerySet, ManagerBase, ModelBase, OnChangeMixin, SaveUpdateMixin,
-    SlugField, manual_order)
-=======
-    BasePreview, ManagerBase, manual_order, ModelBase, OnChangeMixin,
-    SaveUpdateMixin, SlugField)
->>>>>>> 6a8fc341
+    BasePreview, BaseQuerySet, ManagerBase, ModelBase, OnChangeMixin,
+    SaveUpdateMixin, SlugField, manual_order)
 from olympia.amo.templatetags import jinja_helpers
 from olympia.amo.urlresolvers import reverse
 from olympia.amo.utils import (
