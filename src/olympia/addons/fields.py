--- conflicted
+++ resolved
@@ -249,10 +249,7 @@
                 data = {key: {} for key in data}
             if not isinstance(data, dict) or data == {}:
                 # if it's neither it's not a valid input
-<<<<<<< HEAD
                 raise exceptions.ValidationError(gettext('Invalid value'))
-=======
-                raise exceptions.ValidationError('Invalid value')
 
             version = self.parent.instance
             existing = version.compatible_apps if version else {}
@@ -281,7 +278,6 @@
                     )
 
                 internal[app] = apps_versions
->>>>>>> a7094a45
         except KeyError:
             raise exceptions.ValidationError(gettext('Invalid app specified'))
         except AppVersion.DoesNotExist:
