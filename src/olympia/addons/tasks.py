--- conflicted
+++ resolved
@@ -671,16 +671,10 @@
         ids[0], ids[-1], len(ids))
     qs = Addon.objects.filter(id__in=ids)
     for addon in qs:
-<<<<<<< HEAD
-        addon.appsupport_set.filter(
-            app__in=(amo.FIREFOX.id, amo.ANDROID.id)).delete()
-        addon.delete()
-=======
         with transaction.atomic():
             addon.appsupport_set.filter(
-                app__in=(amo.THUNDERBIRD.id, amo.SEAMONKEY.id)).delete()
+                app__in=(amo.FIREFOX.id, amo.ANDROID.id)).delete()
             addon.delete()
->>>>>>> 8c1b2b7f
 
 
 @task
