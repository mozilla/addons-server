import json
import random
import uuid
import zipfile

from django import forms
from django.conf import settings
from django.core.cache import cache
from django.db.models import Q
from django.utils.translation import ugettext

import olympia.core.logger

from olympia import amo
<<<<<<< HEAD
from olympia.lib.cache import memoize, get_memoize_cache_key
=======
>>>>>>> 019e9611
from olympia.amo.utils import normalize_string
from olympia.constants.categories import CATEGORIES_BY_ID
from olympia.discovery.utils import call_recommendation_server
from olympia.translations.fields import LocaleList, LocaleValidationError
from olympia.lib.cache import memoize, memoize_key


log = olympia.core.logger.getLogger('z.redis')


def generate_addon_guid():
    return '{%s}' % str(uuid.uuid4())


def clear_get_featured_ids_cache(*args, **kwargs):
    cache_key = get_memoize_cache_key('addons:featured', *args, **kwargs)
    cache.delete(cache_key)


@memoize('addons:featured', timeout=60 * 10)
def get_featured_ids(app=None, lang=None, type=None, types=None):
    from olympia.addons.models import Addon
    ids = []
    is_featured = Q(collections__featuredcollection__isnull=False)
    if app:
        is_featured &= Q(collections__featuredcollection__application=app.id)
    qs = Addon.objects.valid()

    if type:
        qs = qs.filter(type=type)
    elif types:
        qs = qs.filter(type__in=types)
    if lang:
        has_locale = qs.filter(
            is_featured &
            Q(collections__featuredcollection__locale__iexact=lang))
        if has_locale.exists():
            ids += list(has_locale.distinct().values_list('id', flat=True))
        none_qs = qs.filter(
            is_featured &
            Q(collections__featuredcollection__locale__isnull=True))
        blank_qs = qs.filter(is_featured &
                             Q(collections__featuredcollection__locale=''))
        qs = none_qs | blank_qs
    else:
        qs = qs.filter(is_featured)
    other_ids = list(qs.distinct().values_list('id', flat=True))
    random.shuffle(ids)
    random.shuffle(other_ids)
    ids += other_ids
    return map(int, ids)


@memoize('addons:creatured', timeout=60 * 10)
def get_creatured_ids(category, lang=None):
    from olympia.addons.models import Addon
    from olympia.bandwagon.models import FeaturedCollection
    if lang:
        lang = lang.lower()
    per_locale = set()
    if isinstance(category, int):
        category = CATEGORIES_BY_ID[category]
    app_id = category.application

    others = (Addon.objects.public()
              .filter(
                  Q(collections__featuredcollection__locale__isnull=True) |
                  Q(collections__featuredcollection__locale=''),
                  collections__featuredcollection__isnull=False,
                  collections__featuredcollection__application=app_id,
                  category=category.id)
              .distinct()
              .values_list('id', flat=True))

    if lang is not None and lang != '':
        possible_lang_match = FeaturedCollection.objects.filter(
            locale__icontains=lang,
            application=app_id,
            collection__addons__category=category.id).distinct()
        for fc in possible_lang_match:
            if lang in fc.locale.lower().split(','):
                per_locale.update(
                    fc.collection.addons
                    .filter(category=category.id)
                    .values_list('id', flat=True))

    others = list(others)
    per_locale = list(per_locale)
    random.shuffle(others)
    random.shuffle(per_locale)
    return map(int, filter(None, per_locale + others))


def verify_mozilla_trademark(name, user):
    skip_trademark_check = (
        user and user.is_authenticated() and user.email and
        user.email.endswith(amo.ALLOWED_TRADEMARK_SUBMITTING_EMAILS))

    def _check(name):
        name = normalize_string(name, strip_puncutation=True).lower()

        for symbol in amo.MOZILLA_TRADEMARK_SYMBOLS:
            violates_trademark = (
                name.count(symbol) > 1 or (
                    name.count(symbol) >= 1 and not
                    name.endswith(' for {}'.format(symbol))))

            if violates_trademark:
                raise forms.ValidationError(ugettext(
                    u'Add-on names cannot contain the Mozilla or '
                    u'Firefox trademarks.'))

    if not skip_trademark_check:
        errors = LocaleList()

        if not isinstance(name, dict):
            _check(name)
        else:
            for locale, localized_name in name.items():
                try:
                    _check(localized_name)
                except forms.ValidationError as exc:
                    errors.extend(exc.messages, locale)

        if errors:
            raise LocaleValidationError(errors)

    return name


TAAR_LITE_FALLBACKS = [
    'enhancerforyoutube@maximerf.addons.mozilla.org',  # /enhancer-for-youtube/
    '{2e5ff8c8-32fe-46d0-9fc8-6b8986621f3c}',          # /search_by_image/
    'uBlock0@raymondhill.net',                         # /ublock-origin/
    'newtaboverride@agenedia.com']                     # /new-tab-override/

TAAR_LITE_OUTCOME_REAL_SUCCESS = 'recommended'
TAAR_LITE_OUTCOME_REAL_FAIL = 'recommended_fallback'
TAAR_LITE_OUTCOME_CURATED = 'curated'
TAAR_LITE_FALLBACK_REASON_TIMEOUT = 'timeout'
TAAR_LITE_FALLBACK_REASON_EMPTY = 'no_results'
TAAR_LITE_FALLBACK_REASON_INVALID = 'invalid_results'


def get_addon_recommendations(guid_param, taar_enable):
    guids = None
    fail_reason = None
    if taar_enable:
        guids = call_recommendation_server(
            guid_param, {},
            settings.TAAR_LITE_RECOMMENDATION_ENGINE_URL)
        outcome = (TAAR_LITE_OUTCOME_REAL_SUCCESS if guids
                   else TAAR_LITE_OUTCOME_REAL_FAIL)
        if not guids:
            fail_reason = (TAAR_LITE_FALLBACK_REASON_EMPTY if guids == []
                           else TAAR_LITE_FALLBACK_REASON_TIMEOUT)
    else:
        outcome = TAAR_LITE_OUTCOME_CURATED
    if not guids:
        guids = TAAR_LITE_FALLBACKS
    return guids, outcome, fail_reason


def is_outcome_recommended(outcome):
    return outcome == TAAR_LITE_OUTCOME_REAL_SUCCESS


def get_addon_recommendations_invalid():
    return (
        TAAR_LITE_FALLBACKS, TAAR_LITE_OUTCOME_REAL_FAIL,
        TAAR_LITE_FALLBACK_REASON_INVALID)


def build_static_theme_xpi_from_lwt(lwt, upload_zip):
    # create manifest
    accentcolor = (('#%s' % lwt.persona.accentcolor) if lwt.persona.accentcolor
                   else amo.THEME_ACCENTCOLOR_DEFAULT)
    textcolor = '#%s' % (lwt.persona.textcolor or '000')
    manifest = {
        "manifest_version": 2,
        "name": unicode(lwt.name or lwt.slug),
        "version": '1.0',
        "theme": {
            "images": {
                "headerURL": lwt.persona.header
            },
            "colors": {
                "accentcolor": accentcolor,
                "textcolor": textcolor
            }
        }
    }
    if lwt.description:
        manifest['description'] = unicode(lwt.description)

    # build zip with manifest and background file
    with zipfile.ZipFile(upload_zip, 'w', zipfile.ZIP_DEFLATED) as dest:
        dest.writestr('manifest.json', json.dumps(manifest))
        dest.write(lwt.persona.header_path, arcname=lwt.persona.header)<|MERGE_RESOLUTION|>--- conflicted
+++ resolved
@@ -12,10 +12,6 @@
 import olympia.core.logger
 
 from olympia import amo
-<<<<<<< HEAD
-from olympia.lib.cache import memoize, get_memoize_cache_key
-=======
->>>>>>> 019e9611
 from olympia.amo.utils import normalize_string
 from olympia.constants.categories import CATEGORIES_BY_ID
 from olympia.discovery.utils import call_recommendation_server
@@ -31,7 +27,7 @@
 
 
 def clear_get_featured_ids_cache(*args, **kwargs):
-    cache_key = get_memoize_cache_key('addons:featured', *args, **kwargs)
+    cache_key = memoize_key('addons:featured', *args, **kwargs)
     cache.delete(cache_key)
 
 
