--- conflicted
+++ resolved
@@ -8,11 +8,6 @@
 from django.views.decorators.cache import cache_control, cache_page
 from django.views.decorators.vary import vary_on_headers
 
-<<<<<<< HEAD
-import caching.base as caching
-=======
-import session_csrf
->>>>>>> 6a8fc341
 import waffle
 
 from elasticsearch_dsl import Search
