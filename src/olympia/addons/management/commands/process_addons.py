from django.core.management.base import BaseCommand, CommandError
from django.db.models import Q

from celery import chord, group

from olympia import amo
from olympia.addons.models import Addon
from olympia.addons.tasks import (
    add_dynamic_theme_tag, add_firefox57_tag, bump_appver_for_legacy_addons,
    delete_addon_not_compatible_with_firefoxes,
    disable_legacy_files,
    delete_obsolete_applicationsversions,
    find_inconsistencies_between_es_and_db,
    migrate_legacy_dictionaries_to_webextension,
    migrate_lwts_to_static_themes,
    migrate_webextensions_to_git_storage)
from olympia.amo.utils import chunked
from olympia.devhub.tasks import get_preview_sizes, recreate_previews
from olympia.lib.crypto.tasks import sign_addons
from olympia.reviewers.tasks import recalculate_post_review_weight
from olympia.versions.compare import version_int


firefox_56_star = version_int('56.*')


tasks = {
    'find_inconsistencies_between_es_and_db': {
        'method': find_inconsistencies_between_es_and_db, 'qs': []},
    'get_preview_sizes': {'method': get_preview_sizes, 'qs': []},
    'recalculate_post_review_weight': {
        'method': recalculate_post_review_weight,
        'qs': [
            Q(_current_version__autoapprovalsummary__verdict=amo.AUTO_APPROVED)
        ]},
    'sign_addons': {
        'method': sign_addons,
        'qs': []},
    'add_firefox57_tag_to_webextensions': {
        'method': add_firefox57_tag,
        'qs': [
            Q(status=amo.STATUS_PUBLIC) & (
                Q(_current_version__files__is_webextension=True) |
                Q(_current_version__files__is_mozilla_signed_extension=True)
            )
        ]},
    'bump_appver_for_legacy_addons': {
        'method': bump_appver_for_legacy_addons,
        'qs': [
            Q(
                type__in=(amo.ADDON_EXTENSION, amo.ADDON_THEME),
                _current_version__files__is_webextension=False,
                _current_version__apps__max__version_int__lt=firefox_56_star,
                _current_version__apps__application__in=(
                    amo.FIREFOX.id, amo.ANDROID.id))
        ],
        'pre': lambda values_qs: values_qs.distinct(),
    },
    'migrate_lwt': {
        'method': migrate_lwts_to_static_themes,
        'qs': [
            Q(type=amo.ADDON_PERSONA, status=amo.STATUS_PUBLIC)
        ]
    },
    'recreate_previews': {
        'method': recreate_previews,
        'qs': [
            ~Q(type=amo.ADDON_PERSONA)
        ]
    },
    # Run this once we've disallowed new submissions not targeting Firefox and
    # addons.thunderbird.net is live.
    'delete_addons_not_compatible_with_firefoxes': {
        'method': delete_addon_not_compatible_with_firefoxes,
        'qs': [Q(status=amo.STATUS_PUBLIC),
               ~Q(appsupport__app__in=(amo.FIREFOX.id, amo.ANDROID.id))],
        'post': delete_obsolete_applicationsversions,
    },
    'add_dynamic_theme_tag_for_theme_api': {
        'method': add_dynamic_theme_tag,
        'qs': [
            Q(status=amo.STATUS_PUBLIC,
              _current_version__files__is_webextension=True)
        ]
    },
    'migrate_legacy_dictionaries_to_webextension': {
        'method': migrate_legacy_dictionaries_to_webextension,
        'qs': [
            Q(type=amo.ADDON_DICT,
              status=amo.STATUS_PUBLIC,
              disabled_by_user=False,
              _current_version__files__is_webextension=False),
        ],
    },
<<<<<<< HEAD
    'extract_webextensions_to_git_storage': {
        'method': migrate_webextensions_to_git_storage,
        'qs': [
            Q(_current_version__files__is_webextension=True,
              type__in=(
                  amo.ADDON_EXTENSION, amo.ADDON_STATICTHEME,
                  amo.ADDON_DICT, amo.ADDON_LPAPP)),
        ]
    }
=======
    'disable_legacy_files': {
        'method': disable_legacy_files,
        'qs': [
            Q(type__in=(amo.ADDON_EXTENSION, amo.ADDON_THEME, amo.ADDON_LPAPP),
              versions__files__is_webextension=False,
              versions__files__is_mozilla_signed_extension=False)
        ]
    },
>>>>>>> 05c8019b
}


class Command(BaseCommand):
    """
    A generic command to run a task on addons.
    Add tasks to the tasks dictionary, providing a list of Q objects if you'd
    like to filter the list down.

    method: the method to delay
    pre: a method to further pre process the pks, must return the pks (opt.)
    qs: a list of Q objects to apply to the method
    kwargs: any extra kwargs you want to apply to the delay method (optional)
    allowed_kwargs: any extra boolean kwargs that can be applied via
        additional arguments. Make sure to add it to `add_arguments` too.
    """
    def add_arguments(self, parser):
        """Handle command arguments."""
        parser.add_argument(
            '--task',
            action='store',
            dest='task',
            type=str,
            help='Run task on the addons.')

        parser.add_argument(
            '--with-deleted',
            action='store_true',
            dest='with_deleted',
            help='Include deleted add-ons when determining which '
                 'add-ons to process.')

        parser.add_argument(
            '--ids',
            action='store',
            dest='ids',
            help='Only apply task to specific addon ids (comma-separated).')

    def handle(self, *args, **options):
        task = tasks.get(options.get('task'))
        if not task:
            raise CommandError('Unknown task provided. Options are: %s'
                               % ', '.join(tasks.keys()))
        if options.get('with_deleted'):
            addon_manager = Addon.unfiltered
        else:
            addon_manager = Addon.objects
        if options.get('ids'):
            ids_list = options.get('ids').split(',')
            addon_manager = addon_manager.filter(id__in=ids_list)
        pks = (addon_manager.filter(*task['qs'])
                            .values_list('pk', flat=True)
                            .order_by('id'))
        if 'pre' in task:
            # This is run in process to ensure its run before the tasks.
            pks = task['pre'](pks)
        if pks:
            kwargs = task.get('kwargs', {})
            if task.get('allowed_kwargs'):
                kwargs.update({
                    arg: options.get(arg, None)
                    for arg in task['allowed_kwargs']})
            # All the remaining tasks go in one group.
            grouping = []
            for chunk in chunked(pks, 100):
                grouping.append(
                    task['method'].subtask(args=[chunk], kwargs=kwargs))

            # Add the post task on to the end.
            post = None
            if 'post' in task:
                post = task['post'].subtask(
                    args=[], kwargs=kwargs, immutable=True)
                ts = chord(grouping, post)
            else:
                ts = group(grouping)
            ts.apply_async()<|MERGE_RESOLUTION|>--- conflicted
+++ resolved
@@ -92,7 +92,6 @@
               _current_version__files__is_webextension=False),
         ],
     },
-<<<<<<< HEAD
     'extract_webextensions_to_git_storage': {
         'method': migrate_webextensions_to_git_storage,
         'qs': [
@@ -101,8 +100,7 @@
                   amo.ADDON_EXTENSION, amo.ADDON_STATICTHEME,
                   amo.ADDON_DICT, amo.ADDON_LPAPP)),
         ]
-    }
-=======
+    },
     'disable_legacy_files': {
         'method': disable_legacy_files,
         'qs': [
@@ -111,7 +109,6 @@
               versions__files__is_mozilla_signed_extension=False)
         ]
     },
->>>>>>> 05c8019b
 }
 
 
