--- conflicted
+++ resolved
@@ -24,13 +24,8 @@
     don't want them to have to re-authenticate there again."""
     try:
         with statsd.timer('accounts.fxa.identify.all'):
-<<<<<<< HEAD
             token_data = get_fxa_token(code=code, config=config)
-            profile = get_fxa_profile(token_data['access_token'], config)
-=======
-            data = get_fxa_token(code, config)
-            profile = get_fxa_profile(data['access_token'])
->>>>>>> 65276ad7
+            profile = get_fxa_profile(token_data['access_token'])
     except Exception:
         statsd.incr('accounts.fxa.identify.all.fail')
         raise
