from django.conf import settings
from django.core.files.storage import default_storage
from django.utils.translation import ugettext

import six

from rest_framework import serializers

import olympia.core.logger

from olympia import amo
from olympia.access import acl
from olympia.access.models import Group
from olympia.amo.templatetags.jinja_helpers import absolutify
from olympia.amo.utils import (
<<<<<<< HEAD
    clean_nl, has_links, ImageCheck,
    subscribe_newsletter, unsubscribe_newsletter, urlparams)
=======
    ImageCheck, clean_nl, has_links, slug_validator, subscribe_newsletter,
    unsubscribe_newsletter, urlparams)
>>>>>>> 7d01df40
from olympia.api.utils import is_gate_active
from olympia.api.validators import OneOrMorePrintableCharacterValidator
from olympia.users import notifications
from olympia.users.models import DeniedName, UserProfile
from olympia.users.tasks import resize_photo


log = olympia.core.logger.getLogger('accounts')


class BaseUserSerializer(serializers.ModelSerializer):
    url = serializers.SerializerMethodField()

    class Meta:
        model = UserProfile
        fields = ('id', 'name', 'url', 'username')

    def get_url(self, obj):
        def is_adminish(user):
            return (user and
                    acl.action_allowed_user(user, amo.permissions.USERS_EDIT))

        request = self.context.get('request', None)
        current_user = getattr(request, 'user', None) if request else None
        # Only return your own profile url, and for developers.
        if obj == current_user or is_adminish(current_user) or obj.is_public:
            return absolutify(obj.get_url_path())

    # Used in subclasses.
    def get_permissions(self, obj):
        out = {perm for group in obj.groups_list
               for perm in group.rules.split(',')}
        return sorted(out)

    # Used in subclasses.
    def get_picture_url(self, obj):
        if obj.picture_type:
            return absolutify(obj.picture_url)
        return None


class PublicUserProfileSerializer(BaseUserSerializer):
    picture_url = serializers.SerializerMethodField()
    average_addon_rating = serializers.FloatField(source='averagerating')

    class Meta(BaseUserSerializer.Meta):
        fields = BaseUserSerializer.Meta.fields + (
            'average_addon_rating', 'created', 'biography',
            'has_anonymous_display_name', 'has_anonymous_username', 'homepage',
            'is_addon_developer', 'is_artist', 'location', 'occupation',
            'num_addons_listed', 'picture_type', 'picture_url',
        )
        # This serializer should never be used for updates but just to be sure.
        read_only_fields = fields


class UserProfileSerializer(PublicUserProfileSerializer):
    display_name = serializers.CharField(
        min_length=2, max_length=50,
        validators=[OneOrMorePrintableCharacterValidator()])
    picture_upload = serializers.ImageField(use_url=True, write_only=True)
    permissions = serializers.SerializerMethodField()
    fxa_edit_email_url = serializers.SerializerMethodField()

    class Meta(PublicUserProfileSerializer.Meta):
        fields = PublicUserProfileSerializer.Meta.fields + (
            'display_name', 'email', 'deleted', 'last_login', 'picture_upload',
            'last_login_ip', 'read_dev_agreement', 'permissions',
            'fxa_edit_email_url', 'username',
        )
        writeable_fields = (
            'biography', 'display_name', 'homepage', 'location', 'occupation',
            'picture_upload',
        )
        read_only_fields = tuple(set(fields) - set(writeable_fields))

    def get_fxa_edit_email_url(self, user):
        base_url = '{}/settings'.format(
            settings.FXA_CONFIG['default']['content_host']
        )
        return urlparams(base_url, uid=user.fxa_id, email=user.email,
                         entrypoint='addons')

    def validate_biography(self, value):
        if has_links(clean_nl(six.text_type(value))):
            # There's some links, we don't want them.
            raise serializers.ValidationError(
                ugettext(u'No links are allowed.'))
        return value

    def validate_display_name(self, value):
        if DeniedName.blocked(value):
            raise serializers.ValidationError(
                ugettext(u'This display name cannot be used.'))
        return value

    def validate_homepage(self, value):
        if settings.DOMAIN.lower() in value.lower():
            raise serializers.ValidationError(
                ugettext(u'The homepage field can only be used to link to '
                         u'external websites.')
            )
        return value

    def validate_picture_upload(self, value):
        image_check = ImageCheck(value)

        if (value.content_type not in amo.IMG_TYPES or
                not image_check.is_image()):
            raise serializers.ValidationError(
                ugettext(u'Images must be either PNG or JPG.'))

        if image_check.is_animated():
            raise serializers.ValidationError(
                ugettext(u'Images cannot be animated.'))

        if value.size > settings.MAX_PHOTO_UPLOAD_SIZE:
            raise serializers.ValidationError(
                ugettext(u'Please use images smaller than %dMB.' %
                         (settings.MAX_PHOTO_UPLOAD_SIZE / 1024 / 1024 - 1)))
        return value

    def update(self, instance, validated_data):
        instance = super(UserProfileSerializer, self).update(
            instance, validated_data)

        photo = validated_data.get('picture_upload')
        if photo:
            tmp_destination = instance.picture_path_original

            with default_storage.open(tmp_destination, 'wb') as temp_file:
                for chunk in photo.chunks():
                    temp_file.write(chunk)
            instance.update(picture_type=photo.content_type)
            resize_photo.delay(
                tmp_destination, instance.picture_path,
                set_modified_on=instance.serializable_reference())
        return instance

    def to_representation(self, obj):
        data = super(UserProfileSerializer, self).to_representation(obj)
        request = self.context.get('request', None)

        if request and is_gate_active(request,
                                      'del-accounts-fxa-edit-email-url'):
            data.pop('fxa_edit_email_url', None)
        return data


group_rules = {
    'reviewer': 'Addons:Review',
    'admin': '*:*',
}


class AccountSuperCreateSerializer(serializers.Serializer):
    username = serializers.CharField(required=False)
    email = serializers.EmailField(required=False)
    fxa_id = serializers.CharField(required=False)
    group = serializers.ChoiceField(choices=group_rules.items(),
                                    required=False)

    def validate_email(self, email):
        if email and UserProfile.objects.filter(email=email).exists():
            raise serializers.ValidationError(
                'Someone with this email already exists in the system')
        return email

    def validate_username(self, username):
        if username and UserProfile.objects.filter(username=username).exists():
            raise serializers.ValidationError(
                'Someone with this username already exists in the system')
        return username

    def validate_group(self, group):
        if group:
            rule = group_rules[group]
            # This isn't perfect. It makes an assumption that a single group
            # will exist having a *single* rule for what we want. In the
            # case of reviewers and admins this should always be true.
            qs = Group.objects.filter(rules=rule)
            count = qs.count()
            if count != 1:
                log.info(u'Super creation: looking for group with '
                         u'permissions {} {} (count: {})'
                         .format(group, rule, count))
                raise serializers.ValidationError(
                    'Could not find a permissions group with the exact '
                    'rules needed.')
            group = qs.get()
        return group


class UserNotificationSerializer(serializers.Serializer):
    name = serializers.CharField(source='notification.short')
    enabled = serializers.BooleanField()
    mandatory = serializers.BooleanField(source='notification.mandatory')

    def update(self, instance, validated_data):
        if instance.notification.mandatory:
            raise serializers.ValidationError(
                'Attempting to set [%s] to %s. Mandatory notifications can\'t '
                'be modified' %
                (instance.notification.short, validated_data.get('enabled')))

        enabled = validated_data['enabled']

        request = self.context['request']
        current_user = request.user

        remote_by_id = {
            l.id: l for l in notifications.REMOTE_NOTIFICATIONS}

        if instance.notification_id in remote_by_id:
            notification = remote_by_id[instance.notification_id]
            if not enabled:
                unsubscribe_newsletter(
                    current_user, notification.basket_newsletter_id)
            elif enabled:
                subscribe_newsletter(
                    current_user, notification.basket_newsletter_id,
                    request=request)
        elif 'enabled' in validated_data:
            # Only save if non-mandatory and 'enabled' is set.
            # Ignore other fields.
            instance.enabled = validated_data['enabled']
            # Not .update because some of the instances are new.
            instance.save()
        return instance<|MERGE_RESOLUTION|>--- conflicted
+++ resolved
@@ -13,13 +13,8 @@
 from olympia.access.models import Group
 from olympia.amo.templatetags.jinja_helpers import absolutify
 from olympia.amo.utils import (
-<<<<<<< HEAD
     clean_nl, has_links, ImageCheck,
     subscribe_newsletter, unsubscribe_newsletter, urlparams)
-=======
-    ImageCheck, clean_nl, has_links, slug_validator, subscribe_newsletter,
-    unsubscribe_newsletter, urlparams)
->>>>>>> 7d01df40
 from olympia.api.utils import is_gate_active
 from olympia.api.validators import OneOrMorePrintableCharacterValidator
 from olympia.users import notifications
