--- conflicted
+++ resolved
@@ -194,29 +194,17 @@
         self.get_profile.side_effect = verify.IdentificationError
         with pytest.raises(verify.IdentificationError):
             verify.fxa_identify('heya', self.CONFIG)
-<<<<<<< HEAD
         self.get_fxa_token.assert_called_with(code='heya', config=self.CONFIG)
-        self.get_profile.assert_called_with('bee5', self.CONFIG)
-=======
-        self.get_token.assert_called_with('heya', self.CONFIG)
         self.get_profile.assert_called_with('bee5')
->>>>>>> 65276ad7
 
     def test_all_good(self):
         self.get_fxa_token.return_value = get_fxa_token_data = {'access_token': 'cafe'}
         self.get_profile.return_value = {'email': 'me@em.hi'}
-<<<<<<< HEAD
         identity, token_data = verify.fxa_identify('heya', self.CONFIG)
         assert identity == {'email': 'me@em.hi'}
         assert token_data == get_fxa_token_data
         self.get_fxa_token.assert_called_with(code='heya', config=self.CONFIG)
-        self.get_profile.assert_called_with('cafe', self.CONFIG)
-=======
-        identity = verify.fxa_identify('heya', self.CONFIG)
-        assert identity == ({'email': 'me@em.hi'}, None)
-        self.get_token.assert_called_with('heya', self.CONFIG)
         self.get_profile.assert_called_with('cafe')
->>>>>>> 65276ad7
 
     def test_with_id_token(self):
         self.get_fxa_token.return_value = get_fxa_token_data = {
@@ -224,12 +212,11 @@
             'id_token': 'openidisawesome',
         }
         self.get_profile.return_value = {'email': 'me@em.hi'}
-<<<<<<< HEAD
         identity, token_data = verify.fxa_identify('heya', self.CONFIG)
         assert identity == {'email': 'me@em.hi'}
         assert token_data == get_fxa_token_data
         self.get_fxa_token.assert_called_with(code='heya', config=self.CONFIG)
-        self.get_profile.assert_called_with('cafe', self.CONFIG)
+        self.get_profile.assert_called_with('cafe')
 
 
 @override_settings(USE_FAKE_FXA_AUTH=False, DEBUG=True)
@@ -310,10 +297,4 @@
             refresh_token='refreshing!', config=settings.FXA_CONFIG['default']
         )
         # i.e. it's still expired
-        assert request.session['fxa_access_token_expiry'] == yesterday.timestamp()
-=======
-        identity = verify.fxa_identify('heya', self.CONFIG)
-        assert identity == ({'email': 'me@em.hi'}, 'openidisawesome')
-        self.get_token.assert_called_with('heya', self.CONFIG)
-        self.get_profile.assert_called_with('cafe')
->>>>>>> 65276ad7
+        assert request.session['fxa_access_token_expiry'] == yesterday.timestamp()