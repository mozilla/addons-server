import base64
import json
<<<<<<< HEAD
import time
=======
from datetime import datetime
from unittest import mock
>>>>>>> 65276ad7

from datetime import datetime
from os import path
from unittest import mock
from urllib.parse import parse_qs, urlparse

from django import http
from django.conf import settings
from django.contrib.auth.models import AnonymousUser
from django.urls import reverse
from django.test import RequestFactory
from django.test.utils import override_settings
from django.utils.encoding import force_str

import freezegun
import jwt
import responses
from rest_framework import exceptions
from rest_framework.settings import api_settings
from rest_framework.test import APIClient, APIRequestFactory
from waffle.models import Switch
from waffle.testutils import override_switch

from olympia import amo
from olympia.access.acl import action_allowed_user
from olympia.access.models import Group, GroupUser
from olympia.accounts import verify, views
from olympia.accounts.views import FxaNotificationView
from olympia.amo.templatetags.jinja_helpers import absolutify
from olympia.amo.tests import (
    APITestClientWebToken,
    InitializeSessionMixin,
    TestCase,
    WithDynamicEndpoints,
    addon_factory,
    assert_url_equal,
    create_switch,
    reverse_ns,
    user_factory,
)
from olympia.amo.tests.test_helpers import get_uploaded_file
from olympia.api.authentication import WebTokenAuthentication
from olympia.api.tests.utils import APIKeyAuthTestMixin
from olympia.users.models import UserNotification, UserProfile
from olympia.users.notifications import (
    NOTIFICATIONS_BY_ID,
    NOTIFICATIONS_COMBINED,
    REMOTE_NOTIFICATIONS_BY_BASKET_ID,
)
from olympia.users.utils import UnsubscribeCode


FXA_CONFIG = {
    'client_id': 'amodefault',
}
SKIP_REDIRECT_FXA_CONFIG = {
    'client_id': 'amodefault',
}


@override_settings(FXA_CONFIG={'current-config': FXA_CONFIG})
@override_settings(FXA_OAUTH_HOST='https://accounts.firefox.com/v1')
class TestLoginStartBaseView(WithDynamicEndpoints, TestCase):
    class LoginStartView(views.LoginStartView):
        DEFAULT_FXA_CONFIG_NAME = 'current-config'

    def setUp(self):
        super().setUp()
        self.endpoint(self.LoginStartView, r'^login/start/')
        self.url = '/en-US/firefox/login/start/'
        self.initialize_session({})

    def test_state_is_set(self):
        self.initialize_session({})
        assert 'fxa_state' not in self.client.session
        state = 'somerandomstate'
        with mock.patch('olympia.accounts.views.generate_fxa_state', lambda: state):
            self.client.get(self.url)
        assert 'fxa_state' in self.client.session
        assert self.client.session['fxa_state'] == state

    def test_redirect_url_is_correct(self):
        self.initialize_session({})
        with mock.patch(
            'olympia.accounts.views.generate_fxa_state', lambda: 'arandomstring'
        ):
            response = self.client.get(self.url)
        assert response.status_code == 302
        assert (
            response['Cache-Control']
            == 'max-age=0, no-cache, no-store, must-revalidate, private'
        )
        url = urlparse(response['location'])
        redirect = '{scheme}://{netloc}{path}'.format(
            scheme=url.scheme, netloc=url.netloc, path=url.path
        )
        assert redirect == 'https://accounts.firefox.com/v1/authorization'
        assert parse_qs(url.query) == {
            'access_type': ['offline'],
            'action': ['signin'],
            'client_id': ['amodefault'],
            'scope': ['profile openid'],
            'state': ['arandomstring'],
        }

    def test_state_is_not_overriden(self):
        self.initialize_session({'fxa_state': 'thisisthestate'})
        response = self.client.get(self.url)
        assert self.client.session['fxa_state'] == 'thisisthestate'
        assert response.status_code == 302
        assert (
            response['Cache-Control']
            == 'max-age=0, no-cache, no-store, must-revalidate, private'
        )

    def test_to_is_included_in_redirect_state(self):
        path = b'/addons/unlisted-addon/'
        # The =s will be stripped from the URL.
        assert b'=' in base64.urlsafe_b64encode(path)
        state = 'somenewstatestring'
        self.initialize_session({})
        with mock.patch('olympia.accounts.views.generate_fxa_state', lambda: state):
            response = self.client.get(self.url, data={'to': path})
        assert self.client.session['fxa_state'] == state
        url = urlparse(response['location'])
        query = parse_qs(url.query)
        state_parts = query['state'][0].split(':')
        assert len(state_parts) == 2
        assert state_parts[0] == state
        assert '=' not in state_parts[1]
        assert base64.urlsafe_b64decode(state_parts[1] + '====') == path

    def test_to_is_excluded_when_unsafe(self):
        path = 'https://www.google.com'
        self.initialize_session({})
        response = self.client.get(f'{self.url}?to={path}')
        url = urlparse(response['location'])
        query = parse_qs(url.query)
        assert ':' not in query['state'][0]

    def test_allows_code_manager_url(self):
        self.initialize_session({})
        code_manager_url = 'https://code.example.org'
        to = f'{code_manager_url}/foobar'
        with override_settings(CODE_MANAGER_URL=code_manager_url):
            response = self.client.get(f'{self.url}?to={to}')
        url = urlparse(response['location'])
        query = parse_qs(url.query)
        state_parts = query['state'][0].split(':')
        assert base64.urlsafe_b64decode(state_parts[1] + '====') == to.encode()

    def test_allows_absolute_urls(self):
        self.initialize_session({})
        domain = 'example.org'
        to = f'https://{domain}/foobar'
        with override_settings(DOMAIN=domain):
            response = self.client.get(f'{self.url}?to={to}')
        url = urlparse(response['location'])
        query = parse_qs(url.query)
        state_parts = query['state'][0].split(':')
        assert base64.urlsafe_b64decode(state_parts[1] + '====') == to.encode()


def has_cors_headers(response, origin='https://addons-frontend'):
    return (
        response['Access-Control-Allow-Origin'] == origin
        and response['Access-Control-Allow-Credentials'] == 'true'
    )


class TestLoginStartView(TestCase):
    def test_default_config_is_used(self):
        assert views.LoginStartView.DEFAULT_FXA_CONFIG_NAME == 'default'
        assert views.LoginStartView.ALLOWED_FXA_CONFIGS == (['default', 'amo', 'local'])

    @override_settings(DEBUG=True, USE_FAKE_FXA_AUTH=True)
    def test_redirect_url_fake_fxa_auth(self):
        response = self.client.get(reverse_ns('accounts.login_start'))
        assert response.status_code == 302
        url = urlparse(response['location'])
        assert url.path == reverse('fake-fxa-authorization')
        query = parse_qs(url.query)
        assert query['state']


class TestLoginUserAndRegisterUser(TestCase):
    def setUp(self):
        self.request = APIRequestFactory().get('/login')
        self.enable_messages(self.request)
        self.user = UserProfile.objects.create(email='real@yeahoo.com', fxa_id='9001')
        self.identity = {'email': 'real@yeahoo.com', 'uid': '9001'}
        # This mock actually points to django.contrib.auth.login()
        patcher = mock.patch('olympia.accounts.views.login')
        self.login_mock = patcher.start()
        self.addCleanup(patcher.stop)
        patcher = mock.patch('olympia.core.get_remote_addr')
        get_remote_addr_mock = patcher.start()
        get_remote_addr_mock.return_value = '8.8.8.8'
        self.addCleanup(patcher.stop)

    def test_user_gets_logged_in(self):
        views.login_user(self.__class__, self.request, self.user, self.identity)
        self.login_mock.assert_called_with(self.request, self.user)

    def test_login_is_logged(self):
        self.user.update(last_login=self.days_ago(42))
        views.login_user(self.__class__, self.request, self.user, self.identity)
        self.login_mock.assert_called_with(self.request, self.user)
        self.assertCloseToNow(self.user.last_login)
        assert self.user.last_login_ip == '8.8.8.8'

    def test_email_address_can_change(self):
        self.user.update(email='different@yeahoo.com')
        views.login_user(self.__class__, self.request, self.user, self.identity)
        user = self.user.reload()
        assert user.fxa_id == '9001'
        assert user.email == 'real@yeahoo.com'

    def test_fxa_id_can_be_set(self):
        self.user.update(fxa_id=None)
        views.login_user(self.__class__, self.request, self.user, self.identity)
        user = self.user.reload()
        assert user.fxa_id == '9001'
        assert user.email == 'real@yeahoo.com'

    def test_auth_id_updated_if_none(self):
        self.user.update(auth_id=None)
        views.login_user(self.__class__, self.request, self.user, self.identity)
        self.user.reload()
        assert self.user.auth_id

    def test_register_user(self):
        identity = {'email': 'new@yeahoo.com', 'uid': '424242'}
        with mock.patch('django_statsd.clients.statsd.incr') as incr_mock:
            views.register_user(identity)
        assert UserProfile.objects.count() == 2
        user = UserProfile.objects.get(email='new@yeahoo.com')
        assert user.fxa_id == '424242'
        views.login_user(self.__class__, self.request, user, identity)
        self.assertCloseToNow(user.last_login)
        assert user.last_login_ip == '8.8.8.8'
        incr_mock.assert_called_with('accounts.account_created_from_fxa')

        # The other user wasn't affected.
        self.user.reload()
        assert self.user.pk != user.pk
        assert self.user.auth_id != user.auth_id
        assert self.user.last_login != user.last_login
        assert self.user.last_login_ip != user.last_login_ip
        assert self.user.fxa_id != user.fxa_id
        assert self.user.email != user.email

    def test_reregister_user(self):
        self.user.update(deleted=True)
        with mock.patch('django_statsd.clients.statsd.incr') as incr_mock:
            views.reregister_user(self.user)
        assert UserProfile.objects.count() == 1
        user = self.user.reload()
        assert not user.deleted
        views.login_user(self.__class__, self.request, user, self.identity)
        self.assertCloseToNow(user.last_login)
        assert user.last_login_ip == '8.8.8.8'
        incr_mock.assert_called_with('accounts.account_created_from_fxa')

    def test_login_with_token_data(self):
        token_data = {
            'refresh_token': 'somerefresh_token',
            'access_token_expiry': time.time() + 12345,
            'config_name': 'someconfigname',
        }
        views.login_user(
            self.__class__, self.request, self.user, self.identity, token_data
        )
        self.login_mock.assert_called_with(self.request, self.user)
        assert (
            self.request.session['fxa_access_token_expiry']
            == token_data['access_token_expiry']
        )
        assert self.request.session['fxa_refresh_token'] == token_data['refresh_token']
        assert self.request.session['fxa_config_name'] == token_data['config_name']


class TestFindUser(TestCase):
    def test_user_exists_with_uid(self):
        user = UserProfile.objects.create(fxa_id='9999', email='me@amo.ca')
        found_user = views.find_user({'uid': '9999', 'email': 'you@amo.ca'})
        assert user == found_user

    def test_user_exists_with_email(self):
        user = UserProfile.objects.create(fxa_id='9999', email='me@amo.ca')
        found_user = views.find_user({'uid': '8888', 'email': 'me@amo.ca'})
        assert user == found_user

    def test_user_exists_with_both(self):
        user = UserProfile.objects.create(fxa_id='9999', email='me@amo.ca')
        found_user = views.find_user({'uid': '9999', 'email': 'me@amo.ca'})
        assert user == found_user

    def test_two_users_exist(self):
        UserProfile.objects.create(fxa_id='9999', email='me@amo.ca', username='me')
        UserProfile.objects.create(fxa_id='8888', email='you@amo.ca', username='you')
        with self.assertRaises(UserProfile.MultipleObjectsReturned):
            views.find_user({'uid': '9999', 'email': 'you@amo.ca'})

    def test_find_user_banned(self):
        UserProfile.objects.create(
            fxa_id='abc',
            email='me@amo.ca',
            deleted=True,
            banned=datetime.now(),
        )
        with self.assertRaises(exceptions.PermissionDenied):
            views.find_user({'uid': 'abc', 'email': 'you@amo.ca'})

    def test_find_user_deleted(self):
        user = UserProfile.objects.create(fxa_id='abc', email='me@amo.ca', deleted=True)
        assert views.find_user({'uid': 'abc', 'email': 'you@amo.ca'}) == user

    def test_find_user_mozilla(self):
        task_user = user_factory(id=settings.TASK_USER_ID, fxa_id='abc')
        with self.assertRaises(exceptions.PermissionDenied):
            views.find_user({'uid': '123456', 'email': task_user.email})
        with self.assertRaises(exceptions.PermissionDenied):
            views.find_user({'uid': task_user.fxa_id, 'email': 'doesnt@matta'})


class TestWithUser(TestCase):
    token_data = {
        'id_token': 'someopenidtoken',
        'access_token': 'someaccesstoken',
        'refresh_token': 'somerefresh_token',
        'expires_in': 12345,
        'access_token_expiry': time.time() + 12345,
    }

    def setUp(self):
        self.fxa_identify = self.patch('olympia.accounts.views.verify.fxa_identify')
        self.find_user = self.patch('olympia.accounts.views.find_user')
        self.request = mock.MagicMock()
        self.user = AnonymousUser()
        self.request.user = self.user
        self.request.session = {'fxa_state': 'some-blob'}

    def get_fxa_config(self, request):
        return settings.FXA_CONFIG[self.get_config_name(request)]

    def get_config_name(self, request):
        return settings.DEFAULT_FXA_CONFIG_NAME

    @views.with_user
    def fn(*args, **kwargs):
        return args, kwargs

    def test_profile_exists_with_user(self):
        identity = {'uid': '1234', 'email': 'hey@yo.it'}
        self.fxa_identify.return_value = identity, self.token_data
        self.find_user.return_value = self.user
        self.request.data = {'code': 'foo', 'state': 'some-blob'}
        args, kwargs = self.fn(self.request)
        assert args == (self, self.request)
        assert kwargs == {
            'user': self.user,
            'identity': identity,
            'next_path': None,
            'token_data': self.token_data,
        }

    def test_profile_exists_with_user_and_path(self):
        identity = {'uid': '1234', 'email': 'hey@yo.it'}
        self.fxa_identify.return_value = identity, self.token_data
        self.find_user.return_value = self.user
        # "/a/path/?" gets URL safe base64 encoded to L2EvcGF0aC8_.
        self.request.data = {
            'code': 'foo',
            'state': 'some-blob:{next_path}'.format(
                next_path=force_str(base64.urlsafe_b64encode(b'/a/path/?'))
            ),
        }
        args, kwargs = self.fn(self.request)
        assert args == (self, self.request)
        assert kwargs == {
            'user': self.user,
            'identity': identity,
            'next_path': '/a/path/?',
            'token_data': self.token_data,
        }

    def test_profile_exists_with_user_and_path_stripped_padding(self):
        identity = {'uid': '1234', 'email': 'hey@yo.it'}
        self.fxa_identify.return_value = identity, self.token_data
        self.find_user.return_value = self.user
        # "/foo" gets URL safe base64 encoded to L2Zvbw== so it will be L2Zvbw.
        self.request.data = {
            'code': 'foo',
            'state': 'some-blob:{next_path}'.format(next_path='L2Zvbw'),
        }
        args, kwargs = self.fn(self.request)
        assert args == (self, self.request)
        assert kwargs == {
            'user': self.user,
            'identity': identity,
            'next_path': '/foo',
            'token_data': self.token_data,
        }

    def test_profile_exists_with_user_and_path_bad_encoding(self):
        identity = {'uid': '1234', 'email': 'hey@yo.it'}
        self.fxa_identify.return_value = identity, self.token_data
        self.find_user.return_value = self.user
        self.request.data = {
            'code': 'foo',
            'state': 'some-blob:/raw/path',
        }
        args, kwargs = self.fn(self.request)
        assert args == (self, self.request)
        assert kwargs == {
            'user': self.user,
            'identity': identity,
            'next_path': None,
            'token_data': self.token_data,
        }

    def test_profile_exists_with_user_and_empty_path(self):
        identity = {'uid': '1234', 'email': 'hey@yo.it'}
        self.fxa_identify.return_value = identity, self.token_data
        self.find_user.return_value = self.user
        self.request.data = {
            'code': 'foo',
            'state': 'some-blob:',
        }
        args, kwargs = self.fn(self.request)
        assert args == (self, self.request)
        assert kwargs == {
            'user': self.user,
            'identity': identity,
            'next_path': None,
            'token_data': self.token_data,
        }

    def test_profile_exists_with_user_and_path_is_not_safe(self):
        identity = {'uid': '1234', 'email': 'hey@yo.it'}
        self.fxa_identify.return_value = identity, self.token_data
        self.find_user.return_value = self.user
        self.request.data = {
            'code': 'foo',
            'state': 'some-blob:{next_path}'.format(
                next_path=force_str(base64.urlsafe_b64encode(b'https://www.google.com'))
            ),
        }
        args, kwargs = self.fn(self.request)
        assert args == (self, self.request)
        assert kwargs == {
            'user': self.user,
            'identity': identity,
            'next_path': None,
            'token_data': self.token_data,
        }

    def test_profile_exists_no_user(self):
        identity = {'uid': '1234', 'email': 'hey@yo.it'}
        self.fxa_identify.return_value = identity, self.token_data
        self.find_user.return_value = None
        self.request.data = {'code': 'foo', 'state': 'some-blob'}
        args, kwargs = self.fn(self.request)
        assert args == (self, self.request)
        assert kwargs == {
            'user': None,
            'identity': identity,
            'next_path': None,
            'token_data': self.token_data,
        }

    def test_profile_does_not_exist(self):
        self.fxa_identify.side_effect = verify.IdentificationError
        self.request.data = {'code': 'foo', 'state': 'some-blob'}
        response = self.fn(self.request)
        self.assertRedirects(response, '/en-US/firefox/', fetch_redirect_response=False)
        assert not self.find_user.called

    def test_code_not_provided(self):
        self.request.data = {'hey': 'hi', 'state': 'some-blob'}
        response = self.fn(self.request)
        self.assertRedirects(response, '/en-US/firefox/', fetch_redirect_response=False)
        assert not self.find_user.called
        assert not self.fxa_identify.called

    @mock.patch.object(views, 'generate_api_token')
    def test_logged_in_disallows_login(self, generate_api_token_mock):
        self.request.data = {
            'code': 'foo',
            'state': 'some-blob:{}'.format(
                force_str(base64.urlsafe_b64encode(b'/next'))
            ),
        }
        self.user = UserProfile()
        self.request.user = self.user
        assert self.user.is_authenticated
        self.request.COOKIES = {views.API_TOKEN_COOKIE: 'foobar'}
        response = self.fn(self.request)
        self.assertRedirects(response, '/next', fetch_redirect_response=False)
        assert not response.cookies
        assert not self.find_user.called
        assert generate_api_token_mock.call_count == 0

    @override_settings(SESSION_COOKIE_SECURE=True, SESSION_COOKIE_DOMAIN='example.com')
    @mock.patch.object(views, 'generate_api_token', lambda u: 'fake-api-token')
    def test_already_logged_in_add_api_token_cookie_if_missing(self):
        self.request.data = {
            'code': 'foo',
            'state': 'some-blob:{}'.format(
                force_str(base64.urlsafe_b64encode(b'/next'))
            ),
        }
        self.user = UserProfile()
        self.request.user = self.user
        assert self.user.is_authenticated
        self.request.COOKIES = {}
        response = self.fn(self.request)
        self.assertRedirects(response, '/next', fetch_redirect_response=False)
        assert not self.find_user.called
        cookie = response.cookies.get(views.API_TOKEN_COOKIE)
        assert len(response.cookies) == 1
        assert cookie.value == 'fake-api-token'
        assert cookie['domain'] == settings.SESSION_COOKIE_DOMAIN
        assert cookie['max-age'] == settings.SESSION_COOKIE_AGE
        assert cookie['secure'] == settings.SESSION_COOKIE_SECURE
        assert cookie['httponly'] == settings.SESSION_COOKIE_HTTPONLY
        assert cookie['samesite'] == settings.SESSION_COOKIE_SAMESITE

    def test_state_does_not_match(self):
        identity = {'uid': '1234', 'email': 'hey@yo.it'}
        self.fxa_identify.return_value = identity, self.token_data
        self.find_user.return_value = self.user
        self.request.data = {
            'code': 'foo',
            'state': 'other-blob:{}'.format(
                force_str(base64.urlsafe_b64encode(b'/next'))
            ),
        }
        response = self.fn(self.request)
        self.assertRedirects(response, '/next', fetch_redirect_response=False)

    def test_dynamic_configuration(self):
        fxa_config = {'some': 'config'}

        class LoginView:
            def get_fxa_config(self, request):
                return fxa_config

            def get_config_name(self, request):
                return 'some_config_name'

            @views.with_user
            def post(*args, **kwargs):
                return args, kwargs

        identity = {'uid': '1234', 'email': 'hey@yo.it'}
        self.fxa_identify.return_value = identity, self.token_data
        self.find_user.return_value = self.user
        self.request.data = {'code': 'foo', 'state': 'some-blob'}
        LoginView().post(self.request)
        self.fxa_identify.assert_called_with('foo', config=fxa_config)

    def _test_should_redirect_for_two_factor_auth(self):
        identity = {'uid': '1234', 'email': 'hey@yo.it'}
        self.fxa_identify.return_value = identity, self.token_data
        self.find_user.return_value = self.user
        self.request.data = {
            'code': 'foo',
            'state': 'some-blob:{next_path}'.format(
                next_path=force_str(base64.urlsafe_b64encode(b'/a/path/?'))
            ),
        }
        # @with_user should return a redirect response directly in that case.
        response = self.fn(self.request)

        # Query params should be kept on the redirect to FxA, with
        # acr_values=AAL2 added to force two-factor auth on FxA side and
        # id_token_hint passed with the openid token retrieved from FxA as well
        # as prompt=none to avoid the need for the user to re-authenticate.
        assert response.status_code == 302
        url = urlparse(response['Location'])
        base = '{scheme}://{netloc}{path}'.format(
            scheme=url.scheme, netloc=url.netloc, path=url.path
        )
        fxa_config = settings.FXA_CONFIG[settings.DEFAULT_FXA_CONFIG_NAME]
        assert base == '{host}{path}'.format(
            host=settings.FXA_OAUTH_HOST, path='/authorization'
        )
        query = parse_qs(url.query)
        next_path = base64.urlsafe_b64encode(b'/a/path/?').rstrip(b'=')
        assert query == {
            'access_type': ['offline'],
            'acr_values': ['AAL2'],
            'action': ['signin'],
            'client_id': [fxa_config['client_id']],
            'id_token_hint': ['someopenidtoken'],
            'prompt': ['none'],
            'scope': ['profile openid'],
            'state': [f'some-blob:{force_str(next_path)}'],
        }

    def _test_should_continue_without_redirect_for_two_factor_auth(
        self, *, identity=None
    ):
        identity = identity or {'uid': '1234', 'email': 'hey@yo.it'}
        self.fxa_identify.return_value = identity, self.token_data
        self.find_user.return_value = self.user
        self.request.data = {
            'code': 'foo',
            'state': 'some-blob:{next_path}'.format(
                next_path=force_str(base64.urlsafe_b64encode(b'/a/path/?'))
            ),
        }
        args, kwargs = self.fn(self.request)
        assert args == (self, self.request)
        assert kwargs == {
            'user': self.user,
            'identity': identity,
            'next_path': '/a/path/?',
            'token_data': self.token_data,
        }

    def test_addon_developer_should_redirect_for_two_factor_auth(self):
        self.create_flag('2fa-enforcement-for-developers-and-special-users')
        self.user = user_factory()
        # They have developed a theme, but also an extension, so they will need
        # 2FA.
        addon_factory(users=[self.user])
        addon_factory(users=[self.user], type=amo.ADDON_STATICTHEME)
        self._test_should_redirect_for_two_factor_auth()

    def test_special_user_should_redirect_for_two_factor_auth(self):
        self.create_flag('2fa-enforcement-for-developers-and-special-users')
        self.user = user_factory()
        # User isn't a developer but is part of a group.
        self.grant_permission(self.user, 'Some:Thing')
        self._test_should_redirect_for_two_factor_auth()

    def test_user_should_redirect_for_two_factor_auth_flag_user_specific(self):
        self.user = user_factory()
        flag = self.create_flag(
            '2fa-enforcement-for-developers-and-special-users', everyone=False
        )
        flag.users.add(self.user)
        # User isn't a developer but is part of a group.
        self.grant_permission(self.user, 'Some:Thing')
        # The flag is enabled for that user.
        self._test_should_redirect_for_two_factor_auth()

        # Others should be unaffected as the flag is only set for a specific
        # user.
        self.user = user_factory()
        self.grant_permission(self.user, 'Some:Thing')
        self._test_should_continue_without_redirect_for_two_factor_auth()

    def test_theme_developer_should_not_redirect_for_two_factor_auth(self):
        self.create_flag('2fa-enforcement-for-developers-and-special-users')
        self.user = user_factory()
        addon_factory(users=[self.user], type=amo.ADDON_STATICTHEME)
        self._test_should_continue_without_redirect_for_two_factor_auth()

    def test_addon_developer_already_using_two_factor_should_continue(self):
        self.create_flag('2fa-enforcement-for-developers-and-special-users')
        self.user = user_factory()
        addon_factory(users=[self.user])
        identity = {
            'uid': '1234',
            'email': 'hey@yo.it',
            'twoFactorAuthentication': True,
        }
        self._test_should_continue_without_redirect_for_two_factor_auth(
            identity=identity
        )

    def test_waffle_flag_off_developer_without_2fa_should_continue(self):
        self.create_flag(
            '2fa-enforcement-for-developers-and-special-users', everyone=False
        )
        self.user = user_factory()
        addon_factory(users=[self.user])
        self._test_should_continue_without_redirect_for_two_factor_auth()

    @override_settings(DEBUG=True, USE_FAKE_FXA_AUTH=True)
    def test_fake_fxa_auth(self):
        self.user = user_factory()
        self.find_user.return_value = self.user
        self.request.data = {
            'code': 'foo',
            'fake_fxa_email': self.user.email,
            'state': 'some-blob:{next_path}'.format(
                next_path=force_str(base64.urlsafe_b64encode(b'/a/path/?'))
            ),
        }
        args, kwargs = self.fn(self.request)
        assert args == (self, self.request)
        assert kwargs['user'] == self.user
        assert kwargs['identity']['email'] == self.user.email
        assert kwargs['identity']['uid'].startswith('fake_fxa_id-')
        assert len(kwargs['identity']['uid']) == 44  # 32 random chars + prefix
        assert kwargs['next_path'] == '/a/path/?'
        assert self.fxa_identify.call_count == 0


@override_settings(
    FXA_CONFIG={
        'foo': {'FOO': 123},
        'bar': {'BAR': 456},
        'baz': {'BAZ': 789},
    }
)
class TestFxAConfigMixin(TestCase):
    class DefaultConfig(views.FxAConfigMixin):
        DEFAULT_FXA_CONFIG_NAME = 'bar'

    class MultipleConfigs(views.FxAConfigMixin):
        DEFAULT_FXA_CONFIG_NAME = 'baz'
        ALLOWED_FXA_CONFIGS = ['foo', 'baz']

    def test_default_only_no_config(self):
        request = RequestFactory().get('/login')
        config = self.DefaultConfig().get_fxa_config(request)
        assert config == {'BAR': 456}

    def test_default_only_not_allowed(self):
        request = RequestFactory().get('/login?config=foo')
        config = self.DefaultConfig().get_fxa_config(request)
        assert config == {'BAR': 456}

    def test_default_only_allowed(self):
        request = RequestFactory().get('/login?config=bar')
        config = self.DefaultConfig().get_fxa_config(request)
        assert config == {'BAR': 456}

    def test_config_is_allowed(self):
        request = RequestFactory().get('/login?config=foo')
        config = self.MultipleConfigs().get_fxa_config(request)
        assert config == {'FOO': 123}

    def test_config_is_default(self):
        request = RequestFactory().get('/login?config=baz')
        config = self.MultipleConfigs().get_fxa_config(request)
        assert config == {'BAZ': 789}

    def test_config_is_not_allowed(self):
        request = RequestFactory().get('/login?config=bar')
        config = self.MultipleConfigs().get_fxa_config(request)
        assert config == {'BAZ': 789}


def empty_view(*args, **kwargs):
    return http.HttpResponse()


@override_settings(
    FXA_CONFIG={
        'default': FXA_CONFIG,
        'skip': SKIP_REDIRECT_FXA_CONFIG,
    }
)
class TestAuthenticateView(TestCase, InitializeSessionMixin):
    view_name = 'accounts.authenticate'
    client_class = APIClient
    api_version = 'auth'
    token_data = {
        'id_token': 'someopenidtoken',
        'access_token': 'someaccesstoken',
        'refresh_token': 'somerefresh_token',
        'expires_in': 12345,
        'access_token_expiry': time.time() + 12345,
    }

    def setUp(self):
        super().setUp()
        self.fxa_identify = self.patch('olympia.accounts.views.verify.fxa_identify')
        self.url = reverse_ns(self.view_name, api_version=self.api_version)
        self.fxa_state = '1cd2ae9d'
        self.initialize_session({'fxa_state': self.fxa_state})
        self.login_user = self.patch('olympia.accounts.views.login_user')
        self.register_user = self.patch('olympia.accounts.views.register_user')
        self.reregister_user = self.patch('olympia.accounts.views.reregister_user')
        self.user_edit_url = reverse('users.edit')

    def test_write_is_used(self, **params):
        with mock.patch('olympia.amo.models.use_primary_db') as use_primary_db:
            self.client.get(self.url)
        assert use_primary_db.called

    def test_no_code_provided(self):
        response = self.client.get(self.url)
        assert response.status_code == 302
        assert (
            response['Cache-Control']
            == 'max-age=0, no-cache, no-store, must-revalidate, private'
        )
        assert_url_equal(response['location'], '/en-US/firefox/')
        assert not self.login_user.called
        assert not self.register_user.called
        assert not self.reregister_user.called

    def test_wrong_state(self):
        response = self.client.get(self.url, {'code': 'foo', 'state': '9f865be0'})
        assert response.status_code == 302
        assert (
            response['Cache-Control']
            == 'max-age=0, no-cache, no-store, must-revalidate, private'
        )
        assert_url_equal(response['location'], '/en-US/firefox/')
        assert not self.login_user.called
        assert not self.register_user.called
        assert not self.reregister_user.called

    def test_no_fxa_profile(self):
        self.fxa_identify.side_effect = verify.IdentificationError
        response = self.client.get(
            self.url, {'code': 'codes!!', 'state': self.fxa_state}
        )
        assert response.status_code == 302
        assert (
            response['Cache-Control']
            == 'max-age=0, no-cache, no-store, must-revalidate, private'
        )
        assert_url_equal(response['location'], '/en-US/firefox/')
        self.fxa_identify.assert_called_with('codes!!', config=FXA_CONFIG)
        assert not self.login_user.called
        assert not self.register_user.called
        assert not self.reregister_user.called

    def test_success_deleted_account_reregisters(self):
        user = UserProfile.objects.create(
            email='real@yeahoo.com', fxa_id='10', deleted=True
        )
        identity = {'email': 'real@yeahoo.com', 'uid': '10'}
        self.fxa_identify.return_value = identity, self.token_data
        self.reregister_user.side_effect = lambda user: user.update(deleted=False)
        response = self.client.get(
            self.url, {'code': 'codes!!', 'state': self.fxa_state}
        )
        assert response.status_code == 302
        assert (
            response['Cache-Control']
            == 'max-age=0, no-cache, no-store, must-revalidate, private'
        )
        self.fxa_identify.assert_called_with('codes!!', config=FXA_CONFIG)
        assert self.login_user.called
        assert not self.register_user.called
        self.reregister_user.assert_called_with(user)
        token = response.cookies['frontend_auth_token'].value
        verify = WebTokenAuthentication().authenticate_token(token)
        assert verify[0] == UserProfile.objects.get(fxa_id='10')

    def test_success_deleted_account_reregisters_with_force_2fa_waffle(self):
        self.create_switch('2fa-for-developers', active=True)
        self.test_success_deleted_account_reregisters()

    def test_success_no_account_registers(self):
        user_qs = UserProfile.objects.filter(email='me@yeahoo.com')
        assert not user_qs.exists()
        identity = {'email': 'me@yeahoo.com', 'uid': 'e0b6f'}
        self.fxa_identify.return_value = identity, self.token_data
        self.register_user.side_effect = lambda identity: UserProfile.objects.create(
            username='foo', email='me@yeahoo.com', fxa_id='e0b6f'
        )
        response = self.client.get(
            self.url, {'code': 'codes!!', 'state': self.fxa_state}
        )
        assert response.status_code == 302
        assert (
            response['Cache-Control']
            == 'max-age=0, no-cache, no-store, must-revalidate, private'
        )
        self.fxa_identify.assert_called_with('codes!!', config=FXA_CONFIG)
        assert self.login_user.called
        self.register_user.assert_called_with(identity)
        assert not self.reregister_user.called
        token = response.cookies['frontend_auth_token'].value
        verify = WebTokenAuthentication().authenticate_token(token)
        assert verify[0] == UserProfile.objects.get(username='foo')

    def test_success_no_account_registers_with_force_2fa_waffle(self):
        self.create_switch('2fa-for-developers', active=True)
        self.test_success_no_account_registers()

    def test_register_redirects_edit(self):
        user_qs = UserProfile.objects.filter(email='me@yeahoo.com')
        assert not user_qs.exists()
        identity = {'email': 'me@yeahoo.com', 'uid': 'e0b6f'}
        self.fxa_identify.return_value = identity, self.token_data
        self.register_user.side_effect = lambda i: user_factory(email='me@yeahoo.com')
        with mock.patch('olympia.amo.views._frontend_view', empty_view):
            response = self.client.get(
                self.url,
                {
                    'code': 'codes!!',
                    'state': ':'.join(
                        [
                            self.fxa_state,
                            force_str(base64.urlsafe_b64encode(b'/go/here')),
                        ]
                    ),
                },
            )
            self.assertRedirects(
                response, self.user_edit_url + '?to=/go/here', target_status_code=200
            )
            assert (
                response['Cache-Control']
                == 'max-age=0, no-cache, no-store, must-revalidate, private'
            )
        self.fxa_identify.assert_called_with('codes!!', config=FXA_CONFIG)
        assert self.login_user.called
        self.register_user.assert_called_with(identity)
        assert not self.reregister_user.called

    def test_register_redirects_no_next_path(self):
        user_qs = UserProfile.objects.filter(email='me@yeahoo.com')
        assert not user_qs.exists()
        identity = {'email': 'me@yeahoo.com', 'uid': 'e0b6f'}
        self.fxa_identify.return_value = identity, self.token_data
        self.register_user.side_effect = lambda i: user_factory(email='me@yeahoo.com')
        with mock.patch('olympia.amo.views._frontend_view', empty_view):
            response = self.client.get(
                self.url,
                {
                    'code': 'codes!!',
                    'state': self.fxa_state,
                },
            )
            self.assertRedirects(response, self.user_edit_url, target_status_code=200)
            assert (
                response['Cache-Control']
                == 'max-age=0, no-cache, no-store, must-revalidate, private'
            )
        self.fxa_identify.assert_called_with('codes!!', config=FXA_CONFIG)
        assert self.login_user.called
        self.register_user.assert_called_with(identity)
        assert not self.reregister_user.called

    def test_register_redirects_extract_locale_and_app_from_next_path(self):
        user_qs = UserProfile.objects.filter(email='me@yeahoo.com')
        assert not user_qs.exists()
        identity = {'email': 'me@yeahoo.com', 'uid': 'e0b6f'}
        self.fxa_identify.return_value = identity, self.token_data
        self.register_user.side_effect = lambda i: user_factory(email='me@yeahoo.com')
        with mock.patch('olympia.amo.views._frontend_view', empty_view):
            response = self.client.get(
                self.url,
                {
                    'code': 'codes!!',
                    'state': ':'.join(
                        [
                            self.fxa_state,
                            force_str(base64.urlsafe_b64encode(b'/fr/android/')),
                        ]
                    ),
                },
            )
            self.assertRedirects(
                # Not self.user_edit_url, which would start with /en-US/firefox/
                response,
                '/fr/android/users/edit?to=/fr/android/',
                target_status_code=200,
            )
            assert (
                response['Cache-Control']
                == 'max-age=0, no-cache, no-store, must-revalidate, private'
            )
        self.fxa_identify.assert_called_with('codes!!', config=FXA_CONFIG)
        assert self.login_user.called
        self.register_user.assert_called_with(identity)
        assert not self.reregister_user.called

    def test_register_redirects_edit_absolute_to(self):
        user_qs = UserProfile.objects.filter(email='me@yeahoo.com')
        assert not user_qs.exists()
        identity = {'email': 'me@yeahoo.com', 'uid': 'e0b6f'}
        self.fxa_identify.return_value = identity, self.token_data
        self.register_user.side_effect = lambda i: user_factory(email='me@yeahoo.com')
        with mock.patch('olympia.amo.views._frontend_view', empty_view):
            with override_settings(DOMAIN='supersafe.com'):
                response = self.client.get(
                    self.url,
                    {
                        'code': 'codes!!',
                        'state': ':'.join(
                            [
                                self.fxa_state,
                                force_str(
                                    base64.urlsafe_b64encode(
                                        b'https://supersafe.com/go/here'
                                    )
                                ),
                            ]
                        ),
                    },
                )
            self.assertRedirects(
                response,
                self.user_edit_url + '?to=https://supersafe.com/go/here',
                target_status_code=200,
            )
            assert (
                response['Cache-Control']
                == 'max-age=0, no-cache, no-store, must-revalidate, private'
            )
        self.fxa_identify.assert_called_with('codes!!', config=FXA_CONFIG)
        assert self.login_user.called
        self.register_user.assert_called_with(identity)
        assert not self.reregister_user.called

    def test_register_redirects_edit_ignores_to_when_unsafe(self):
        user_qs = UserProfile.objects.filter(email='me@yeahoo.com')
        assert not user_qs.exists()
        identity = {'email': 'me@yeahoo.com', 'uid': 'e0b6f'}
        self.fxa_identify.return_value = identity, self.token_data
        self.register_user.side_effect = lambda i: user_factory(email='me@yeahoo.com')
        with mock.patch('olympia.amo.views._frontend_view', empty_view):
            response = self.client.get(
                self.url,
                {
                    'code': 'codes!!',
                    'state': ':'.join(
                        [
                            self.fxa_state,
                            force_str(base64.urlsafe_b64encode(b'https://go.go/here')),
                        ]
                    ),
                },
            )
            self.assertRedirects(
                response, self.user_edit_url, target_status_code=200  # No '?to=...'
            )
            assert (
                response['Cache-Control']
                == 'max-age=0, no-cache, no-store, must-revalidate, private'
            )
        self.fxa_identify.assert_called_with('codes!!', config=FXA_CONFIG)
        assert self.login_user.called
        self.register_user.assert_called_with(identity)
        assert not self.reregister_user.called

    def test_success_with_account_logs_in(self):
        user = UserProfile.objects.create(
            username='foobar', email='real@yeahoo.com', fxa_id='10'
        )
        identity = {'email': 'real@yeahoo.com', 'uid': '9001'}
        self.fxa_identify.return_value = identity, self.token_data
        with mock.patch('olympia.amo.views._frontend_view', empty_view):
            response = self.client.get(
                self.url, {'code': 'code', 'state': self.fxa_state}
            )
            self.assertRedirects(response, reverse('home'))
            assert (
                response['Cache-Control']
                == 'max-age=0, no-cache, no-store, must-revalidate, private'
            )
        token = response.cookies['frontend_auth_token'].value
        verify = WebTokenAuthentication().authenticate_token(token)
        assert verify[0] == user
        self.login_user.assert_called_with(
            views.AuthenticateView, mock.ANY, user, identity, self.token_data
        )
        assert not self.register_user.called
        assert not self.reregister_user.called

    def test_banned_user_cant_log_in(self):
        UserProfile.objects.create(
            username='foobar',
            email='real@yeahoo.com',
            fxa_id='10',
            deleted=True,
            banned=datetime.now(),
        )
        identity = {'email': 'real@yeahoo.com', 'uid': '9001'}
        self.fxa_identify.return_value = identity, self.token_data
        response = self.client.get(self.url, {'code': 'code', 'state': self.fxa_state})
        assert response.status_code == 403

    def test_log_in_redirects_to_next_path(self):
        user = UserProfile.objects.create(email='real@yeahoo.com', fxa_id='10')
        identity = {'email': 'real@yeahoo.com', 'uid': '9001'}
        self.fxa_identify.return_value = identity, self.token_data
        response = self.client.get(
            self.url,
            {
                'code': 'code',
                'state': ':'.join(
                    [
                        self.fxa_state,
                        force_str(base64.urlsafe_b64encode(b'/en-US/firefox/a/path')),
                    ]
                ),
            },
        )
        self.assertRedirects(response, '/en-US/firefox/a/path', target_status_code=404)
        assert (
            response['Cache-Control']
            == 'max-age=0, no-cache, no-store, must-revalidate, private'
        )
        self.login_user.assert_called_with(
            views.AuthenticateView, mock.ANY, user, identity, self.token_data
        )
        assert not self.register_user.called
        assert not self.reregister_user.called

    def test_log_in_sets_fxa_data_and_redirects(self):
        user = UserProfile.objects.create(email='real@yeahoo.com')
        identity = {'email': 'real@yeahoo.com', 'uid': '9001'}
        self.fxa_identify.return_value = identity, self.token_data
        response = self.client.get(
            self.url,
            {
                'code': 'code',
                'state': ':'.join(
                    [
                        self.fxa_state,
                        force_str(base64.urlsafe_b64encode(b'/en-US/firefox/a/path')),
                    ]
                ),
            },
        )
        assert (
            response['Cache-Control']
            == 'max-age=0, no-cache, no-store, must-revalidate, private'
        )
        self.assertRedirects(response, '/en-US/firefox/a/path', target_status_code=404)
        assert (
            response['Cache-Control']
            == 'max-age=0, no-cache, no-store, must-revalidate, private'
        )
        self.login_user.assert_called_with(
            views.AuthenticateView, mock.ANY, user, identity, self.token_data
        )
        assert not self.register_user.called
        assert not self.reregister_user.called

    def test_log_in_redirects_to_absolute_url(self):
        email = 'real@yeahoo.com'
        UserProfile.objects.create(email=email)
        self.fxa_identify.return_value = (
            {'email': email, 'uid': '9001'},
            self.token_data,
        )
        domain = 'example.org'
        next_path = f'https://{domain}/path'
        with override_settings(DOMAIN=domain):
            response = self.client.get(
                self.url,
                {
                    'code': 'code',
                    'state': ':'.join(
                        [
                            self.fxa_state,
                            force_str(base64.urlsafe_b64encode(next_path.encode())),
                        ]
                    ),
                },
            )
        self.assertRedirects(response, next_path, fetch_redirect_response=False)

    def test_log_in_redirects_to_code_manager(self):
        email = 'real@yeahoo.com'
        UserProfile.objects.create(email=email)
        self.fxa_identify.return_value = (
            {'email': email, 'uid': '9001'},
            self.token_data,
        )
        code_manager_url = 'https://example.org'
        next_path = f'{code_manager_url}/path'
        with override_settings(CODE_MANAGER_URL=code_manager_url):
            response = self.client.get(
                self.url,
                {
                    'code': 'code',
                    'state': ':'.join(
                        [
                            self.fxa_state,
                            force_str(base64.urlsafe_b64encode(next_path.encode())),
                        ]
                    ),
                },
            )
        self.assertRedirects(response, next_path, fetch_redirect_response=False)
        assert (
            response['Cache-Control']
            == 'max-age=0, no-cache, no-store, must-revalidate, private'
        )

    def test_log_in_requires_https_when_request_is_secure(self):
        email = 'real@yeahoo.com'
        UserProfile.objects.create(email=email)
        self.fxa_identify.return_value = (
            {'email': email, 'uid': '9001'},
            self.token_data,
        )
        domain = 'example.org'
        next_path = f'https://{domain}/path'
        with override_settings(DOMAIN=domain):
            response = self.client.get(
                self.url,
                secure=True,
                data={
                    'code': 'code',
                    'state': ':'.join(
                        [
                            self.fxa_state,
                            force_str(base64.urlsafe_b64encode(next_path.encode())),
                        ]
                    ),
                },
            )
        self.assertRedirects(response, next_path, fetch_redirect_response=False)
        assert (
            response['Cache-Control']
            == 'max-age=0, no-cache, no-store, must-revalidate, private'
        )

    def test_log_in_redirects_to_home_when_request_is_secure_but_next_path_is_not(
        self,
    ):  # noqa
        email = 'real@yeahoo.com'
        UserProfile.objects.create(email=email)
        self.fxa_identify.return_value = (
            {'email': email, 'uid': '9001'},
            self.token_data,
        )
        domain = 'example.org'
        next_path = f'http://{domain}/path'
        with override_settings(DOMAIN=domain):
            response = self.client.get(
                self.url,
                secure=True,
                data={
                    'code': 'code',
                    'state': ':'.join(
                        [
                            self.fxa_state,
                            force_str(base64.urlsafe_b64encode(next_path.encode())),
                        ]
                    ),
                },
            )
        with mock.patch('olympia.amo.views._frontend_view', empty_view):
            self.assertRedirects(response, reverse('home'))
        assert (
            response['Cache-Control']
            == 'max-age=0, no-cache, no-store, must-revalidate, private'
        )


class TestAuthenticateViewV3(TestAuthenticateView):
    api_version = 'v3'


class TestAccountViewSet(TestCase):
    client_class = APITestClientWebToken

    def setUp(self):
        self.user = user_factory()
        self.url = reverse_ns('account-detail', kwargs={'pk': self.user.pk})
        super().setUp()

    def test_profile_url(self):
        self.client.login_api(self.user)
        response = self.client.get(reverse_ns('account-profile'))
        assert response.status_code == 200
        assert response.data['name'] == self.user.name
        assert response.data['email'] == self.user.email
        assert response.data['url'] == absolutify(self.user.get_url_path())

    def test_profile_url_404(self):
        response = self.client.get(reverse_ns('account-profile'))  # No auth.
        assert response.status_code == 401

    def test_disallowed_verbs(self):
        self.client.login_api(self.user)
        # We have no list URL to post to, try posting to accounts-profile
        # instead...
        response = self.client.post(reverse_ns('account-profile'))
        assert response.status_code == 405
        # We can try put on the detail URL though.
        response = self.client.put(self.url)
        assert response.status_code == 405

    def test_self_view(self):
        """Test that self-profile view works if you specify your pk."""
        self.client.login_api(self.user)
        response = self.client.get(self.url)
        assert response.status_code == 200
        assert response.data['name'] == self.user.name
        assert response.data['email'] == self.user.email
        assert response.data['url'] == absolutify(self.user.get_url_path())

    def test_view_deleted(self):
        self.user.update(deleted=True, is_public=True)
        response = self.client.get(self.url)
        assert response.status_code == 404

        # Even as admin deleted users are not visible through the API.
        user = user_factory()
        self.grant_permission(user, 'Users:Edit')
        self.client.login_api(user)
        response = self.client.get(self.url)
        assert response.status_code == 404

    def test_is_not_public_because_not_developer(self):
        assert not self.user.is_public
        response = self.client.get(self.url)  # No auth.
        assert response.status_code == 404
        # Login as a random user and check it's still not visible.
        self.client.login_api(user_factory())
        response = self.client.get(self.url)
        assert response.status_code == 404

    def test_is_public_because_developer(self):
        addon_factory(users=[self.user])
        assert self.user.is_developer and self.user.is_public
        response = self.client.get(self.url)  # No auth.
        assert response.status_code == 200
        assert response.data['name'] == self.user.name
        assert 'email' not in response.data  # Don't expose private data.
        # They are a developer so we should link to account profile url
        assert response.data['url'] == absolutify(self.user.get_url_path())

    def test_admin_view(self):
        self.grant_permission(self.user, 'Users:Edit')
        self.client.login_api(self.user)
        self.random_user = user_factory()
        random_user_profile_url = reverse_ns(
            'account-detail', kwargs={'pk': self.random_user.pk}
        )
        response = self.client.get(random_user_profile_url)
        assert response.status_code == 200
        assert response.data['name'] == self.random_user.name
        assert response.data['email'] == self.random_user.email
        assert response.data['url'] == absolutify(self.random_user.get_url_path())

    def test_self_view_slug(self):
        # Check it works the same with an account slug rather than pk.
        self.url = reverse_ns('account-detail', kwargs={'pk': self.user.username})
        self.test_self_view()

    def test_is_public_because_developer_slug(self):
        # Check it works the same with an account slug rather than pk.
        self.url = reverse_ns('account-detail', kwargs={'pk': self.user.username})
        self.test_is_public_because_developer()

        # Should still work if the username contains a period.
        self.user.update(username='fôo.bar')
        self.url = reverse_ns('account-detail', kwargs={'pk': self.user.username})
        self.test_is_public_because_developer()

    def test_admin_view_slug(self):
        # Check it works the same with an account slug rather than pk.
        self.grant_permission(self.user, 'Users:Edit')
        self.client.login_api(self.user)
        self.random_user = user_factory()
        random_user_profile_url = reverse_ns(
            'account-detail', kwargs={'pk': self.random_user.username}
        )
        response = self.client.get(random_user_profile_url)
        assert response.status_code == 200
        assert response.data['name'] == self.random_user.name
        assert response.data['email'] == self.random_user.email
        assert response.data['url'] == absolutify(self.random_user.get_url_path())


class TestProfileViewWithJWT(APIKeyAuthTestMixin, TestCase):
    """This just tests JWT Auth (external) on the profile endpoint.

    See TestAccountViewSet for internal auth test.
    """

    def test_profile_url(self):
        self.create_api_user()
        response = self.get(reverse_ns('account-profile'))
        assert response.status_code == 200
        assert response.data['name'] == self.user.name
        assert response.data['email'] == self.user.email


class TestAccountViewSetUpdate(TestCase):
    client_class = APITestClientWebToken
    update_data = {
        'display_name': 'Bob Loblaw',
        'biography': 'You don`t need double talk; you need Bob Loblaw',
        'homepage': 'http://bob-loblaw-law-web.blog',
        'location': 'law office',
        'occupation': 'lawyer',
    }

    def setUp(self):
        self.user = user_factory()
        self.url = reverse_ns('account-detail', kwargs={'pk': self.user.pk})
        super().setUp()

    def patch(self, url=None, data=None):
        return self.client.patch(url or self.url, data or self.update_data)

    def test_basic_patch(self):
        self.client.login_api(self.user)
        original = self.client.get(self.url).content
        response = self.patch()
        assert response.status_code == 200
        assert response.content != original
        modified_json = json.loads(force_str(response.content))
        self.user = self.user.reload()
        for prop, value in self.update_data.items():
            assert modified_json[prop] == value
            assert getattr(self.user, prop) == value

    def test_no_auth(self):
        response = self.patch()
        assert response.status_code == 401

    def test_different_account(self):
        self.client.login_api(self.user)
        url = reverse_ns('account-detail', kwargs={'pk': user_factory().pk})
        response = self.patch(url=url)
        assert response.status_code == 403

    def test_admin_patch(self):
        self.grant_permission(self.user, 'Users:Edit')
        self.client.login_api(self.user)
        random_user = user_factory()
        url = reverse_ns('account-detail', kwargs={'pk': random_user.pk})
        original = self.client.get(url).content
        response = self.patch(url=url)
        assert response.status_code == 200
        assert response.content != original
        modified_json = json.loads(force_str(response.content))
        random_user = random_user.reload()
        for prop, value in self.update_data.items():
            assert modified_json[prop] == value
            assert getattr(random_user, prop) == value

    def test_read_only_fields(self):
        self.client.login_api(self.user)
        existing_username = self.user.username
        original = self.client.get(self.url).content
        # Try to patch a field that can't be patched.
        response = self.patch(
            data={'last_login_ip': '666.666.666.666', 'username': 'new_username'}
        )
        assert response.status_code == 200
        assert response.content == original
        self.user = self.user.reload()
        # Confirm field hasn't been updated.
        response = json.loads(force_str(response.content))
        assert response['last_login_ip'] == '127.0.0.1'
        assert self.user.last_login_ip == '127.0.0.1'
        assert response['username'] == existing_username
        assert self.user.username == existing_username

    def test_biography_no_links(self):
        self.client.login_api(self.user)
        response = self.patch(
            data={'biography': '<a href="https://google.com">google</a>'}
        )
        assert response.status_code == 400
        assert json.loads(force_str(response.content)) == {
            'biography': ['No links are allowed.']
        }

    def test_display_name_validation(self):
        self.client.login_api(self.user)
        response = self.patch(data={'display_name': 'a'})
        assert response.status_code == 400
        assert json.loads(force_str(response.content)) == {
            'display_name': ['Ensure this field has at least 2 characters.']
        }

        response = self.patch(data={'display_name': 'a' * 51})
        assert response.status_code == 400
        assert json.loads(force_str(response.content)) == {
            'display_name': ['Ensure this field has no more than 50 characters.']
        }

        response = self.patch(data={'display_name': '\x7F\u20DF'})
        assert response.status_code == 400
        assert json.loads(force_str(response.content)) == {
            'display_name': ['Must contain at least one printable character.']
        }

        response = self.patch(data={'display_name': 'a\x7F'})
        assert response.status_code == 200

        response = self.patch(data={'display_name': 'a' * 50})
        assert response.status_code == 200

    def test_reviewer_name_validation(self):
        # For reviewer_name, validation rules are the same as display_name,
        # except that it's only for reviewers and blank names are allowed.
        # (validation is only applied if there is a non-blank value).
        self.grant_permission(self.user, 'Addons:Review')
        self.client.login_api(self.user)
        response = self.patch(data={'reviewer_name': 'a'})
        assert response.status_code == 400
        assert json.loads(force_str(response.content)) == {
            'reviewer_name': ['Ensure this field has at least 2 characters.']
        }

        response = self.patch(data={'reviewer_name': 'a' * 51})
        assert response.status_code == 400
        assert json.loads(force_str(response.content)) == {
            'reviewer_name': ['Ensure this field has no more than 50 characters.']
        }

        response = self.patch(data={'reviewer_name': '\x7F\u20DF'})
        assert response.status_code == 400
        assert json.loads(force_str(response.content)) == {
            'reviewer_name': ['Must contain at least one printable character.']
        }

        response = self.patch(data={'reviewer_name': 'a\x7F'})
        assert response.status_code == 200

        response = self.patch(data={'reviewer_name': 'a' * 50})
        assert response.status_code == 200
        self.user.reload()
        assert self.user.reviewer_name == 'a' * 50

        response = self.patch(data={'reviewer_name': ''})
        assert response.status_code == 200
        self.user.reload()
        assert self.user.reviewer_name == ''

    def test_picture_upload(self):
        # Make sure the picture doesn't exist already or we get a false-postive
        assert not path.exists(self.user.picture_path)

        self.client.login_api(self.user)
        photo = get_uploaded_file('transparent.png')
        data = {'picture_upload': photo, 'biography': 'not just setting photo'}
        response = self.client.patch(self.url, data, format='multipart')
        assert response.status_code == 200
        json_content = json.loads(force_str(response.content))
        self.user = self.user.reload()
        assert 'anon_user.png' not in json_content['picture_url']
        assert '%s.png' % self.user.id in json_content['picture_url']
        assert self.user.biography == 'not just setting photo'

        assert path.exists(self.user.picture_path)

    def test_delete_picture(self):
        # use test_picture_upload to set up a photo
        self.test_picture_upload()
        assert path.exists(self.user.picture_path)
        # call the endpoint to delete
        picture_url = reverse_ns('account-picture', kwargs={'pk': self.user.pk})
        response = self.client.delete(picture_url)
        assert response.status_code == 200
        # Should delete the photo
        assert not path.exists(self.user.picture_path)
        json_content = json.loads(force_str(response.content))
        assert json_content['picture_url'] is None

    def test_account_picture_disallowed_verbs(self):
        picture_url = reverse_ns('account-picture', kwargs={'pk': self.user.pk})
        self.client.login_api(self.user)
        response = self.client.get(picture_url)
        assert response.status_code == 405
        response = self.client.post(picture_url)
        assert response.status_code == 405
        response = self.client.put(picture_url)
        assert response.status_code == 405
        response = self.client.patch(picture_url)
        assert response.status_code == 405

    def test_picture_upload_wrong_format(self):
        self.client.login_api(self.user)
        gif = get_uploaded_file('animated.gif')
        data = {'picture_upload': gif}
        response = self.client.patch(self.url, data, format='multipart')
        assert response.status_code == 400
        assert json.loads(force_str(response.content)) == {
            'picture_upload': ['Images must be either PNG or JPG.']
        }

    def test_picture_upload_animated(self):
        self.client.login_api(self.user)
        gif = get_uploaded_file('animated.png')
        data = {'picture_upload': gif}
        response = self.client.patch(self.url, data, format='multipart')
        assert response.status_code == 400
        assert json.loads(force_str(response.content)) == {
            'picture_upload': ['Images cannot be animated.']
        }

    def test_picture_upload_not_image(self):
        self.client.login_api(self.user)
        gif = get_uploaded_file('non-image.png')
        data = {'picture_upload': gif}
        response = self.client.patch(self.url, data, format='multipart')
        assert response.status_code == 400
        assert json.loads(force_str(response.content)) == {
            'picture_upload': [
                'Upload a valid image. The file you uploaded was either not '
                'an image or a corrupted image.'
            ]
        }


class TestAccountViewSetDelete(TestCase):
    client_class = APITestClientWebToken

    def setUp(self):
        self.user = user_factory()
        self.url = reverse_ns('account-detail', kwargs={'pk': self.user.pk})
        super().setUp()

    def test_delete(self):
        self.client.login_api(self.user)
        # Also add api token and session cookies: they should be cleared when
        # the user deletes their own account.
        self.client.cookies[settings.SESSION_COOKIE_NAME] = 'something'
        self.client.cookies[views.API_TOKEN_COOKIE] = 'somethingelse'
        # Also add cookies that should be kept.
        self.client.cookies['dontremoveme'] = 'keepme'
        response = self.client.delete(self.url)
        assert response.status_code == 204
        assert response.cookies[views.API_TOKEN_COOKIE].value == ''
        assert (
            response.cookies[views.API_TOKEN_COOKIE].get('samesite')
            == settings.SESSION_COOKIE_SAMESITE
        )
        assert response.cookies[settings.SESSION_COOKIE_NAME].value == ''
        assert (
            response.cookies[settings.SESSION_COOKIE_NAME].get('samesite')
            == settings.SESSION_COOKIE_SAMESITE
        )
        assert response['Cache-Control'] == 's-maxage=0'
        assert 'dontremoveme' not in response.cookies
        assert self.client.cookies[views.API_TOKEN_COOKIE].value == ''
        assert self.client.cookies[settings.SESSION_COOKIE_NAME].value == ''
        assert self.client.cookies['dontremoveme'].value == 'keepme'
        assert self.user.reload().deleted

    def test_no_auth(self):
        response = self.client.delete(self.url)
        assert response.status_code == 401

    def test_different_account(self):
        self.client.login_api(self.user)
        url = reverse_ns('account-detail', kwargs={'pk': user_factory().pk})
        response = self.client.delete(url)
        assert response.status_code == 403

    def test_admin_delete(self):
        self.grant_permission(self.user, 'Users:Edit')
        self.client.login_api(self.user)
        # Also add api token and session cookies: they should be *not* cleared
        # when the admin deletes someone else's account.
        self.client.cookies[views.API_TOKEN_COOKIE] = 'something'
        random_user = user_factory()
        url = reverse_ns('account-detail', kwargs={'pk': random_user.pk})
        response = self.client.delete(url)
        assert response.status_code == 204
        assert random_user.reload().deleted
        assert views.API_TOKEN_COOKIE not in response.cookies
        assert self.client.cookies[views.API_TOKEN_COOKIE].value == 'something'

    def test_developers_can_delete(self):
        self.client.login_api(self.user)
        addon = addon_factory(users=[self.user])
        assert self.user.is_developer and self.user.is_addon_developer

        # Also add api token and session cookies: they should be *not* cleared
        # when the account has not been deleted.
        self.client.cookies[views.API_TOKEN_COOKIE] = 'something'

        response = self.client.delete(self.url)
        assert response.status_code == 204
        assert self.user.reload().deleted
        assert addon.reload().is_deleted
        # Account was deleted so the cookies should have been cleared
        assert response.cookies[views.API_TOKEN_COOKIE].value == ''
        assert self.client.cookies[views.API_TOKEN_COOKIE].value == ''

    def test_theme_developers_can_delete(self):
        self.client.login_api(self.user)
        addon = addon_factory(users=[self.user], type=amo.ADDON_STATICTHEME)
        assert self.user.is_developer and self.user.is_artist

        response = self.client.delete(self.url)
        assert addon.reload().is_deleted
        assert response.status_code == 204
        assert self.user.reload().deleted


class TestAccountSuperCreate(APIKeyAuthTestMixin, TestCase):
    def setUp(self):
        super().setUp()
        create_switch('super-create-accounts', active=True)
        self.create_api_user()
        self.url = reverse_ns('accounts.super-create')
        group = Group.objects.create(
            name='Account Super Creators', rules='Accounts:SuperCreate'
        )
        GroupUser.objects.create(group=group, user=self.user)

    def test_require_auth(self):
        self.auth_required(views.AccountSuperCreate)

    def test_require_a_waffle_switch(self):
        Switch.objects.all().delete()
        res = self.post(self.url, {})
        assert res.status_code == 404, res.content

    def test_requesting_user_must_have_access(self):
        GroupUser.objects.filter(user=self.user).delete()
        res = self.post(self.url, {})
        assert res.status_code == 403, res.content
        assert res.data['detail'] == (
            'You do not have permission to perform this action.'
        )

    def test_a_new_user_is_created_and_logged_in(self):
        res = self.post(self.url, {})
        assert res.status_code == 201, res.content
        data = res.data

        user = UserProfile.objects.get(pk=res.data['user_id'])
        assert user.username == data['username']
        assert user.email == data['email']
        assert user.email.endswith('@addons.mozilla.org')
        assert user.fxa_id == data['fxa_id']
        assert user.display_name == data['display_name']
        assert data['session_cookie']['name']
        assert data['session_cookie']['value']
        encoded = '{name}={value}'.format(**data['session_cookie'])
        assert data['session_cookie']['encoded'] == encoded

    def test_requires_a_valid_email(self):
        res = self.post(self.url, {'email': 'not.a.valid.email'})
        assert res.status_code == 422, res.content
        assert res.data['errors'] == {
            'email': ['Enter a valid email address.'],
        }

    def test_create_a_user_with_custom_email(self):
        email = 'shanghaibotnet8000@hotmail.zh'
        res = self.post(self.url, {'email': email})
        assert res.status_code == 201, res.content
        user = UserProfile.objects.get(pk=res.data['user_id'])
        assert user.email == email

    def test_create_a_user_with_custom_fxa_id(self):
        fxa_id = '6d940dd41e636cc156074109b8092f96'
        res = self.post(self.url, {'fxa_id': fxa_id})
        assert res.status_code == 201, res.content
        user = UserProfile.objects.get(pk=res.data['user_id'])
        assert user.fxa_id == fxa_id

    def test_create_a_user_with_custom_username(self):
        username = 'shanghaibotnet8000'
        res = self.post(self.url, {'username': username})
        assert res.status_code == 201, res.content
        user = UserProfile.objects.get(pk=res.data['user_id'])
        assert user.username == username

    def test_cannot_create_user_with_duplicate_email(self):
        email = 'shanghaibotnet8000@hotmail.zh'
        user = UserProfile.objects.all()[0]
        user.email = email
        user.save()

        res = self.post(self.url, {'email': email})
        assert res.status_code == 422, res.content
        assert res.data['errors'] == {
            'email': ['Someone with this email already exists in the system'],
        }

    def test_cannot_create_user_with_duplicate_username(self):
        username = 'shanghaibotnet8000'
        user = UserProfile.objects.all()[0]
        user.username = username
        user.save()

        res = self.post(self.url, {'username': username})
        assert res.status_code == 422, res.content
        assert res.data['errors'] == {
            'username': ['Someone with this username already exists in the system'],
        }

    def test_cannot_add_user_to_group_when_one_doesnt_exist(self):
        res = self.post(self.url, {'group': 'reviewer'})
        assert res.status_code == 422, res.content
        assert res.data['errors'] == {
            'group': [
                'Could not find a permissions group with the exact rules needed.'
            ],
        }

    def test_can_create_a_reviewer_user(self):
        Group.objects.create(rules='Addons:Review', name='reviewer group')
        res = self.post(self.url, {'group': 'reviewer'})
        assert res.status_code == 201, res.content
        user = UserProfile.objects.get(pk=res.data['user_id'])
        assert action_allowed_user(user, amo.permissions.ADDONS_REVIEW)

    def test_can_create_an_admin_user(self):
        group = Group.objects.create(rules='*:*', name='admin group')
        res = self.post(self.url, {'group': 'admin'})

        assert res.status_code == 201, res.content
        user = UserProfile.objects.get(pk=res.data['user_id'])
        assert action_allowed_user(user, amo.permissions.NONE)
        assert res.data['groups'] == [(group.pk, group.name, group.rules)]


class TestParseNextPath(TestCase):
    def test_plain_path(self):
        parts = ['deadcafe', 'L2VuLVVTL2FkZG9ucy9teS1hZGRvbi8']
        next_path = views.parse_next_path(parts)
        assert next_path == '/en-US/addons/my-addon/'

    def test_unicode_path(self):
        parts = [
            'deadcafe',
            'L2VuLVVTL2ZpcmVmb3gvYWRkb24vZMSZbMOuY8Otw7jDuXMtcMOkw7HEjcOla8SZL'
            'z9zcmM9aHAtZGwtZmVhdHVyZWQ',
        ]
        next_path = views.parse_next_path(parts)
        assert next_path == (
            '/en-US/firefox/addon/dęlîcíøùs-päñčåkę/?src=hp-dl-featured'
        )

    def test_path_with_unicodedecodeerror(self):
        parts = [
            '09aedd38eebd72e896250ae5b7ea9c0172542b6cec7683e58227e5670df12fb2',
            'l2vulvvtl2rldmvsb3blcnmv',
        ]
        next_path = views.parse_next_path(parts)
        assert next_path is None


class TestSessionView(TestCase):
    api_version = 'auth'
    token_data = {
        'id_token': 'someopenidtoken',
        'access_token': 'someaccesstoken',
        'refresh_token': 'somerefresh_token',
        'expires_in': 12345,
        'access_token_expiry': time.time() + 12345,
    }

    def login_user(self, user):
        identity = {
            'username': user.username,
            'email': user.email,
            'uid': user.fxa_id,
        }
        self.initialize_session({'fxa_state': 'myfxastate'})
        with mock.patch(
            'olympia.accounts.views.verify.fxa_identify',
            lambda code, config: (identity, self.token_data),
        ):
            response = self.client.get(
                '{url}?code={code}&state={state}'.format(
                    url=reverse_ns(
                        'accounts.authenticate', api_version=self.api_version
                    ),
                    state='myfxastate',
                    code='thecode',
                )
            )
            token = response.cookies[views.API_TOKEN_COOKIE].value
            assert token
            verify = WebTokenAuthentication().authenticate_token(token)
            assert verify[0] == user
            assert self.client.session['_auth_user_id'] == str(user.id)
            return token

    def test_delete_when_authenticated(self):
        user = user_factory(fxa_id='123123412')
        token = self.login_user(user)
        authorization = f'Bearer {token}'
        assert user.auth_id
        response = self.client.delete(
            reverse_ns('accounts.session'), HTTP_AUTHORIZATION=authorization
        )
        assert not response.cookies[views.API_TOKEN_COOKIE].value
        assert not self.client.session.get('_auth_user_id')
        user.reload()
        assert not user.auth_id  # Cleared at logout.

    def test_delete_when_unauthenticated(self):
        response = self.client.delete(reverse_ns('accounts.session'))
        assert response.status_code == 401

    def test_cors_headers_are_exposed(self):
        user = user_factory(fxa_id='123123412')
        token = self.login_user(user)
        authorization = f'Bearer {token}'
        origin = 'http://example.org'
        response = self.client.delete(
            reverse_ns('accounts.session'),
            HTTP_AUTHORIZATION=authorization,
            HTTP_ORIGIN=origin,
        )
        assert response['Access-Control-Allow-Origin'] == origin
        assert response['Access-Control-Allow-Credentials'] == 'true'

    def test_delete_omits_cors_headers_when_there_is_no_origin(self):
        user = user_factory(fxa_id='123123412')
        token = self.login_user(user)
        authorization = f'Bearer {token}'
        response = self.client.delete(
            reverse_ns('accounts.session'),
            HTTP_AUTHORIZATION=authorization,
        )
        assert not response.has_header('Access-Control-Allow-Origin')
        assert not response.has_header('Access-Control-Allow-Credentials')

    def test_responds_to_cors_preflight_requests(self):
        origin = 'http://example.org'
        response = self.client.options(
            reverse_ns('accounts.session'),
            HTTP_ORIGIN=origin,
        )
        assert response['Content-Length'] == '0'
        assert response['Access-Control-Allow-Credentials'] == 'true'
        assert response.has_header('Access-Control-Allow-Headers')
        assert response.has_header('Access-Control-Allow-Methods')
        assert 'DELETE' in response['Access-Control-Allow-Methods']
        assert response.has_header('Access-Control-Max-Age')
        assert response['Access-Control-Allow-Origin'] == origin

    def test_options_omits_cors_headers_when_there_is_no_origin(self):
        response = self.client.options(reverse_ns('accounts.session'))
        assert not response.has_header('Access-Control-Allow-Credentials')
        assert not response.has_header('Access-Control-Allow-Headers')
        assert not response.has_header('Access-Control-Allow-Methods')
        assert not response.has_header('Access-Control-Allow-Origin')
        assert not response.has_header('Access-Control-Max-Age')


class TestSessionViewV3(TestSessionView):
    api_version = 'v3'


class TestAccountNotificationViewSetList(TestCase):
    client_class = APITestClientWebToken

    def setUp(self):
        self.user = user_factory()
        addon_factory(users=[self.user])  # Developers get all notifications.
        self.url = reverse_ns('notification-list', kwargs={'user_pk': self.user.pk})
        super().setUp()

    def test_defaults_only(self):
        self.client.login_api(self.user)
        response = self.client.get(self.url)
        assert response.status_code == 200
        assert len(response.data) == 8
        assert {'name': 'reply', 'enabled': True, 'mandatory': False} in response.data

    def test_defaults_non_dev(self):
        self.user.addons.all().delete()
        self.client.login_api(self.user)
        response = self.client.get(self.url)
        assert response.status_code == 200
        assert len(response.data) == 2
        assert {'name': 'reply', 'enabled': True, 'mandatory': False} in response.data

    def test_user_set_notifications_included(self):
        reply_notification = NOTIFICATIONS_BY_ID[3]
        UserNotification.objects.create(
            user=self.user, notification_id=reply_notification.id, enabled=False
        )
        self.client.login_api(self.user)
        response = self.client.get(self.url)
        assert response.status_code == 200
        assert len(response.data) == 8
        assert {'name': 'reply', 'enabled': False, 'mandatory': False} in response.data

    def test_user_set_notifications_included_non_dev(self):
        self.user.addons.all().delete()
        reply_notification = NOTIFICATIONS_BY_ID[3]
        UserNotification.objects.create(
            user=self.user, notification_id=reply_notification.id, enabled=False
        )
        self.client.login_api(self.user)
        response = self.client.get(self.url)
        assert response.status_code == 200
        assert len(response.data) == 2
        assert {'name': 'reply', 'enabled': False, 'mandatory': False} in response.data

    def test_old_notifications_are_safely_ignored(self):
        UserNotification.objects.create(
            user=self.user, notification_id=69, enabled=True
        )
        self.client.login_api(self.user)
        response = self.client.get(self.url)
        assert response.status_code == 200
        assert len(response.data) == 8
        # Check for any known notification, just to see the response looks okay
        assert {'name': 'reply', 'enabled': True, 'mandatory': False} in response.data

    def test_basket_integration(self):
        self.client.login_api(self.user)
        response = self.client.get(self.url)
        assert response.status_code == 200

        with mock.patch('basket.base.request', autospec=True) as request_call:
            request_call.return_value = {
                'status': 'ok',
                'token': '123',
                'newsletters': ['about-addons'],
            }

            response = self.client.get(self.url)

        assert response.status_code == 200
        assert {
            'name': 'announcements',
            'enabled': True,
            'mandatory': False,
        } in response.data

    def test_basket_integration_non_dev(self):
        self.user.addons.all().delete()
        self.client.login_api(self.user)
        response = self.client.get(self.url)
        assert response.status_code == 200

        with mock.patch('basket.base.request', autospec=True) as request_call:
            response = self.client.get(self.url)
            # Basket is a dev-only notification so it shouldn't be called.
            assert not request_call.called

        assert response.status_code == 200
        # And the notification shoudn't be included either.
        assert {
            'name': 'announcements',
            'enabled': True,
            'mandatory': False,
        } not in response.data

    def test_basket_integration_ignore_db(self):
        # Add some old obsolete data in the database for a notification that
        # is handled by basket: it should be ignored.
        notification_id = REMOTE_NOTIFICATIONS_BY_BASKET_ID['about-addons'].id
        UserNotification.objects.create(
            user=self.user, notification_id=notification_id, enabled=True
        )

        self.client.login_api(self.user)
        response = self.client.get(self.url)
        assert response.status_code == 200

        with mock.patch('basket.base.request', autospec=True) as request_call:
            request_call.return_value = {
                'status': 'ok',
                'token': '123',
                'newsletters': ['garbage'],
            }

            response = self.client.get(self.url)

        assert response.status_code == 200
        assert {
            'name': 'announcements',
            'enabled': False,
            'mandatory': False,
        } in response.data
        # Check our response only contains one announcements notification.
        assert (
            len([nfn for nfn in response.data if nfn['name'] == 'announcements']) == 1
        )

    def test_no_auth_fails(self):
        response = self.client.get(self.url)
        assert response.status_code == 401

    def test_different_account_fails(self):
        self.user = user_factory()  # different user now
        self.client.login_api(self.user)
        response = self.client.get(self.url)
        assert response.status_code == 403

    def test_admin_view(self):
        self.user = user_factory()  # different user now
        self.grant_permission(self.user, 'Users:Edit')
        self.client.login_api(self.user)
        response = self.client.get(self.url)
        assert response.status_code == 200
        assert len(response.data) == 8

    def test_disallowed_verbs(self):
        self.client.login_api(self.user)
        response = self.client.put(self.url)
        assert response.status_code == 405
        response = self.client.patch(self.url)
        assert response.status_code == 405
        response = self.client.delete(self.url)
        assert response.status_code == 405


class TestAccountNotificationViewSetUpdate(TestCase):
    client_class = APITestClientWebToken

    def setUp(self):
        self.user = user_factory()
        addon_factory(users=[self.user])  # Developers get all notifications.
        self.url = reverse_ns('notification-list', kwargs={'user_pk': self.user.pk})
        self.list_url = reverse_ns(
            'notification-list', kwargs={'user_pk': self.user.pk}
        )
        super().setUp()

    def test_new_notification(self):
        reply_notification = NOTIFICATIONS_BY_ID[3]
        assert not UserNotification.objects.filter(
            user=self.user, notification_id=reply_notification.id
        ).exists()
        self.client.login_api(self.user)
        # Check it's set to the default True beforehand.
        assert {
            'name': 'reply',
            'enabled': True,
            'mandatory': False,
        } in self.client.get(self.list_url).data

        response = self.client.post(self.url, data={'reply': False})
        assert response.status_code == 200, response.content
        # Now we've set it to False.
        assert {'name': 'reply', 'enabled': False, 'mandatory': False} in response.data
        # And the notification has been saved.
        un_obj = UserNotification.objects.get(
            user=self.user, notification_id=reply_notification.id
        )
        assert not un_obj.enabled

    def test_updated_notification(self):
        reply_notification = NOTIFICATIONS_BY_ID[3]
        # Create the UserNotification object
        UserNotification.objects.create(
            user=self.user, notification_id=reply_notification.id, enabled=True
        )
        self.client.login_api(self.user)

        response = self.client.post(self.url, data={'reply': False})
        assert response.status_code == 200, response.content
        # Now we've set it to False.
        assert {'name': 'reply', 'enabled': False, 'mandatory': False} in response.data
        # And the notification has been saved.
        un_obj = UserNotification.objects.get(
            user=self.user, notification_id=reply_notification.id
        )
        assert not un_obj.enabled

    def test_set_mandatory_fail(self):
        contact_notification = NOTIFICATIONS_BY_ID[12]
        self.client.login_api(self.user)
        response = self.client.post(self.url, data={'individual_contact': False})
        assert response.status_code == 400
        # Attempt fails.
        assert b'Attempting to set [individual_contact] to False.' in (response.content)
        # And the notification hasn't been saved.
        assert not UserNotification.objects.filter(
            user=self.user, notification_id=contact_notification.id
        ).exists()

    def test_no_auth_fails(self):
        response = self.client.post(self.url, data={'dev_thanks': False})
        assert response.status_code == 401

    def test_different_account_fails(self):
        self.user = user_factory()  # different user now
        self.client.login_api(self.user)
        response = self.client.post(self.url, data={'dev_thanks': False})
        assert response.status_code == 403

    def test_admin_update(self):
        original_user = self.user
        self.user = user_factory()  # different user now
        self.grant_permission(self.user, 'Users:Edit')
        self.client.login_api(self.user)

        response = self.client.post(self.url, data={'reply': False})
        assert response.status_code == 200, response.content
        # Now we've set it to False.
        assert {'name': 'reply', 'enabled': False, 'mandatory': False} in response.data
        # And the notification has been saved.
        un_obj = UserNotification.objects.get(
            user=original_user, notification_id=NOTIFICATIONS_BY_ID[3].id
        )
        assert not un_obj.enabled

    def test_basket_integration(self):
        self.client.login_api(self.user)

        assert {
            'name': 'announcements',
            'enabled': False,
            'mandatory': False,
        } in self.client.get(self.list_url).data

        with mock.patch('basket.base.request', autospec=True) as request_call:
            request_call.return_value = {
                'status': 'ok',
                'token': '123',
                'newsletters': ['announcements'],
            }
            self.client.post(self.url, data={'announcements': True})

        request_call.assert_called_with(
            'post',
            'subscribe',
            data={
                'newsletters': 'about-addons',
                'sync': 'Y',
                'optin': 'Y',
                'source_url': (
                    'http://testserver/api/{api_version}/accounts/account/'
                    '{id}/notifications/'
                ).format(id=self.user.id, api_version=api_settings.DEFAULT_VERSION),
                'email': self.user.email,
            },
            headers={'x-api-key': 'testkey'},
        )

        with mock.patch('basket.base.request', autospec=True) as request_call:
            request_call.return_value = {
                'status': 'ok',
                'token': '123',
                'newsletters': [],
            }
            self.client.post(self.url, data={'announcements': False})

        request_call.assert_called_with(
            'post',
            'unsubscribe',
            data={'newsletters': 'about-addons', 'email': self.user.email},
            token='123',
        )


class TestAccountNotificationUnsubscribe(TestCase):
    client_class = APITestClientWebToken

    def setUp(self):
        self.user = user_factory()
        self.url = reverse_ns('account-unsubscribe')
        super().setUp()

    def test_unsubscribe_user(self):
        notification_const = NOTIFICATIONS_COMBINED[0]
        UserNotification.objects.create(
            user=self.user, notification_id=notification_const.id, enabled=True
        )
        token, hash_ = UnsubscribeCode.create(self.user.email)
        data = {'token': token, 'hash': hash_, 'notification': notification_const.short}
        response = self.client.post(self.url, data=data)
        assert response.status_code == 200, response.content
        assert response.data == {'name': 'reply', 'enabled': False, 'mandatory': False}
        ntn = UserNotification.objects.get(
            user=self.user, notification_id=notification_const.id
        )
        assert not ntn.enabled

        ntn.delete()
        assert not UserNotification.objects.filter(
            user=self.user, notification_id=notification_const.id
        ).exists()
        response = self.client.post(self.url, data=data)
        assert response.status_code == 200
        assert UserNotification.objects.filter(
            user=self.user, notification_id=notification_const.id, enabled=False
        ).exists()

    def test_unsubscribe_dev_notification(self):
        # Even if the user if not currently a developer they should be able to
        # unsubscribe from the emails if they have the link.
        assert not self.user.is_developer

        notification_const = NOTIFICATIONS_BY_ID[7]
        assert notification_const.group == 'dev'
        assert not UserNotification.objects.filter(
            user=self.user, notification_id=notification_const.id
        ).exists()

        token, hash_ = UnsubscribeCode.create(self.user.email)
        data = {'token': token, 'hash': hash_, 'notification': notification_const.short}
        response = self.client.post(self.url, data=data)
        assert response.status_code == 200, response.content
        assert response.data == {
            'name': 'new_review',
            'enabled': False,
            'mandatory': False,
        }
        ntn = UserNotification.objects.get(
            user=self.user, notification_id=notification_const.id
        )
        assert not ntn.enabled

    def test_unsubscribe_invalid_notification(self):
        token, hash_ = UnsubscribeCode.create(self.user.email)
        data = {'token': token, 'hash': hash_, 'notification': 'foobaa'}
        response = self.client.post(self.url, data=data)
        assert response.status_code == 400
        assert response.content == b'["Notification [foobaa] does not exist"]'

    def test_unsubscribe_invalid_token_or_hash(self):
        token, hash_ = UnsubscribeCode.create(self.user.email)
        data = {'token': token, 'hash': hash_ + 'a', 'notification': 'reply'}
        response = self.client.post(self.url, data=data)
        assert response.status_code == 403
        assert response.data == {'detail': 'Invalid token or hash.'}

        data = {'token': b'a' + token, 'hash': hash_, 'notification': 'reply'}
        response = self.client.post(self.url, data=data)
        assert response.status_code == 403
        assert response.data == {'detail': 'Invalid token or hash.'}

    def test_email_doesnt_exist(self):
        token, hash_ = UnsubscribeCode.create('email@not-an-amo-user.com')
        data = {'token': token, 'hash': hash_, 'notification': 'reply'}
        response = self.client.post(self.url, data=data)
        assert response.status_code == 403
        assert response.data == {'detail': 'Email address not found.'}


class TestFxaNotificationView(TestCase):
    FXA_ID = 'ABCDEF012345689'
    FXA_EVENT = {
        'iss': 'https://accounts.firefox.com/',
        'sub': FXA_ID,
        'aud': 'REMOTE_SYSTEM',
        'iat': 1565720808,
        'jti': 'e19ed6c5-4816-4171-aa43-56ffe80dbda1',
        'events': {
            'https://schemas.accounts.firefox.com/event/profile-change': {
                'email': 'example@mozilla.com'
            }
        },
    }
    JWKS_RESPONSE = {
        'keys': [
            {
                'kty': 'RSA',
                'alg': 'RS256',
                'kid': '20190730-15e473fd',
                'fxa-createdAt': 1564502400,
                'use': 'sig',
                'n': '15OpVGC7ws_SlU0gRbRh1Iwo8_gR8ElX2CDnbN5blKyXLg-ll0ogktoDXc-tDvTab'
                'RTxi7AXU0wWQ247odhHT47y5uz0GASYXdfPponynQ_xR9CpNn1eEL1gvDhQN9rfPIzfncl'
                '8FUi9V4WMd5f600QC81yDw9dX-Z8gdkru0aDaoEKF9-wU2TqrCNcQdiJCX9BISotjz_9cm'
                'GwKXFEekQNJWBeRQxH2bUmgwUK0HaqwW9WbYOs-zstNXXWFsgK9fbDQqQeGehXLZM4Cy5M'
                'gl_iuSvnT3rLzPo2BmlxMLUvRqBx3_v8BTtwmNGA0v9O0FJS_mnDq0Iue0Dz8BssQCQ',
                'e': 'AQAB',
            }
        ]
    }

    def test_get_fxa_verifying_keys(self):
        responses.add(
            responses.GET,
            f'{settings.FXA_OAUTH_HOST}/jwks',
            json=self.JWKS_RESPONSE,
        )
        responses.add(
            responses.GET,
            f'{settings.FXA_OAUTH_HOST}/jwks',
            json={},
        )
        assert (
            FxaNotificationView().get_fxa_verifying_keys() == self.JWKS_RESPONSE['keys']
        )
        # the call is cached on cls.fxa_verifiying_keys after the first call
        assert (
            FxaNotificationView().get_fxa_verifying_keys() == self.JWKS_RESPONSE['keys']
        )
        del FxaNotificationView.fxa_verifying_keys
        with self.assertRaises(exceptions.AuthenticationFailed):
            FxaNotificationView().get_fxa_verifying_keys()

    @mock.patch('olympia.accounts.views.jwt.decode')
    def test_get_jwt_payload(self, decode_mock):
        FxaNotificationView.fxa_verifying_keys = [
            {'kty': 'RSA', 'alg': 'fooo'},  # should be ignored
            *self.JWKS_RESPONSE['keys'],
        ]
        decode_mock.return_value = self.FXA_EVENT
        request_factory = RequestFactory()

        authd_jwt = FxaNotificationView().get_jwt_payload(
            request_factory.get('/', HTTP_AUTHORIZATION='Bearer fooo')
        )
        assert authd_jwt == self.FXA_EVENT

        # check a malformed bearer header is handled
        with self.assertRaises(exceptions.AuthenticationFailed):
            FxaNotificationView().get_jwt_payload(
                request_factory.get('/', HTTP_AUTHORIZATION='Bearer ')
            )

        with self.assertRaises(exceptions.AuthenticationFailed):
            FxaNotificationView().get_jwt_payload(
                request_factory.get('/', HTTP_AUTHORIZATION='Fooo')
            )

        with self.assertRaises(exceptions.AuthenticationFailed):
            FxaNotificationView().get_jwt_payload(
                request_factory.get('/', HTTP_AUTHORIZATION='Bearer baa Bearer ')
            )

        # check decode exceptions are caught
        decode_mock.side_effect = jwt.exceptions.PyJWTError()
        with self.assertRaises(exceptions.AuthenticationFailed):
            FxaNotificationView().get_jwt_payload(
                request_factory.get('/', HTTP_AUTHORIZATION='Bearer fooo')
            )

    def test_post(self):
        url = reverse_ns('fxa-notification', api_version='auth')
        class_path = (
            f'{FxaNotificationView.__module__}.' f'{FxaNotificationView.__name__}'
        )
        with (
            mock.patch(f'{class_path}.get_jwt_payload') as get_jwt_mock,
            mock.patch(f'{class_path}.process_event') as process_event_mock,
            freezegun.freeze_time(),
        ):
            get_jwt_mock.return_value = self.FXA_EVENT
            response = self.client.post(url)
            process_event_mock.assert_called_with(
                self.FXA_ID,
                FxaNotificationView.FXA_PROFILE_CHANGE_EVENT,
                {'email': 'example@mozilla.com'},
            )
        assert response.status_code == 202

    @mock.patch('olympia.accounts.utils.primary_email_change_event.delay')
    def test_process_event_email_change(self, event_mock):
        with freezegun.freeze_time():
            FxaNotificationView().process_event(
                self.FXA_ID,
                FxaNotificationView.FXA_PROFILE_CHANGE_EVENT,
                {'email': 'new-email@example.com'},
            )
            event_mock.assert_called_with(
                self.FXA_ID, datetime.now().timestamp(), 'new-email@example.com'
            )

    def test_process_event_email_change_integration(self):
        user = user_factory(
            email='old-email@example.com',
            fxa_id=self.FXA_ID,
            email_changed=datetime(2017, 10, 11),
        )
        with freezegun.freeze_time():
            FxaNotificationView().process_event(
                self.FXA_ID,
                FxaNotificationView.FXA_PROFILE_CHANGE_EVENT,
                {'email': 'new-email@example.com'},
            )
            now = datetime.now()
        user.reload()
        assert user.email == 'new-email@example.com'
        assert user.email_changed == now

    @mock.patch('olympia.accounts.utils.delete_user_event.delay')
    def test_process_event_delete(self, event_mock):
        with freezegun.freeze_time():
            FxaNotificationView().process_event(
                self.FXA_ID,
                FxaNotificationView.FXA_DELETE_EVENT,
                {},
            )
            event_mock.assert_called_with(self.FXA_ID, datetime.now().timestamp())

    @override_switch('fxa-account-delete', active=True)
    def test_process_event_delete_integration(self):
        user = user_factory(fxa_id=self.FXA_ID)
        FxaNotificationView().process_event(
            self.FXA_ID,
            FxaNotificationView.FXA_DELETE_EVENT,
            {},
        )
        user.reload()
        assert user.email is not None
        assert user.deleted
        assert user.fxa_id is not None

    @mock.patch('olympia.accounts.utils.clear_sessions_event.delay')
    def test_process_event_password_change(self, event_mock):
        with freezegun.freeze_time():
            FxaNotificationView().process_event(
                self.FXA_ID,
                FxaNotificationView.FXA_PASSWORDCHANGE_EVENT,
                {},
            )
            event_mock.assert_called_with(
                self.FXA_ID, datetime.now().timestamp(), 'password-change'
            )

    def test_process_event_password_change_integration(self):
        user = user_factory(fxa_id=self.FXA_ID)
        FxaNotificationView().process_event(
            self.FXA_ID,
            FxaNotificationView.FXA_PASSWORDCHANGE_EVENT,
            {},
        )
        user.reload()
        assert user.auth_id is None<|MERGE_RESOLUTION|>--- conflicted
+++ resolved
@@ -1,11 +1,6 @@
 import base64
 import json
-<<<<<<< HEAD
 import time
-=======
-from datetime import datetime
-from unittest import mock
->>>>>>> 65276ad7
 
 from datetime import datetime
 from os import path
