--- conflicted
+++ resolved
@@ -27,86 +27,6 @@
 
 
 @override_settings(FXA_CONFIG=FXA_CONFIG)
-<<<<<<< HEAD
-def test_fxa_config_anonymous():
-    request = RequestFactory().get('/en-US/firefox/addons')
-    request.session = {'fxa_state': 'thestate!'}
-    request.user = AnonymousUser()
-    assert utils.fxa_config(request) == {
-        'clientId': 'foo',
-        'state': 'thestate!',
-        'oauthHost': 'https://oauth-stable.dev.lcip.org/v1',
-        'contentHost': 'https://stable.dev.lcip.org',
-        'profileHost': 'https://stable.dev.lcip.org/profile/v1',
-        'scope': 'profile openid',
-    }
-
-
-@override_settings(FXA_CONFIG=FXA_CONFIG)
-def test_fxa_config_logged_in():
-    request = RequestFactory().get('/en-US/firefox/addons')
-    request.session = {'fxa_state': 'thestate!'}
-    request.user = UserProfile(email='me@mozilla.org')
-    assert utils.fxa_config(request) == {
-        'clientId': 'foo',
-        'state': 'thestate!',
-        'email': 'me@mozilla.org',
-        'oauthHost': 'https://oauth-stable.dev.lcip.org/v1',
-        'contentHost': 'https://stable.dev.lcip.org',
-        'profileHost': 'https://stable.dev.lcip.org/profile/v1',
-        'scope': 'profile openid',
-    }
-
-
-@override_settings(FXA_CONFIG=FXA_CONFIG)
-@override_settings(FXA_OAUTH_HOST='https://accounts.firefox.com/oauth')
-def test_default_fxa_login_url_with_state():
-    path = '/en-US/addons/abp/?source=ddg'
-    request = RequestFactory().get(path)
-    request.session = {'fxa_state': 'myfxastate'}
-    raw_url = utils.default_fxa_login_url(request)
-    url = urlparse(raw_url)
-    base = '{scheme}://{netloc}{path}'.format(
-        scheme=url.scheme, netloc=url.netloc, path=url.path
-    )
-    assert base == 'https://accounts.firefox.com/oauth/authorization'
-    query = parse_qs(url.query)
-    next_path = urlsafe_b64encode(force_bytes(path)).rstrip(b'=')
-    assert query == {
-        'action': ['signin'],
-        'client_id': ['foo'],
-        'scope': ['profile openid'],
-        'state': [f'myfxastate:{force_str(next_path)}'],
-        'access_type': ['offline'],
-    }
-
-
-@override_settings(FXA_CONFIG=FXA_CONFIG)
-@override_settings(FXA_OAUTH_HOST='https://accounts.firefox.com/oauth')
-def test_default_fxa_register_url_with_state():
-    path = '/en-US/addons/abp/?source=ddg'
-    request = RequestFactory().get(path)
-    request.session = {'fxa_state': 'myfxastate'}
-    raw_url = utils.default_fxa_register_url(request)
-    url = urlparse(raw_url)
-    base = '{scheme}://{netloc}{path}'.format(
-        scheme=url.scheme, netloc=url.netloc, path=url.path
-    )
-    assert base == 'https://accounts.firefox.com/oauth/authorization'
-    query = parse_qs(url.query)
-    next_path = urlsafe_b64encode(force_bytes(path)).rstrip(b'=')
-    assert query == {
-        'action': ['signup'],
-        'client_id': ['foo'],
-        'scope': ['profile openid'],
-        'state': [f'myfxastate:{force_str(next_path)}'],
-        'access_type': ['offline'],
-    }
-
-
-@override_settings(FXA_CONFIG=FXA_CONFIG)
-=======
->>>>>>> baba3756
 @override_settings(FXA_OAUTH_HOST='https://accounts.firefox.com/oauth')
 def test_fxa_login_url_without_requiring_two_factor_auth():
     path = '/en-US/addons/abp/?source=ddg'
