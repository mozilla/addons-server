--- conflicted
+++ resolved
@@ -484,14 +484,8 @@
                                  'versions. The comments will be sent to the '
                                  'developer.'),
                 }
-<<<<<<< HEAD
-        if self.version:
             actions['reply'] = {
                 'method': self.handler.reviewer_reply,
-=======
-            actions['info'] = {
-                'method': self.handler.request_information,
->>>>>>> 52824c59
                 'label': _('Reviewer reply'),
                 'details': _('This will send a message to the developer. '
                              'You will be notified when they reply.'),
