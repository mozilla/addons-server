# -*- coding: utf-8 -*-
import json
import os
import shutil
import tempfile

from contextlib import contextmanager
from datetime import datetime, timedelta
from decimal import Decimal

from django.conf import settings
from django.core import mail
from django.core.files.storage import default_storage as storage

from unittest import mock
import pytest

from PIL import Image

from olympia import amo
from olympia.addons.models import Addon, AddonUser, Preview
from olympia.amo.templatetags.jinja_helpers import user_media_path
from olympia.amo.tests import (
    TestCase, addon_factory, user_factory, version_factory)
from olympia.amo.tests.test_helpers import get_addon_file, get_image_path
from olympia.amo.utils import image_size, utc_millesecs_from_epoch
from olympia.api.models import SYMMETRIC_JWT_TYPE, APIKey
from olympia.applications.models import AppVersion
from olympia.constants.base import VALIDATOR_SKELETON_RESULTS
from olympia.devhub import tasks
from olympia.files.models import File
from olympia.files.utils import NoManifestFound
from olympia.files.tests.test_models import UploadTest
from olympia.versions.models import Version


pytestmark = pytest.mark.django_db


def test_resize_icon_shrink():
    """ Image should be shrunk so that the longest side is 32px. """

    resize_size = 32
    final_size = (32, 12)

    _uploader(resize_size, final_size)


def test_resize_icon_enlarge():
    """ Image stays the same, since the new size is bigger than both sides. """

    resize_size = 350
    final_size = (339, 128)

    _uploader(resize_size, final_size)


def test_resize_icon_same():
    """ Image stays the same, since the new size is the same. """

    resize_size = 339
    final_size = (339, 128)

    _uploader(resize_size, final_size)


def test_resize_icon_list():
    """ Resize multiple images at once. """

    resize_size = [32, 339, 350]
    final_size = [(32, 12), (339, 128), (339, 128)]

    _uploader(resize_size, final_size)


def _uploader(resize_size, final_size):
    img = get_image_path('mozilla.png')
    original_size = (339, 128)

    src = tempfile.NamedTemporaryFile(
        mode='r+b', suffix='.png', delete=False, dir=settings.TMP_PATH)

    if not isinstance(final_size, list):
        final_size = [final_size]
        resize_size = [resize_size]
    uploadto = user_media_path('addon_icons')
    try:
        os.makedirs(uploadto)
    except OSError:
        pass
    for rsize, expected_size in zip(resize_size, final_size):
        # resize_icon moves the original
        shutil.copyfile(img, src.name)
        src_image = Image.open(src.name)
        assert src_image.size == original_size
        dest_name = os.path.join(uploadto, '1234')

        with mock.patch('olympia.amo.utils.pngcrush_image') as pngcrush_mock:
            return_value = tasks.resize_icon(src.name, dest_name, [rsize])
        dest_image = '%s-%s.png' % (dest_name, rsize)
        assert pngcrush_mock.call_count == 1
        assert pngcrush_mock.call_args_list[0][0][0] == dest_image
        assert image_size(dest_image) == expected_size
        # original should have been moved to -original
        orig_image = '%s-original.png' % dest_name
        assert os.path.exists(orig_image)

        # Return value of the task should be a dict with an icon_hash key
        # containing the 8 first chars of the md5 hash of the source file,
        # which is bb362450b00f0461c6bddc6b97b3c30b.
        assert return_value == {'icon_hash': 'bb362450'}

        os.remove(dest_image)
        assert not os.path.exists(dest_image)
        os.remove(orig_image)
        assert not os.path.exists(orig_image)
    shutil.rmtree(uploadto)

    assert not os.path.exists(src.name)


@pytest.mark.django_db
@mock.patch('olympia.amo.utils.pngcrush_image')
def test_recreate_previews(pngcrush_image_mock):
    addon = addon_factory()
    # Set up the preview so it has files in the right places.
    preview_no_original = Preview.objects.create(addon=addon)
    with storage.open(preview_no_original.image_path, 'wb') as dest:
        shutil.copyfileobj(open(get_image_path('preview_landscape.jpg'), 'rb'),
                           dest)
    with storage.open(preview_no_original.thumbnail_path, 'wb') as dest:
        shutil.copyfileobj(open(get_image_path('mozilla.png'), 'rb'), dest)
    # And again but this time with an "original" image.
    preview_has_original = Preview.objects.create(addon=addon)
    with storage.open(preview_has_original.image_path, 'wb') as dest:
        shutil.copyfileobj(open(get_image_path('preview_landscape.jpg'), 'rb'),
                           dest)
    with storage.open(preview_has_original.thumbnail_path, 'wb') as dest:
        shutil.copyfileobj(open(get_image_path('mozilla.png'), 'rb'), dest)
    with storage.open(preview_has_original.original_path, 'wb') as dest:
        shutil.copyfileobj(open(get_image_path('teamaddons.jpg'), 'rb'), dest)

    tasks.recreate_previews([addon.id])

    assert preview_no_original.reload().sizes == {
        'image': [533, 400], 'thumbnail': [533, 400]}
    # Check no resize for full size, but resize happened for thumbnail
    assert (storage.size(preview_no_original.image_path) ==
            storage.size(get_image_path('preview_landscape.jpg')))
    assert (storage.size(preview_no_original.thumbnail_path) !=
            storage.size(get_image_path('mozilla.png')))

    assert preview_has_original.reload().sizes == {
        'image': [2400, 1600], 'thumbnail': [640, 427],
        'original': [3000, 2000]}
    # Check both full and thumbnail changed, but original didn't.
    assert (storage.size(preview_has_original.image_path) !=
            storage.size(get_image_path('preview_landscape.jpg')))
    assert (storage.size(preview_has_original.thumbnail_path) !=
            storage.size(get_image_path('mozilla.png')))
    assert (storage.size(preview_has_original.original_path) ==
            storage.size(get_image_path('teamaddons.jpg')))


class ValidatorTestCase(TestCase):
    def setUp(self):
        self.create_appversion('firefox', '38.0a1')

        # Required for WebExtensions tests.
        self.create_appversion('firefox', '*')
        self.create_appversion('firefox', '42.0')
        self.create_appversion('firefox', '42.*')
        self.create_appversion('firefox', '43.0')

        # Required for 57-specific tests.
        self.create_appversion('android', '38.0a1')
        self.create_appversion('android', '*')
        self.create_appversion('firefox', '57.0')

        # Required for Android tests.
        self.create_appversion('android', '42.0')
        self.create_appversion('android', '45.0')

    def create_appversion(self, name, version):
        return AppVersion.objects.create(
            application=amo.APPS[name].id, version=version)


class TestMeasureValidationTime(UploadTest, TestCase):

    def setUp(self):
        super(TestMeasureValidationTime, self).setUp()
        # Set created time back (just for sanity) otherwise the delta
        # would be in the microsecond range.
        self.upload = self.get_upload(
            abspath=get_addon_file('valid_webextension.xpi'),
            with_validation=False)
        assert not self.upload.valid

        self.upload.update(created=datetime.now() - timedelta(days=1))

    @contextmanager
    def statsd_timing_mock(self):
        statsd_calls = {}

        def capture_timing_call(metric, value):
            statsd_calls[metric] = value

        with mock.patch('olympia.devhub.tasks.statsd.timing') as mock_timing:
            mock_timing.side_effect = capture_timing_call
            yield statsd_calls

    def approximate_upload_time(self):
        upload_start = utc_millesecs_from_epoch(self.upload.created)
        now = utc_millesecs_from_epoch()
        return now - upload_start

    def assert_milleseconds_are_close(self, actual_ms, calculated_ms,
                                      fuzz=None):
        if fuzz is None:
            fuzz = Decimal(300)
        assert (actual_ms >= (calculated_ms - fuzz) and
                actual_ms <= (calculated_ms + fuzz))

    def handle_upload_validation_result(self,
                                        channel=amo.RELEASE_CHANNEL_LISTED):
        results = [amo.VALIDATOR_SKELETON_RESULTS.copy()]
        tasks.handle_upload_validation_result(results, self.upload.pk,
                                              channel, False)

    def test_track_upload_validation_results_time(self):
        with self.statsd_timing_mock() as statsd_calls:
            self.handle_upload_validation_result()

        rough_delta = self.approximate_upload_time()
        actual_delta = statsd_calls['devhub.validation_results_processed']
        self.assert_milleseconds_are_close(actual_delta, rough_delta)

    def test_track_upload_validation_results_with_file_size(self):
        with self.statsd_timing_mock() as statsd_calls:
            self.handle_upload_validation_result()

        # This test makes sure storage.size() works on a real file.
        rough_delta = self.approximate_upload_time()
        actual_delta = statsd_calls[
            'devhub.validation_results_processed_per_mb']
        # This value should not be scaled because this package is under 1MB.
        self.assert_milleseconds_are_close(actual_delta, rough_delta)

    def test_scale_large_xpi_times_per_megabyte(self):
        megabyte = Decimal(1024 * 1024)
        file_size_in_mb = Decimal(5)
        with mock.patch('olympia.devhub.tasks.storage.size') as mock_size:
            mock_size.return_value = file_size_in_mb * megabyte
            with self.statsd_timing_mock() as statsd_calls:
                self.handle_upload_validation_result()

        # Validation times for files larger than 1MB should be scaled.
        rough_delta = self.approximate_upload_time()
        rough_scaled_delta = Decimal(rough_delta) / file_size_in_mb
        actual_scaled_delta = statsd_calls[
            'devhub.validation_results_processed_per_mb']
        self.assert_milleseconds_are_close(actual_scaled_delta,
                                           rough_scaled_delta)

    def test_measure_small_files_in_separate_bucket(self):
        with mock.patch('olympia.devhub.tasks.storage.size') as mock_size:
            mock_size.return_value = 500  # less than 1MB
            with self.statsd_timing_mock() as statsd_calls:
                self.handle_upload_validation_result()

        rough_delta = self.approximate_upload_time()
        actual_delta = statsd_calls[
            'devhub.validation_results_processed_under_1mb']
        self.assert_milleseconds_are_close(actual_delta, rough_delta)

    def test_measure_large_files_in_separate_bucket(self):
        with mock.patch('olympia.devhub.tasks.storage.size') as mock_size:
            mock_size.return_value = (2014 * 1024) * 5  # 5MB
            with self.statsd_timing_mock() as statsd_calls:
                self.handle_upload_validation_result()

        rough_delta = self.approximate_upload_time()
        actual_delta = statsd_calls[
            'devhub.validation_results_processed_over_1mb']
        self.assert_milleseconds_are_close(actual_delta, rough_delta)

    def test_do_not_calculate_scaled_time_for_empty_files(self):
        with mock.patch('olympia.devhub.tasks.storage.size') as mock_size:
            mock_size.return_value = 0
            with self.statsd_timing_mock() as statsd_calls:
                self.handle_upload_validation_result()

        assert 'devhub.validation_results_processed_per_mb' not in statsd_calls

    def test_ignore_missing_upload_paths_for_now(self):
        with mock.patch('olympia.devhub.tasks.storage.exists') as mock_exists:
            mock_exists.return_value = False
            with self.statsd_timing_mock() as statsd_calls:
                self.handle_upload_validation_result()

        assert 'devhub.validation_results_processed' in statsd_calls
        assert 'devhub.validation_results_processed_per_mb' not in statsd_calls
        assert ('devhub.validation_results_processed_under_1mb' not in
                statsd_calls)


class TestTrackValidatorStats(TestCase):

    def setUp(self):
        super(TestTrackValidatorStats, self).setUp()
        patch = mock.patch('olympia.devhub.tasks.statsd.incr')
        self.mock_incr = patch.start()
        self.addCleanup(patch.stop)

    def result(self, **overrides):
        result = VALIDATOR_SKELETON_RESULTS.copy()
        result.update(overrides)
        return json.dumps(result)

    def test_count_all_successes(self):
        tasks.track_validation_stats(self.result(errors=0))
        self.mock_incr.assert_any_call(
            'devhub.linter.results.all.success'
        )

    def test_count_all_errors(self):
        tasks.track_validation_stats(self.result(errors=1))
        self.mock_incr.assert_any_call(
            'devhub.linter.results.all.failure'
        )

    def test_count_listed_results(self):
        tasks.track_validation_stats(self.result(metadata={'listed': True}))
        self.mock_incr.assert_any_call(
            'devhub.linter.results.listed.success'
        )

    def test_count_unlisted_results(self):
        tasks.track_validation_stats(self.result(metadata={'listed': False}))
        self.mock_incr.assert_any_call(
            'devhub.linter.results.unlisted.success'
        )


class TestRunAddonsLinter(UploadTest, ValidatorTestCase):
    mock_sign_addon_warning = json.dumps({
        "warnings": 1,
        "errors": 0,
        "messages": [
            {"context": None,
             "editors_only": False,
             "description": "Add-ons which are already signed will be "
                            "re-signed when published on AMO. This will "
                            "replace any existing signatures on the add-on.",
             "column": None,
             "type": "warning",
             "id": ["testcases_content", "signed_xpi"],
             "file": "",
             "tier": 2,
             "message": "Package already signed",
             "uid": "87326f8f699f447e90b3d5a66a78513e",
             "line": None,
             "compatibility_type": None},
        ]
    })

    def setUp(self):
        super(TestRunAddonsLinter, self).setUp()

        self.valid_path = get_addon_file('valid_webextension.xpi')
        self.invalid_path = get_addon_file(
            'invalid_webextension_invalid_id.xpi')

    @mock.patch('olympia.devhub.tasks.run_addons_linter')
    def test_pass_validation(self, _mock):
        _mock.return_value = '{"errors": 0}'
        upload = self.get_upload(
            abspath=self.valid_path, with_validation=False)
        tasks.validate(upload, listed=True)
        assert upload.reload().valid

    @mock.patch('olympia.devhub.tasks.run_addons_linter')
    def test_fail_validation(self, _mock):
        _mock.return_value = '{"errors": 2}'
        upload = self.get_upload(
            abspath=self.valid_path, with_validation=False)
        tasks.validate(upload, listed=True)
        assert not upload.reload().valid

    @mock.patch('olympia.devhub.tasks.run_addons_linter')
    def test_validation_error(self, _mock):
        _mock.side_effect = Exception
        upload = self.get_upload(
            abspath=self.valid_path, with_validation=False)
        tasks.validate(upload, listed=True)
        upload.reload()
        validation = upload.processed_validation
        assert validation
        assert validation['errors'] == 1
        assert validation['messages'][0]['id'] == ['validator',
                                                   'unexpected_exception']
        assert not upload.valid

    @mock.patch('olympia.devhub.tasks.run_addons_linter')
    def test_validation_signing_warning(self, _mock):
        """If we sign addons, warn on signed addon submission."""
        _mock.return_value = self.mock_sign_addon_warning
        upload = self.get_upload(
            abspath=self.valid_path, with_validation=False)
        tasks.validate(upload, listed=True)
        upload.reload()
        validation = json.loads(upload.validation)
        assert validation['warnings'] == 1
        assert len(validation['messages']) == 1

    @mock.patch('olympia.devhub.tasks.statsd.incr')
    def test_track_validation_stats(self, mock_statsd_incr):
        upload = self.get_upload(
            abspath=self.valid_path, with_validation=False)
        tasks.validate(upload, listed=True)
        mock_statsd_incr.assert_has_calls((
            mock.call('devhub.linter.results.all.success'),
            mock.call('devhub.linter.results.listed.success')))

    def test_handle_file_validation_result_task_result_is_serializable(self):
        addon = addon_factory()
        self.file = addon.current_version.all_files[0]
        assert not self.file.has_been_validated
        file_validation_id = tasks.validate(self.file).get()
        assert json.dumps(file_validation_id)
        # Not `self.file.reload()`. It won't update the `validation` FK.
        self.file = File.objects.get(pk=self.file.pk)
        assert self.file.has_been_validated

    def test_binary_flag_set_on_addon_for_binary_extensions(self):
        results = {
            "errors": 0,
            "success": True,
            "warnings": 0,
            "notices": 0,
            "message_tree": {},
            "messages": [],
            "metadata": {
                "contains_binary_extension": True,
                "version": "1.0",
                "name": "gK0Bes Bot",
                "id": "gkobes@gkobes"
            }
        }
        self.addon = addon_factory()
        self.file = self.addon.current_version.all_files[0]
        assert not self.addon.binary
        tasks.handle_file_validation_result(results, self.file.pk)
        self.addon = Addon.objects.get(pk=self.addon.pk)
        assert self.addon.binary

    @mock.patch('olympia.devhub.tasks.run_addons_linter')
    def test_calls_run_linter(self, run_addons_linter_mock):
        run_addons_linter_mock.return_value = '{"errors": 0}'
        upload = self.get_upload(
            abspath=self.valid_path, with_validation=False)
        assert not upload.valid
        tasks.validate(upload, listed=True)
        upload.reload()
        assert upload.valid, upload.validation

    def test_run_linter_fail(self):
        upload = self.get_upload(
            abspath=self.invalid_path, with_validation=False)
        tasks.validate(upload, listed=True)
        upload.reload()
        assert not upload.valid

    def test_run_linter_path_doesnt_exist(self):
        with pytest.raises(ValueError) as exc:
            tasks.run_addons_linter('doesntexist', amo.RELEASE_CHANNEL_LISTED)

        assert str(exc.value) == (
            'Path "doesntexist" is not a file or directory or '
            'does not exist.')

    def test_run_linter_use_temporary_file(self):
        TemporaryFile = tempfile.TemporaryFile

        with mock.patch('olympia.devhub.tasks.tempfile.TemporaryFile') as tmpf:
            tmpf.side_effect = lambda *a, **kw: TemporaryFile(*a, **kw)

            # This is a relatively small add-on but we are making sure that
            # we're using a temporary file for all our linter output.
            result = json.loads(tasks.run_addons_linter(
                get_addon_file('webextension_containing_binary_files.xpi'),
                amo.RELEASE_CHANNEL_LISTED
            ))

            assert tmpf.call_count == 2
            assert result['success']
            assert not result['warnings']
            assert not result['errors']


class TestValidateFilePath(ValidatorTestCase):

    def test_success(self):
        result = json.loads(tasks.validate_file_path(
            get_addon_file('valid_webextension.xpi'),
            channel=amo.RELEASE_CHANNEL_LISTED))
        assert result['success']
        assert not result['errors']
        assert not result['warnings']

    def test_fail_warning(self):
        result = json.loads(tasks.validate_file_path(
            get_addon_file('valid_webextension_warning.xpi'),
            channel=amo.RELEASE_CHANNEL_LISTED))
        assert result['success']
        assert not result['errors']
        assert result['warnings']

    def test_fail_error(self):
        result = json.loads(tasks.validate_file_path(
            get_addon_file('invalid_webextension_invalid_id.xpi'),
            channel=amo.RELEASE_CHANNEL_LISTED))
        assert not result['success']
        assert result['errors']
        assert not result['warnings']

    @mock.patch('olympia.devhub.tasks.parse_addon')
    @mock.patch('olympia.devhub.tasks.run_addons_linter')
    def test_manifest_not_found_error(
            self, run_addons_linter_mock, parse_addon_mock):
        parse_addon_mock.side_effect = NoManifestFound(message=u'Fôo')
        # When parse_addon() raises a NoManifestFound error, we should
        # still call the linter to let it raise the appropriate error message.
        tasks.validate_file_path(
            get_addon_file('valid_webextension.xpi'),
            channel=amo.RELEASE_CHANNEL_LISTED)
        assert run_addons_linter_mock.call_count == 1

    @mock.patch('olympia.devhub.tasks.parse_addon')
    @mock.patch('olympia.devhub.tasks.run_addons_linter')
    def test_invalid_json_manifest_error(
            self, run_addons_linter_mock, parse_addon_mock):
        parse_addon_mock.side_effect = NoManifestFound(message=u'Fôo')
        # When parse_addon() raises a InvalidManifest error, we should
        # still call the linter to let it raise the appropriate error message.
        tasks.validate_file_path(
            get_addon_file('invalid_manifest_webextension.xpi'),
            channel=amo.RELEASE_CHANNEL_LISTED)
        assert run_addons_linter_mock.call_count == 1


class TestWebextensionIncompatibilities(UploadTest, ValidatorTestCase):
    fixtures = ['base/addon_3615']

    def setUp(self):
        self.addon = Addon.objects.get(pk=3615)

        # valid_webextension.xpi has version 1.0 so mock the original version
        self.addon.update(guid='beastify@mozilla.org')
        self.addon.current_version.update(version='0.9')
        self.update_files(
            version=self.addon.current_version,
            filename='delicious_bookmarks-2.1.106-fx.xpi')

    def update_files(self, **kw):
        for version in self.addon.versions.all():
            for file in version.files.all():
                file.update(**kw)

    def test_webextension_no_webext_no_warning(self):
        file_ = amo.tests.AMOPaths().file_fixture_path(
            'delicious_bookmarks-2.1.106-fx.xpi')
        upload = self.get_upload(
            abspath=file_, with_validation=False, addon=self.addon,
            version='0.1')
        tasks.validate(upload, listed=True)
        upload.refresh_from_db()

        validation = upload.processed_validation

        expected = ['validation', 'messages', 'webext_upgrade']
        assert not any(msg['id'] == expected for msg in validation['messages'])

    def test_webextension_cannot_be_downgraded(self):
        self.update_files(is_webextension=True)

        file_ = amo.tests.AMOPaths().file_fixture_path(
            'delicious_bookmarks-2.1.106-fx.xpi')
        upload = self.get_upload(
            abspath=file_, with_validation=False, addon=self.addon)
        tasks.validate(upload, listed=True)
        upload.refresh_from_db()

        expected = ['validation', 'messages', 'legacy_addons_unsupported']
        validation = upload.processed_validation

        assert validation['messages'][0]['id'] == expected
        assert validation['messages'][0]['type'] == 'error'

    def test_webextension_downgrade_unlisted_error(self):
        self.update_files(is_webextension=True)
        self.make_addon_unlisted(self.addon)

        file_ = amo.tests.AMOPaths().file_fixture_path(
            'delicious_bookmarks-2.1.106-fx.xpi')
        upload = self.get_upload(
            abspath=file_, with_validation=False, addon=self.addon)
        tasks.validate(upload, listed=False)
        upload.refresh_from_db()

        expected = ['validation', 'messages', 'legacy_addons_unsupported']
        validation = upload.processed_validation

        assert validation['messages'][0]['id'] == expected
        assert validation['messages'][0]['type'] == 'error'
        assert validation['errors'] == 1

    def test_webextension_cannot_be_downgraded_ignore_deleted_version(self):
        """Make sure even deleting the previous version does not prevent
        the downgrade error."""
        file_ = amo.tests.AMOPaths().file_fixture_path(
            'delicious_bookmarks-2.1.106-fx.xpi')

        self.update_files(is_webextension=True)

        deleted_version = version_factory(
            addon=self.addon, file_kw={'is_webextension': False})
        deleted_version.delete()

        upload = self.get_upload(
            abspath=file_, with_validation=False, addon=self.addon)
        tasks.validate(upload, listed=True)
        upload.refresh_from_db()

        expected = ['validation', 'messages', 'legacy_addons_unsupported']

        validation = upload.processed_validation

        assert validation['messages'][0]['id'] == expected
        assert validation['messages'][0]['type'] == 'error'


class TestLegacyAddonRestrictions(UploadTest, ValidatorTestCase):
    def test_legacy_submissions_disabled(self):
        file_ = get_addon_file('valid_firefox_addon.xpi')
        upload = self.get_upload(abspath=file_, with_validation=False)
        tasks.validate(upload, listed=True)

        upload.refresh_from_db()

        assert upload.processed_validation['errors'] == 1
        expected = ['validation', 'messages', 'legacy_addons_unsupported']
        assert upload.processed_validation['messages'][0]['id'] == expected
        assert upload.processed_validation['messages'][0]['description'] == []
        assert not upload.valid

    def test_legacy_updates_disabled(self):
        file_ = get_addon_file('valid_firefox_addon.xpi')
        addon = addon_factory(version_kw={'version': '0.1'})
        upload = self.get_upload(
            abspath=file_, with_validation=False, addon=addon)
        tasks.validate(upload, listed=True)

        upload.refresh_from_db()

        assert upload.processed_validation['errors'] == 1
        expected = ['validation', 'messages', 'legacy_addons_unsupported']
        assert upload.processed_validation['messages'][0]['id'] == expected
        assert not upload.valid

    def test_submit_legacy_dictionary_disabled(self):
        file_ = get_addon_file('dictionary_targeting_57.xpi')
        addon = addon_factory(version_kw={'version': '0.1'},
                              type=amo.ADDON_DICT)
        upload = self.get_upload(
            abspath=file_, with_validation=False, addon=addon)
        tasks.validate(upload, listed=True)

        upload.refresh_from_db()

        assert upload.processed_validation['errors'] == 1
        expected = ['validation', 'messages', 'legacy_addons_unsupported']
        assert upload.processed_validation['messages'][0]['id'] == expected
        assert not upload.valid

    def test_submit_legacy_thunderbird_specific_message(self):
        # We only show thunderbird/seamonkey specific error message
        # if the user submits a thunderbird/seamonkey extension.
        file_ = get_addon_file('valid_firefox_and_thunderbird_addon.xpi')
        addon = addon_factory(version_kw={'version': '0.0.1'})
        upload = self.get_upload(
            abspath=file_, with_validation=False, addon=addon)
        tasks.validate(upload, listed=True)

        upload.refresh_from_db()

        assert upload.processed_validation['errors'] == 1
        expected = ['validation', 'messages', 'legacy_addons_unsupported']
        assert upload.processed_validation['messages'][0]['id'] == expected
        assert upload.processed_validation['messages'][0]['description'] == [
            u'Add-ons for Thunderbird and SeaMonkey are now listed and '
            'maintained on addons.thunderbird.net. You can use the same '
            'account to update your add-ons on the new site.']
        assert not upload.valid

    def test_submit_legacy_seamonkey_specific_message(self):
        # We only show thunderbird/seamonkey specific error message
        # if the user submits a thunderbird/seamonkey extension.
        file_ = get_addon_file('valid_seamonkey_addon.xpi')
        addon = addon_factory(version_kw={'version': '0.0.1'})
        upload = self.get_upload(
            abspath=file_, with_validation=False, addon=addon)
        tasks.validate(upload, listed=True)

        upload.refresh_from_db()

        assert upload.processed_validation['errors'] == 1
        expected = ['validation', 'messages', 'legacy_addons_unsupported']
        assert upload.processed_validation['messages'][0]['id'] == expected
        assert upload.processed_validation['messages'][0]['description'] == [
            u'Add-ons for Thunderbird and SeaMonkey are now listed and '
            'maintained on addons.thunderbird.net. You can use the same '
            'account to update your add-ons on the new site.']
        assert not upload.valid

    def test_submit_webextension(self):
        file_ = get_addon_file('valid_webextension.xpi')
        upload = self.get_upload(abspath=file_, with_validation=False)
        tasks.validate(upload, listed=True)

        upload.refresh_from_db()

        assert upload.processed_validation['errors'] == 0
        assert upload.processed_validation['messages'] == []
        assert upload.valid

    def test_submit_search_plugin(self):
        file_ = get_addon_file('searchgeek-20090701.xml')
        upload = self.get_upload(abspath=file_, with_validation=False)
        tasks.validate(upload, listed=True)

        upload.refresh_from_db()

<<<<<<< HEAD
        assert upload.processed_validation['errors'] == 1
        assert upload.processed_validation['messages'] == []
        assert upload.valid
=======
        assert not upload.valid
        assert upload.processed_validation['errors'] == 1
        assert upload.processed_validation['messages'] == [{
            'compatibility_type': None,
            'description': [],
            'id': ['validation', 'messages', 'legacy_addons_unsupported'],
            'message': (
                'Open Search add-ons are <a '
                'href="https://blog.mozilla.org/addons/2019/10/15/'
                'search-engine-add-ons-to-be-removed-from-addons-mozilla-org/"'
                ' rel="nofollow">no longer supported on AMO</a>. You can '
                'create a <a href="https://developer.mozilla.org/docs/Mozilla/'
                'Add-ons/WebExtensions/Your_first_WebExtension" '
                'rel="nofollow">search extension instead</a>.'),
            'tier': 1,
            'type': 'error'}]
>>>>>>> 510dafda


@mock.patch('olympia.devhub.tasks.send_html_mail_jinja')
def test_send_welcome_email(send_html_mail_jinja_mock):
    tasks.send_welcome_email(3615, ['del@icio.us'], {'omg': 'yes'})
    send_html_mail_jinja_mock.assert_called_with(
        ('Mozilla Add-ons: Your add-on has been submitted to'
         ' addons.mozilla.org!'),
        'devhub/email/submission.html',
        'devhub/email/submission.txt',
        {'omg': 'yes'},
        recipient_list=['del@icio.us'],
        from_email=settings.ADDONS_EMAIL,
        use_deny_list=False,
        perm_setting='individual_contact')


class TestSubmitFile(UploadTest, TestCase):
    fixtures = ['base/addon_3615']

    def setUp(self):
        super(TestSubmitFile, self).setUp()
        self.addon = Addon.objects.get(pk=3615)
        patcher = mock.patch('olympia.devhub.tasks.create_version_for_upload')
        self.create_version_for_upload = patcher.start()
        self.addCleanup(patcher.stop)

    @mock.patch('olympia.devhub.tasks.FileUpload.passed_all_validations', True)
    def test_file_passed_all_validations(self):
        file_ = get_addon_file('valid_webextension.xpi')
        upload = self.get_upload(
            abspath=file_, addon=self.addon, version='1.0')
        tasks.submit_file(self.addon.pk, upload.pk, amo.RELEASE_CHANNEL_LISTED)
        self.create_version_for_upload.assert_called_with(
            self.addon, upload, amo.RELEASE_CHANNEL_LISTED)

    @mock.patch('olympia.devhub.tasks.FileUpload.passed_all_validations',
                False)
    def test_file_not_passed_all_validations(self):
        file_ = get_addon_file('valid_webextension.xpi')
        upload = self.get_upload(
            abspath=file_, addon=self.addon, version='1.0')
        tasks.submit_file(self.addon.pk, upload.pk, amo.RELEASE_CHANNEL_LISTED)
        assert not self.create_version_for_upload.called


class TestCreateVersionForUpload(UploadTest, TestCase):
    fixtures = ['base/addon_3615']

    def setUp(self):
        super(TestCreateVersionForUpload, self).setUp()
        self.addon = Addon.objects.get(pk=3615)
        self.mocks = {}
        for key in ['Version.from_upload', 'parse_addon']:
            patcher = mock.patch('olympia.devhub.tasks.%s' % key)
            self.mocks[key] = patcher.start()
            self.addCleanup(patcher.stop)
        self.user = user_factory()

    def test_file_passed_all_validations_not_most_recent(self):
        file_ = get_addon_file('valid_webextension.xpi')
        upload = self.get_upload(
            abspath=file_, user=self.user, addon=self.addon, version='1.0')
        newer_upload = self.get_upload(
            abspath=file_, user=self.user, addon=self.addon, version='1.0')
        newer_upload.update(created=datetime.today() + timedelta(hours=1))

        # Check that the older file won't turn into a Version.
        tasks.create_version_for_upload(self.addon, upload,
                                        amo.RELEASE_CHANNEL_LISTED)
        assert not self.mocks['Version.from_upload'].called

        # But the newer one will.
        tasks.create_version_for_upload(self.addon, newer_upload,
                                        amo.RELEASE_CHANNEL_LISTED)
        self.mocks['Version.from_upload'].assert_called_with(
            newer_upload, self.addon, [amo.FIREFOX.id, amo.ANDROID.id],
            amo.RELEASE_CHANNEL_LISTED,
            parsed_data=self.mocks['parse_addon'].return_value)

    def test_file_passed_all_validations_version_exists(self):
        file_ = get_addon_file('valid_webextension.xpi')
        upload = self.get_upload(
            abspath=file_, user=self.user, addon=self.addon, version='1.0')
        Version.objects.create(addon=upload.addon, version=upload.version)

        # Check that the older file won't turn into a Version.
        tasks.create_version_for_upload(self.addon, upload,
                                        amo.RELEASE_CHANNEL_LISTED)
        assert not self.mocks['Version.from_upload'].called

    def test_file_passed_all_validations_most_recent_failed(self):
        file_ = get_addon_file('valid_webextension.xpi')
        upload = self.get_upload(
            abspath=file_, user=self.user, addon=self.addon, version='1.0')
        newer_upload = self.get_upload(
            abspath=file_, user=self.user, addon=self.addon, version='1.0')
        newer_upload.update(created=datetime.today() + timedelta(hours=1),
                            valid=False,
                            validation=json.dumps({"errors": 5}))

        tasks.create_version_for_upload(self.addon, upload,
                                        amo.RELEASE_CHANNEL_LISTED)
        assert not self.mocks['Version.from_upload'].called

    def test_file_passed_all_validations_most_recent(self):
        file_ = get_addon_file('valid_webextension.xpi')
        upload = self.get_upload(
            abspath=file_, user=self.user, addon=self.addon, version='1.0')
        newer_upload = self.get_upload(
            abspath=file_, user=self.user, addon=self.addon, version='0.5')
        newer_upload.update(created=datetime.today() + timedelta(hours=1))

        # The Version is created because the newer upload is for a different
        # version_string.
        tasks.create_version_for_upload(self.addon, upload,
                                        amo.RELEASE_CHANNEL_LISTED)
        self.mocks['parse_addon'].assert_called_with(
            upload, self.addon, user=self.user)
        self.mocks['Version.from_upload'].assert_called_with(
            upload, self.addon, [amo.FIREFOX.id, amo.ANDROID.id],
            amo.RELEASE_CHANNEL_LISTED,
            parsed_data=self.mocks['parse_addon'].return_value)

    def test_file_passed_all_validations_beta_string(self):
        file_ = get_addon_file('valid_webextension.xpi')
        upload = self.get_upload(
            abspath=file_, user=self.user, addon=self.addon,
            version='1.0beta1')
        tasks.create_version_for_upload(self.addon, upload,
                                        amo.RELEASE_CHANNEL_LISTED)
        self.mocks['parse_addon'].assert_called_with(
            upload, self.addon, user=self.user)
        self.mocks['Version.from_upload'].assert_called_with(
            upload, self.addon, [amo.FIREFOX.id, amo.ANDROID.id],
            amo.RELEASE_CHANNEL_LISTED,
            parsed_data=self.mocks['parse_addon'].return_value)

    def test_file_passed_all_validations_no_version(self):
        file_ = get_addon_file('valid_webextension.xpi')
        upload = self.get_upload(
            abspath=file_, user=self.user, addon=self.addon,
            version=None)
        tasks.create_version_for_upload(self.addon, upload,
                                        amo.RELEASE_CHANNEL_LISTED)
        self.mocks['parse_addon'].assert_called_with(
            upload, self.addon, user=self.user)
        self.mocks['Version.from_upload'].assert_called_with(
            upload, self.addon, [amo.FIREFOX.id, amo.ANDROID.id],
            amo.RELEASE_CHANNEL_LISTED,
            parsed_data=self.mocks['parse_addon'].return_value)


class TestAPIKeyInSubmission(UploadTest, TestCase):

    def setUp(self):
        self.user = user_factory()

        s = '656b16a8ab71686fcfcd04d574bc28be9a1d8252141f54cfb5041709262b84f4'
        self.key = APIKey.objects.create(
            user=self.user,
            type=SYMMETRIC_JWT_TYPE,
            key='user:12345:678',
            secret=s)
        self.addon = addon_factory(users=[self.user],
                                   version_kw={'version': '0.1'},
                                   file_kw={'is_webextension': True})
        self.file = get_addon_file('webextension_containing_api_key.xpi')

    def test_api_key_in_new_submission_is_found(self):
        upload = self.get_upload(
            abspath=self.file, with_validation=False, addon=self.addon,
            user=self.user)
        tasks.validate(upload, listed=True)

        upload.refresh_from_db()

        assert upload.processed_validation['errors'] == 1
        messages = upload.processed_validation['messages']
        assert len(messages) == 1
        assert messages[0]['id'] == [
            u'validation', u'messages', u'api_key_detected']
        assert ('Your developer API key was found in the submitted '
                'file.' in messages[0]['message'])
        assert not upload.valid

        # If the key has been revoked, there is no active key,
        # so `get_jwt_key` raises `DoesNotExist`.
        with pytest.raises(APIKey.DoesNotExist):
            APIKey.get_jwt_key(user_id=self.user.id)

        assert len(mail.outbox) == 1
        assert ('Your AMO API credentials have been revoked'
                in mail.outbox[0].subject)
        assert mail.outbox[0].to[0] == self.user.email

    def test_api_key_in_submission_is_found(self):
        upload = self.get_upload(
            abspath=self.file, with_validation=False, addon=self.addon,
            user=self.user)
        tasks.validate(upload, listed=True)

        upload.refresh_from_db()

        assert upload.processed_validation['errors'] == 1
        messages = upload.processed_validation['messages']
        assert len(messages) == 1
        assert messages[0]['id'] == [
            u'validation', u'messages', u'api_key_detected']
        assert ('Your developer API key was found in the submitted '
                'file.' in messages[0]['message'])
        assert not upload.valid

        # If the key has been revoked, there is no active key,
        # so `get_jwt_key` raises `DoesNotExist`.
        with pytest.raises(APIKey.DoesNotExist):
            APIKey.get_jwt_key(user_id=self.user.id)

        assert len(mail.outbox) == 1
        assert ('Your AMO API credentials have been revoked'
                in mail.outbox[0].subject)
        assert ('never share your credentials' in mail.outbox[0].body)
        assert mail.outbox[0].to[0] == self.user.email

    def test_coauthor_api_key_in_submission_is_found(self):
        coauthor = user_factory()
        AddonUser.objects.create(addon=self.addon, user_id=coauthor.id)
        upload = self.get_upload(
            abspath=self.file, with_validation=False, addon=self.addon,
            user=coauthor)
        tasks.validate(upload, listed=True)

        upload.refresh_from_db()

        assert upload.processed_validation['errors'] == 1
        messages = upload.processed_validation['messages']
        assert len(messages) == 1
        assert messages[0]['id'] == [
            u'validation', u'messages', u'api_key_detected']
        assert ('The developer API key of a coauthor was found in the '
                'submitted file.' in messages[0]['message'])
        assert not upload.valid

        # If the key has been revoked, there is no active key,
        # so `get_jwt_key` raises `DoesNotExist`.
        with pytest.raises(APIKey.DoesNotExist):
            APIKey.get_jwt_key(user_id=self.user.id)

        assert len(mail.outbox) == 1
        assert ('Your AMO API credentials have been revoked'
                in mail.outbox[0].subject)
        assert ('never share your credentials' in mail.outbox[0].body)
        # We submit as the coauthor, the leaked key is the one from 'self.user'
        assert mail.outbox[0].to[0] == self.user.email

    def test_api_key_already_revoked_by_developer(self):
        self.key.update(is_active=None)
        tasks.revoke_api_key(self.key.id)
        # If the key has already been revoked, there is no active key,
        # so `get_jwt_key` raises `DoesNotExist`.
        with pytest.raises(APIKey.DoesNotExist):
            APIKey.get_jwt_key(user_id=self.user.id)

    def test_api_key_already_regenerated_by_developer(self):
        self.key.update(is_active=None)
        current_key = APIKey.new_jwt_credentials(user=self.user)
        tasks.revoke_api_key(self.key.id)
        key_from_db = APIKey.get_jwt_key(user_id=self.user.id)
        assert current_key.key == key_from_db.key
        assert current_key.secret == key_from_db.secret

    def test_revoke_task_is_called(self):
        mock_str = 'olympia.devhub.tasks.revoke_api_key'
        wrapped = tasks.revoke_api_key
        with mock.patch(mock_str, wraps=wrapped) as mock_revoke:
            upload = self.get_upload(
                abspath=self.file, with_validation=False, user=self.user)
            tasks.validate(upload, listed=True)
            upload.refresh_from_db()
            mock_revoke.apply_async.assert_called_with(
                kwargs={'key_id': self.key.id}, countdown=120)

        assert not upload.valid

    def test_does_not_revoke_for_different_author(self):
        different_author = user_factory()
        upload = self.get_upload(
            abspath=self.file, with_validation=False, user=different_author)
        tasks.validate(upload, listed=True)

        upload.refresh_from_db()

        assert upload.processed_validation['errors'] == 0
        assert upload.valid

    def test_does_not_revoke_safe_webextension(self):
        file_ = get_addon_file('valid_webextension.xpi')
        upload = self.get_upload(
            abspath=file_, with_validation=False, user=self.user)
        tasks.validate(upload, listed=True)

        upload.refresh_from_db()

        assert upload.processed_validation['errors'] == 0
        assert upload.processed_validation['messages'] == []
        assert upload.valid

    def test_validation_finishes_if_containing_binary_content(self):
        file_ = get_addon_file('webextension_containing_binary_files.xpi')
        upload = self.get_upload(
            abspath=file_, with_validation=False, user=self.user)
        tasks.validate(upload, listed=True)

        upload.refresh_from_db()

        assert upload.processed_validation['errors'] == 0
        assert upload.processed_validation['messages'] == []
        assert upload.valid

    def test_validation_finishes_if_containing_invalid_filename(self):
        file_ = get_addon_file('invalid_webextension.xpi')
        upload = self.get_upload(
            abspath=file_, with_validation=False, user=self.user)
        tasks.validate(upload, listed=True)

        upload.refresh_from_db()

        # https://github.com/mozilla/addons-server/issues/8208
        # causes this to be 1 (and invalid) instead of 0 (and valid).
        # The invalid filename error is caught and raised outside of this
        # validation task.
        assert upload.processed_validation['errors'] == 1
        assert not upload.valid


class TestValidationTask(TestCase):

    def setUp(self):
        TestValidationTask.fake_task_has_been_called = False

    @tasks.validation_task
    def fake_task(results, pk):
        TestValidationTask.fake_task_has_been_called = True
        return {**results, 'fake_task_results': 1}

    def test_returns_validator_results_when_received_results_is_none(self):
        results = self.fake_task(None, 123)
        assert not self.fake_task_has_been_called
        assert results == amo.VALIDATOR_SKELETON_EXCEPTION_WEBEXT

    def test_returns_results_when_received_results_have_errors(self):
        results = {'errors': 1}
        returned_results = self.fake_task(results, 123)
        assert not self.fake_task_has_been_called
        assert results == returned_results

    def test_runs_wrapped_task(self):
        results = {'errors': 0}
        returned_results = self.fake_task(results, 123)
        assert TestValidationTask.fake_task_has_been_called
        assert results != returned_results
        assert 'fake_task_results' in returned_results


class TestForwardLinterResults(TestCase):

    def test_returns_received_results(self):
        results = {'errors': 1}
        returned_results = tasks.forward_linter_results(results, 123)
        assert results == returned_results<|MERGE_RESOLUTION|>--- conflicted
+++ resolved
@@ -742,11 +742,6 @@
 
         upload.refresh_from_db()
 
-<<<<<<< HEAD
-        assert upload.processed_validation['errors'] == 1
-        assert upload.processed_validation['messages'] == []
-        assert upload.valid
-=======
         assert not upload.valid
         assert upload.processed_validation['errors'] == 1
         assert upload.processed_validation['messages'] == [{
@@ -763,7 +758,6 @@
                 'rel="nofollow">search extension instead</a>.'),
             'tier': 1,
             'type': 'error'}]
->>>>>>> 510dafda
 
 
 @mock.patch('olympia.devhub.tasks.send_html_mail_jinja')
