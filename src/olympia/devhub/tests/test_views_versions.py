--- conflicted
+++ resolved
@@ -250,8 +250,6 @@
         msg = entry.to_string()
         assert self.addon.name.__unicode__() in msg, ("Unexpected: %r" % msg)
 
-<<<<<<< HEAD
-=======
     @mock.patch('olympia.files.models.File.hide_disabled_file')
     def test_disabling_addon_awaiting_review_disables_version(self, hide_mock):
         self.addon.update(status=amo.STATUS_AWAITING_REVIEW,
@@ -269,105 +267,6 @@
         self.version = Version.objects.get(id=self.version.id)
         assert self.version.all_files[0].status == amo.STATUS_DISABLED
 
-    @override_switch('mixed-listed-unlisted', active=False)
-    def test_user_can_unlist_addon(self):
-        self.addon.update(status=amo.STATUS_PUBLIC, disabled_by_user=False,
-                          is_listed=True)
-        response = self.client.post(self.unlist_url)
-        assert response.status_code == 302
-        addon = Addon.objects.get(id=3615)
-        assert addon.status == amo.STATUS_NULL
-        assert not addon.is_listed
-        latest_version = addon.find_latest_version(
-            channel=amo.RELEASE_CHANNEL_UNLISTED)
-        assert latest_version
-        assert latest_version.channel == amo.RELEASE_CHANNEL_UNLISTED
-
-        entry = ActivityLog.objects.get()
-        assert entry.action == amo.LOG.ADDON_UNLISTED.id
-        msg = entry.to_string()
-        assert self.addon.name.__unicode__() in msg
-
-    @override_switch('mixed-listed-unlisted', active=True)
-    def test_user_cant_unlist_addon_with_mixed_versions(self):
-        self.addon.update(status=amo.STATUS_PUBLIC, disabled_by_user=False,
-                          is_listed=True)
-        response = self.client.post(self.unlist_url)
-        assert response.status_code == 404
-        addon = Addon.objects.get(id=3615)
-        assert addon.is_listed
-        latest_version = addon.find_latest_version(
-            channel=amo.RELEASE_CHANNEL_UNLISTED)
-        assert not latest_version
-
-    def test_unlist_addon_with_multiple_versions(self):
-        self.addon.update(status=amo.STATUS_PUBLIC, disabled_by_user=False,
-                          is_listed=True)
-        first_version = self.addon.current_version
-        new_version = version_factory(addon=self.addon)
-        deleted_version = version_factory(addon=self.addon)
-        deleted_version.delete()
-
-        response = self.client.post(self.unlist_url)
-        assert response.status_code == 302
-        addon = Addon.objects.get(id=3615)
-        assert addon.status == amo.STATUS_NULL
-        assert not addon.is_listed
-
-        assert deleted_version.reload().channel == amo.RELEASE_CHANNEL_UNLISTED
-        assert first_version.reload().channel == amo.RELEASE_CHANNEL_UNLISTED
-        assert new_version.reload().channel == amo.RELEASE_CHANNEL_UNLISTED
-
-        entry = ActivityLog.objects.get()
-        assert entry.action == amo.LOG.ADDON_UNLISTED.id
-        msg = entry.to_string()
-        assert self.addon.name.__unicode__() in msg
-
-    def test_user_can_unlist_hidden_addon(self):
-        self.addon.update(status=amo.STATUS_PUBLIC, disabled_by_user=True,
-                          is_listed=True)
-        response = self.client.post(self.unlist_url)
-        assert response.status_code == 302
-        addon = Addon.objects.get(id=3615)
-        assert addon.status == amo.STATUS_NULL
-        assert not addon.is_listed
-        assert not addon.disabled_by_user
-        latest_version = addon.find_latest_version(
-            channel=amo.RELEASE_CHANNEL_UNLISTED)
-        assert latest_version
-        assert latest_version.channel == amo.RELEASE_CHANNEL_UNLISTED
-
-        entry = ActivityLog.objects.get()
-        assert entry.action == amo.LOG.ADDON_UNLISTED.id
-        msg = entry.to_string()
-        assert self.addon.name.__unicode__() in msg
-
-    def test_autosign_pending_version(self):
-        self.addon.update(status=amo.STATUS_NOMINATED)
-        latest_version = self.addon.find_latest_version(
-            channel=amo.RELEASE_CHANNEL_LISTED)
-
-        file = latest_version.files.all()[0]
-        validation = {
-            'notices': 0,
-            'errors': 0,
-            'messages': [],
-            'metadata': {},
-            'warnings': 1,
-            'passed_auto_validation': 1,
-            'signing_summary': {'trivial': 0, 'low': 0, 'medium': 0, 'high': 0}
-        }
-        FileValidation.from_json(file, validation)
-        file.update(status=amo.STATUS_AWAITING_REVIEW)
-
-        self.client.post(self.unlist_url)
-
-        self.addon.refresh_from_db()
-        file.refresh_from_db()
-        assert self.addon.status == amo.STATUS_NULL
-        assert file.status == amo.STATUS_PUBLIC
-
->>>>>>> 8f8ed163
     def test_user_get(self):
         assert self.client.get(self.enable_url).status_code == 405
 
@@ -453,66 +352,6 @@
         assert doc('.enable-addon').attr('disabled') == 'disabled'
         assert doc('.disable-addon').attr('checked') == 'checked'
         assert doc('.disable-addon').attr('disabled') == 'disabled'
-<<<<<<< HEAD
-=======
-        assert not doc('.unlist-addon').attr('checked')
-        assert doc('.unlist-addon').attr('disabled') == 'disabled'
-
-    def test_unlisted_addon_cant_change_status(self):
-        """Unlisted addon: can't change its status so hide choices."""
-        self.addon.update(disabled_by_user=False, is_listed=False)
-        self.addon.versions.update(channel=amo.RELEASE_CHANNEL_UNLISTED)
-        response = self.client.get(self.url)
-        doc = pq(response.content)
-        assert not doc('.enable-addon')
-        assert not doc('.disable-addon')
-        assert not doc('.unlist-addon')
-        assert not doc('#modal-disable')
-        assert not doc('#modal-unlist')
-
-    @override_switch('mixed-listed-unlisted', active=True)
-    def test_published_addon_radio_mixed_versions(self):
-        """Published (listed) addon is selected: can hide or publish."""
-        self.addon.update(disabled_by_user=False)
-        response = self.client.get(self.url)
-        doc = pq(response.content)
-        assert doc('.enable-addon').attr('checked') == 'checked'
-        enable_url = self.addon.get_dev_url('enable')
-        assert doc('.enable-addon').attr('data-url') == enable_url
-        assert not doc('.enable-addon').attr('disabled')
-        assert doc('#modal-disable')
-        assert not doc('.disable-addon').attr('checked')
-        assert not doc('.disable-addon').attr('disabled')
-        assert not doc('#modal-unlist')
-        assert not doc('.unlist-addon')
-
-    @override_switch('mixed-listed-unlisted', active=True)
-    def test_hidden_addon_radio_mixed_versions(self):
-        """Hidden (disabled) addon is selected: can hide or publish."""
-        self.addon.update(disabled_by_user=True)
-        response = self.client.get(self.url)
-        doc = pq(response.content)
-        assert not doc('.enable-addon').attr('checked')
-        assert not doc('.enable-addon').attr('disabled')
-        assert doc('.disable-addon').attr('checked') == 'checked'
-        assert not doc('.disable-addon').attr('disabled')
-        assert not doc('#modal-disable')
-        assert not doc('.unlist-addon')
-        assert not doc('#modal-unlist')
-
-    @override_switch('mixed-listed-unlisted', active=True)
-    def test_status_disabled_addon_radio_mixed_versions(self):
-        """Disabled by Mozilla addon: hidden selected, can't change status."""
-        self.addon.update(status=amo.STATUS_DISABLED, disabled_by_user=False)
-        response = self.client.get(self.url)
-        doc = pq(response.content)
-        assert not doc('.enable-addon').attr('checked')
-        assert doc('.enable-addon').attr('disabled') == 'disabled'
-        assert doc('.disable-addon').attr('checked') == 'checked'
-        assert doc('.disable-addon').attr('disabled') == 'disabled'
-        assert not doc('.unlist-addon')
-        assert not doc('#modal-unlist')
->>>>>>> 8f8ed163
 
     def test_cancel_get(self):
         cancel_url = reverse('devhub.addons.cancel', args=['a3615'])
