import os.path
import zipfile
from datetime import datetime, timedelta
from unittest import mock

from django.conf import settings
from django.core import mail
from django.core.files import temp
from django.core.files.base import File as DjangoFile
from django.urls import reverse

from pyquery import PyQuery as pq

from olympia import amo
from olympia.activity.models import ActivityLog
from olympia.activity.utils import ACTIVITY_MAIL_GROUP
from olympia.addons.models import Addon
from olympia.amo.templatetags.jinja_helpers import absolutify
from olympia.amo.tests import (
    TestCase,
    block_factory,
    create_default_webext_appversion,
    formset,
    initial,
    reverse_ns,
    user_factory,
    version_factory,
)
from olympia.applications.models import AppVersion
from olympia.blocklist.models import BlockType
from olympia.constants.promoted import PROMOTED_GROUP_CHOICES
from olympia.files.models import File
from olympia.reviewers.models import AutoApprovalSummary
from olympia.users.models import Group, UserProfile
from olympia.versions.models import ApplicationsVersions, Version, VersionReviewerFlags


class TestVersion(TestCase):
    fixtures = ['base/users', 'base/addon_3615']

    def setUp(self):
        super().setUp()
        self.client.force_login(UserProfile.objects.get(email='del@icio.us'))
        self.user = UserProfile.objects.get(email='del@icio.us')
        self.addon = self.get_addon()
        self.version = Version.objects.get(id=81551)
        self.url = self.addon.get_dev_url('versions')
        self.disable_url = self.addon.get_dev_url('disable')
        self.enable_url = self.addon.get_dev_url('enable')
        self.delete_url = reverse('devhub.versions.delete', args=['a3615'])
        self.delete_data = {'addon_id': self.addon.pk, 'version_id': self.version.pk}

    def get_addon(self):
        return Addon.objects.get(id=3615)

    def get_doc(self):
        response = self.client.get(self.url)
        assert response.status_code == 200
        return pq(response.content)

    def test_version_status_public(self):
        doc = self.get_doc()
        assert doc('.addon-status')

        self.addon.update(status=amo.STATUS_DISABLED, disabled_by_user=True)
        doc = self.get_doc()
        assert doc('.addon-status .status-admin-disabled')
        assert doc('.addon-status .status-admin-disabled').text() == (
            'Disabled by Mozilla'
        )

        self.addon.update(disabled_by_user=False)
        doc = self.get_doc()
        assert doc('.addon-status .status-admin-disabled').text() == (
            'Disabled by Mozilla'
        )

        self.addon.update(status=amo.STATUS_APPROVED, disabled_by_user=True)
        doc = self.get_doc()
        assert doc('.addon-status .status-disabled').text() == ('Invisible')

    def test_blocked_version(self):
        task_user = UserProfile.objects.get(pk=settings.TASK_USER_ID)
        v3 = version_factory(addon=self.addon, version='3.0')
        v4 = version_factory(addon=self.addon, version='4.0.1')
        block_factory(version_ids=[v3.pk, v4.pk], updated_by=task_user)
        for version in (v3, v4):
            version.file.update(status=amo.STATUS_DISABLED)
        doc = self.get_doc()
        assert (
            doc('#version-list .file-status-text')[0].text_content().strip()
            == 'Blocked'
        )
        assert (
            doc('#version-list .file-status-text')[1].text_content().strip()
            == 'Blocked'
        )

        v4.blockversion.update(block_type=BlockType.SOFT_BLOCKED)
        doc = self.get_doc()
        assert (
            doc('#version-list .file-status-text')[0].text_content().strip()
            == 'Restricted'
        )
        assert (
            doc('#version-list .file-status-text')[1].text_content().strip()
            == 'Blocked'
        )

    def test_label_open_marked_safe(self):
        doc = self.get_doc()
        assert '<strong>Visible:</strong>' in doc.html()

        self.addon.update(status=amo.STATUS_APPROVED, disabled_by_user=True)
        doc = self.get_doc()
        assert '<strong>Invisible:</strong>' in doc.html()

    def test_upload_link_label_in_edit_nav(self):
        url = reverse('devhub.versions.edit', args=(self.addon.slug, self.version.pk))
        response = self.client.get(url)
        link = pq(response.content)('.addon-status>.addon-upload>strong>a')
        assert link.text() == 'Upload New Version'
        assert link.attr('href') == (
            reverse('devhub.submit.version', args=[self.addon.slug])
        )

        # Don't show for STATUS_DISABLED addons.
        self.addon.update(status=amo.STATUS_DISABLED)
        response = self.client.get(url)
        assert not pq(response.content)('.addon-status>.addon-upload>strong>a')

    def test_delete_message(self):
        """Make sure we warn our users of the pain they will feel."""
        response = self.client.get(self.url)
        doc = pq(response.content)
        assert doc('#modal-delete p').eq(0).text() == (
            'Deleting your add-on will permanently delete all versions and '
            'files you have submitted for this add-on, listed or not. '
            'The add-on ID cannot be restored and will forever be unusable '
            'for submission.'
        )

    def test_delete_message_incomplete(self):
        """
        If an addon has status = 0, they shouldn't be bothered with a
        deny list threat if they hit delete.
        """
        # Need to hard delete the version or add-on will be soft-deleted.
        self.addon.current_version.delete(hard=True)
        self.addon.reload()
        assert self.addon.status == amo.STATUS_NULL
        response = self.client.get(self.url)
        doc = pq(response.content)
        # Normally 2 paragraphs, one is the warning which we should take out.
        assert doc('#modal-delete p.warning').length == 0

    def test_delete_version(self):
        self.client.post(self.delete_url, self.delete_data)
        assert not Version.objects.filter(pk=81551).exists()
        assert ActivityLog.objects.filter(action=amo.LOG.DELETE_VERSION.id).count() == 1

    def test_version_delete_version_deleted(self):
        self.version.delete()
        response = self.client.post(self.delete_url, self.delete_data)
        assert response.status_code == 404

    def test_cant_delete_version(self):
        self.client.logout()
        response = self.client.post(self.delete_url, self.delete_data)
        assert response.status_code == 302
        assert Version.objects.filter(pk=81551).exists()

    def test_version_delete_status_null(self):
        response = self.client.post(self.delete_url, self.delete_data)
        assert response.status_code == 302
        assert self.addon.versions.count() == 0
        assert Addon.objects.get(id=3615).status == amo.STATUS_NULL

    def test_disable_version(self):
        self.delete_data['disable_version'] = ''
        self.client.post(self.delete_url, self.delete_data)
        assert Version.objects.get(pk=81551).is_user_disabled
        assert ActivityLog.objects.filter(action=amo.LOG.DELETE_VERSION.id).count() == 0
        assert (
            ActivityLog.objects.filter(action=amo.LOG.DISABLE_VERSION.id).count() == 1
        )

    def test_cant_disable_or_delete_current_version_recommended(self):
        # If the add-on is recommended you can't disable or delete the current
        # version.
        self.make_addon_promoted(
            self.addon, PROMOTED_GROUP_CHOICES.RECOMMENDED, approve_version=True
        )
        assert self.version == self.addon.current_version
        self.client.post(self.delete_url, self.delete_data)
        assert Version.objects.filter(pk=81551).exists()
        assert not Version.objects.get(pk=81551).is_user_disabled
        assert ActivityLog.objects.filter(action=amo.LOG.DELETE_VERSION.id).count() == 0
        assert (
            ActivityLog.objects.filter(action=amo.LOG.DISABLE_VERSION.id).count() == 0
        )

        self.delete_data['disable_version'] = ''
        self.client.post(self.delete_url, self.delete_data)
        assert Version.objects.filter(pk=81551).exists()
        assert not Version.objects.get(pk=81551).is_user_disabled
        assert ActivityLog.objects.filter(action=amo.LOG.DELETE_VERSION.id).count() == 0
        assert (
            ActivityLog.objects.filter(action=amo.LOG.DISABLE_VERSION.id).count() == 0
        )

    def test_can_disable_or_delete_current_ver_if_previous_recommended(self):
        # If the add-on is recommended you *can* disable or delete the current
        # version if the previous version is approved for recommendation too.
        self.make_addon_promoted(
            self.addon, PROMOTED_GROUP_CHOICES.RECOMMENDED, approve_version=True
        )
        previous_version = self.version
        self.version = version_factory(addon=self.addon, promotion_approved=True)
        self.addon.reload()
        assert self.version == self.addon.current_version
        assert previous_version != self.version

        self.delete_data['version_id'] = self.version.id
        self.delete_data['disable_version'] = ''
        self.client.post(self.delete_url, self.delete_data)
        assert Version.objects.filter(pk=self.version.id).exists()
        assert Version.objects.get(pk=self.version.id).is_user_disabled
        assert ActivityLog.objects.filter(action=amo.LOG.DELETE_VERSION.id).count() == 0
        assert (
            ActivityLog.objects.filter(action=amo.LOG.DISABLE_VERSION.id).count() == 1
        )

        del self.delete_data['disable_version']
        self.client.post(self.delete_url, self.delete_data)
        assert not Version.objects.filter(pk=self.version.id).exists()
        assert ActivityLog.objects.filter(action=amo.LOG.DELETE_VERSION.id).count() == 1
        assert (
            ActivityLog.objects.filter(action=amo.LOG.DISABLE_VERSION.id).count() == 1
        )

        self.addon.reload()
        assert self.addon.current_version == previous_version
        # It's still recommended.
        assert (
            PROMOTED_GROUP_CHOICES.RECOMMENDED in self.addon.promoted_groups().group_id
        )

    def test_can_still_disable_or_delete_old_version_recommended(self):
        # If the add-on is recommended, you can still disable or delete older
        # versions than the current one.
        self.make_addon_promoted(
            self.addon, PROMOTED_GROUP_CHOICES.RECOMMENDED, approve_version=True
        )
        version_factory(addon=self.addon, promotion_approved=True)
        self.addon.reload()
        assert self.version != self.addon.current_version

        self.delete_data['disable_version'] = ''
        self.client.post(self.delete_url, self.delete_data)
        assert Version.objects.filter(pk=81551).exists()
        assert Version.objects.get(pk=81551).is_user_disabled
        assert ActivityLog.objects.filter(action=amo.LOG.DELETE_VERSION.id).count() == 0
        assert (
            ActivityLog.objects.filter(action=amo.LOG.DISABLE_VERSION.id).count() == 1
        )

        del self.delete_data['disable_version']
        self.client.post(self.delete_url, self.delete_data)
        assert not Version.objects.filter(pk=81551).exists()
        assert ActivityLog.objects.filter(action=amo.LOG.DELETE_VERSION.id).count() == 1
        assert (
            ActivityLog.objects.filter(action=amo.LOG.DISABLE_VERSION.id).count() == 1
        )

    def test_can_still_disable_or_delete_current_version_unapproved(self):
        # If the add-on is in recommended group but hasn't got approval yet,
        # then deleting the current version is fine.
        self.make_addon_promoted(self.addon, PROMOTED_GROUP_CHOICES.RECOMMENDED)
        assert self.version == self.addon.current_version

        self.delete_data['disable_version'] = ''
        self.client.post(self.delete_url, self.delete_data)
        assert Version.objects.filter(pk=81551).exists()
        assert Version.objects.get(pk=81551).is_user_disabled
        assert ActivityLog.objects.filter(action=amo.LOG.DELETE_VERSION.id).count() == 0
        assert (
            ActivityLog.objects.filter(action=amo.LOG.DISABLE_VERSION.id).count() == 1
        )

        del self.delete_data['disable_version']
        self.client.post(self.delete_url, self.delete_data)
        assert not Version.objects.filter(pk=81551).exists()
        assert ActivityLog.objects.filter(action=amo.LOG.DELETE_VERSION.id).count() == 1
        assert (
            ActivityLog.objects.filter(action=amo.LOG.DISABLE_VERSION.id).count() == 1
        )

    def test_reenable_version(self):
        Version.objects.get(pk=81551).file.update(
            status=amo.STATUS_DISABLED,
            original_status=amo.STATUS_APPROVED,
            status_disabled_reason=File.STATUS_DISABLED_REASONS.DEVELOPER,
        )
        self.reenable_url = reverse('devhub.versions.reenable', args=['a3615'])
        response = self.client.post(self.reenable_url, self.delete_data, follow=True)
        assert response.status_code == 200
        assert not Version.objects.get(pk=81551).is_user_disabled
        assert ActivityLog.objects.filter(action=amo.LOG.ENABLE_VERSION.id).count() == 1

    def test_reenable_deleted_version(self):
        Version.objects.get(pk=81551).delete()
        self.delete_url = reverse('devhub.versions.reenable', args=['a3615'])
        response = self.client.post(self.delete_url, self.delete_data)
        assert response.status_code == 404
        assert ActivityLog.objects.filter(action=amo.LOG.ENABLE_VERSION.id).count() == 0

    def _extra_version_and_file(self, status):
        version = Version.objects.get(id=81551)

        version_two = version_factory(
            addon=self.addon,
            license=version.license,
            file_kw={'status': status},
        )
        return version_two, version_two.file

    def test_version_delete_status(self):
        self._extra_version_and_file(amo.STATUS_APPROVED)

        response = self.client.post(self.delete_url, self.delete_data)
        assert response.status_code == 302
        assert self.addon.versions.count() == 1
        assert Addon.objects.get(id=3615).status == amo.STATUS_APPROVED

    def test_version_delete_status_unreviewed(self):
        self._extra_version_and_file(amo.STATUS_AWAITING_REVIEW)

        response = self.client.post(self.delete_url, self.delete_data)
        assert response.status_code == 302
        assert self.addon.versions.count() == 1
        assert Addon.objects.get(id=3615).status == amo.STATUS_NOMINATED

    def test_user_can_disable_addon(self):
        version = self.addon.current_version
        self.addon.update(status=amo.STATUS_APPROVED, disabled_by_user=False)
        response = self.client.post(self.disable_url)
        assert response.status_code == 302
        addon = Addon.objects.get(id=3615)
        version.reload()
        assert addon.disabled_by_user
        assert addon.status == amo.STATUS_APPROVED

        # Check we didn't change the status of the files.
        assert version.file.status == amo.STATUS_APPROVED

        entry = ActivityLog.objects.exclude(action=amo.LOG.LOG_IN.id).get()
        assert entry.action == amo.LOG.USER_DISABLE.id
        msg = entry.to_string()
        assert str(self.addon.name) in msg, 'Unexpected: %r' % msg

    def test_user_can_disable_addon_pending_version(self):
        self.addon.update(status=amo.STATUS_APPROVED, disabled_by_user=False)
        (new_version, _) = self._extra_version_and_file(amo.STATUS_AWAITING_REVIEW)
        assert self.addon.find_latest_version(channel=amo.CHANNEL_LISTED) == new_version

        response = self.client.post(self.disable_url)
        assert response.status_code == 302
        addon = Addon.objects.get(id=3615)
        assert addon.disabled_by_user
        assert addon.status == amo.STATUS_APPROVED

        # Check we disabled the file pending review.
        new_version.file.reload()
        assert new_version.file.status == amo.STATUS_DISABLED
        # latest version should be reset when the file/version was disabled.
        assert self.addon.find_latest_version(channel=amo.CHANNEL_LISTED) != new_version

        entry = ActivityLog.objects.latest('pk')
        assert entry.action == amo.LOG.USER_DISABLE.id
        msg = entry.to_string()
        assert str(self.addon.name) in msg, 'Unexpected: %r' % msg

    def test_disabling_addon_awaiting_review_disables_version(self):
        self.addon.update(status=amo.STATUS_NOMINATED, disabled_by_user=False)
        self.version.file.update(status=amo.STATUS_AWAITING_REVIEW)

        res = self.client.post(self.disable_url)
        assert res.status_code == 302
        addon = Addon.objects.get(id=3615)
        assert addon.disabled_by_user
        assert addon.status == amo.STATUS_NULL

        # Check we disabled the file pending review.
        self.version = Version.objects.get(id=self.version.id)
        assert self.version.file.status == amo.STATUS_DISABLED

    def test_user_get(self):
        assert self.client.get(self.enable_url).status_code == 405

    def test_user_can_enable_addon(self):
        self.addon.update(status=amo.STATUS_APPROVED, disabled_by_user=True)
        response = self.client.post(self.enable_url)
        self.assert3xx(response, self.url, 302)
        addon = self.get_addon()
        assert not addon.disabled_by_user
        assert addon.status == amo.STATUS_APPROVED

        entry = ActivityLog.objects.exclude(action=amo.LOG.LOG_IN.id).get()
        assert entry.action == amo.LOG.USER_ENABLE.id
        msg = entry.to_string()
        assert str(self.addon.name) in msg, 'Unexpected: %r' % msg

    def test_unprivileged_user_cant_disable_addon(self):
        self.addon.update(disabled_by_user=False)
        self.client.logout()
        response = self.client.post(self.disable_url)
        assert response.status_code == 302
        assert not Addon.objects.get(id=3615).disabled_by_user

    def test_non_owner_cant_disable_addon(self):
        self.addon.update(disabled_by_user=False)
        self.client.logout()
        self.client.force_login(UserProfile.objects.get(email='regular@mozilla.com'))
        response = self.client.post(self.disable_url)
        assert response.status_code == 403
        assert not Addon.objects.get(id=3615).disabled_by_user

    def test_non_owner_cant_enable_addon(self):
        self.addon.update(disabled_by_user=False)
        self.client.logout()
        self.client.force_login(UserProfile.objects.get(email='regular@mozilla.com'))
        response = self.client.get(self.enable_url)
        assert response.status_code == 403
        assert not Addon.objects.get(id=3615).disabled_by_user

    def test_non_owner_cant_change_status(self):
        """A non-owner can't use the radio buttons."""
        self.addon.update(disabled_by_user=False)
        self.client.logout()
        self.client.force_login(UserProfile.objects.get(email='regular@mozilla.com'))
        response = self.client.get(self.url)
        assert response.status_code == 403

    def test_published_addon_radio(self):
        """Published (listed) addon is selected: can hide or publish."""
        self.addon.update(disabled_by_user=False)
        response = self.client.get(self.url)
        doc = pq(response.content)
        assert doc('.enable-addon').attr('checked') == 'checked'
        enable_url = self.addon.get_dev_url('enable')
        assert doc('.enable-addon').attr('data-url') == enable_url
        assert not doc('.enable-addon').attr('disabled')
        assert doc('#modal-disable')
        assert not doc('.disable-addon').attr('checked')
        assert not doc('.disable-addon').attr('disabled')

    def test_hidden_addon_radio(self):
        """Hidden (disabled) addon is selected: can hide or publish."""
        self.addon.update(disabled_by_user=True)
        response = self.client.get(self.url)
        doc = pq(response.content)
        assert not doc('.enable-addon').attr('checked')
        assert not doc('.enable-addon').attr('disabled')
        assert doc('.disable-addon').attr('checked') == 'checked'
        assert not doc('.disable-addon').attr('disabled')
        assert not doc('#modal-disable')

    def test_status_disabled_addon_radio(self):
        """Disabled by Mozilla addon: hidden selected, can't change status."""
        self.addon.update(status=amo.STATUS_DISABLED, disabled_by_user=False)
        response = self.client.get(self.url)
        doc = pq(response.content)
        assert not doc('.enable-addon').attr('checked')
        assert doc('.enable-addon').attr('disabled') == 'disabled'
        assert doc('.disable-addon').attr('checked') == 'checked'
        assert doc('.disable-addon').attr('disabled') == 'disabled'

    def test_no_listed_versions_already_enabled(self):
        self.addon.versions.all().delete()
        response = self.client.get(self.url)
        doc = pq(response.content)
        assert not doc('.enable-addon')
        assert not doc('.disable-addon')

    def test_no_listed_versions_already_disabled(self):
        # If somehow the add-on has no listed versions but is invisible, we
        # allow them to switch back to visible so that they can submit listed
        # versions.
        self.addon.versions.all().delete()
        self.addon.update(disabled_by_user=True)
        response = self.client.get(self.url)
        doc = pq(response.content)
        assert doc('.enable-addon')
        assert doc('.disable-addon')
        assert not doc('.enable-addon').attr('checked')
        assert not doc('.enable-addon').attr('disabled')
        assert doc('.disable-addon').attr('checked') == 'checked'
        assert not doc('.disable-addon').attr('disabled')

    def test_cancel_get(self):
        cancel_url = reverse('devhub.addons.cancel', args=['a3615', 'listed'])
        assert self.client.get(cancel_url).status_code == 405

    def test_cancel_wrong_status(self):
        cancel_url = reverse('devhub.addons.cancel', args=['a3615', 'listed'])
        file = self.addon.current_version.file
        for status in Addon.STATUS_CHOICES:
            if status in (amo.STATUS_NOMINATED, amo.STATUS_DELETED):
                continue
            file_status = (
                amo.STATUS_APPROVED
                if status == amo.STATUS_APPROVED
                else amo.STATUS_DISABLED
            )
            file.update(status=file_status)
            self.addon.update_status()
            if status == amo.STATUS_DISABLED:
                self.addon.update(status=status)

            self.client.post(cancel_url)
            assert Addon.objects.get(id=3615).status == status

    def test_cancel(self):
        cancel_url = reverse('devhub.addons.cancel', args=['a3615', 'listed'])
        self.addon.current_version.file.update(status=amo.STATUS_AWAITING_REVIEW)
        self.client.post(cancel_url)
        assert Addon.objects.get(id=3615).status == amo.STATUS_NULL

    def test_cancel_obey_channel_listed(self):
        addon = Addon.objects.get(id=3615)
        file_ = addon.current_version.file
        file_.update(status=amo.STATUS_AWAITING_REVIEW)
        unlisted_file = version_factory(
            addon=addon,
            channel=amo.CHANNEL_UNLISTED,
            file_kw={'status': amo.STATUS_AWAITING_REVIEW},
        ).file
        cancel_url = reverse('devhub.addons.cancel', args=['a3615', 'listed'])
        self.client.post(cancel_url)
        file_.reload()
        assert file_.status == amo.STATUS_DISABLED
        unlisted_file.reload()
        assert unlisted_file.status == amo.STATUS_AWAITING_REVIEW
        addon.reload()
        assert addon.status == amo.STATUS_NULL

    def test_cancel_obey_channel_unlisted(self):
        addon = Addon.objects.get(id=3615)
        version = addon.current_version
        version.update(channel=amo.CHANNEL_UNLISTED)
        file_ = version.file
        file_.update(status=amo.STATUS_AWAITING_REVIEW)
        listed_file = version_factory(
            addon=addon,
            file_kw={'status': amo.STATUS_AWAITING_REVIEW},
        ).file
        addon.update(status=amo.STATUS_NOMINATED)
        cancel_url = reverse('devhub.addons.cancel', args=['a3615', 'unlisted'])
        self.client.post(cancel_url)
        file_.reload()
        assert file_.status == amo.STATUS_DISABLED
        listed_file.reload()
        assert listed_file.status == amo.STATUS_AWAITING_REVIEW
        addon.reload()
        assert addon.status == amo.STATUS_NOMINATED

    def test_not_cancel(self):
        self.client.logout()
        cancel_url = reverse('devhub.addons.cancel', args=['a3615', 'listed'])
        assert self.addon.status == amo.STATUS_APPROVED
        response = self.client.post(cancel_url)
        assert response.status_code == 302
        assert Addon.objects.get(id=3615).status == amo.STATUS_APPROVED

    def test_cancel_button(self):
        for status in Addon.STATUS_CHOICES:
            if status != amo.STATUS_NOMINATED:
                continue

            self.addon.update(status=status)
            response = self.client.get(self.url)
            doc = pq(response.content)
            assert doc('#cancel-review')
            assert doc('#modal-cancel')

    def test_not_cancel_button(self):
        for status in Addon.STATUS_CHOICES:
            if status == amo.STATUS_NOMINATED:
                continue

            self.addon.update(status=status)
            response = self.client.get(self.url)
            doc = pq(response.content)
            assert not doc('#cancel-review'), status
            assert not doc('#modal-cancel'), status

    def test_incomplete_request_review(self):
        self.addon.update(status=amo.STATUS_NULL)
        doc = pq(self.client.get(self.url).content)
        buttons = doc('.version-status-actions form button').text()
        assert buttons == 'Request Review'

    def test_in_submission_can_request_review(self):
        self.addon.update(status=amo.STATUS_NULL)
        latest_version = self.addon.find_latest_version(channel=amo.CHANNEL_LISTED)
        latest_version.file.update(status=amo.STATUS_DISABLED)
        version_factory(addon=self.addon, file_kw={'status': amo.STATUS_DISABLED})
        doc = pq(self.client.get(self.url).content)
        buttons = doc('.version-status-actions form button')
        # We should only show the links for one of the disabled versions.
        assert buttons.length == 1
        assert buttons.text() == 'Request Review'

    def test_reviewed_cannot_request_review(self):
        self.addon.update(status=amo.STATUS_NULL)
        latest_version = self.addon.find_latest_version(channel=amo.CHANNEL_LISTED)
        latest_version.file.update(
            approval_date=datetime.now(), status=amo.STATUS_DISABLED
        )
        version_factory(
            addon=self.addon,
            human_review_date=datetime.now(),
            file_kw={'status': amo.STATUS_DISABLED},
        )
        doc = pq(self.client.get(self.url).content)
        buttons = doc('.version-status-actions form button')
        # We should only show the links for one of the disabled versions.
        assert buttons.length == 0

    def test_version_history(self):
        v1 = self.version
        v2, _ = self._extra_version_and_file(amo.STATUS_AWAITING_REVIEW)

        response = self.client.get(self.url)
        assert response.status_code == 200
        doc = pq(response.content)

        show_links = doc('.review-history-show')
        assert show_links.length == 2
        assert show_links[0].attrib['data-div'] == '#%s-review-history' % v1.id
        assert show_links[1].attrib['data-div'] == '#%s-review-history' % v2.id

        # Both links will have a 'data-version' attribute.
        assert show_links[0].attrib['data-version'] == str(v1.id)
        assert show_links[1].attrib['data-version'] == str(v2.id)

        # Test review history
        review_history_td = doc('#%s-review-history' % v1.id)[0]
        assert review_history_td.attrib['data-session-id'] == (
            self.client.session.session_key
        )
        api_url = absolutify(
            reverse_ns('version-reviewnotes-list', args=[self.addon.id, v1.id])
        )
        assert review_history_td.attrib['data-api-url'] == api_url
        assert doc('.review-history-hide').length == 2

        pending_activity_count = doc('.review-history-pending-count')
        # No counter, because we don't have any pending activity to show.
        assert pending_activity_count.length == 0

        # Reply box div is there for each version
        assert doc('.dev-review-reply-form').length == 2
        for idx, version in enumerate([v1, v2]):
            reply_api_url = absolutify(
                reverse_ns('version-reviewnotes-list', args=[self.addon.id, version.pk])
            )
            review_form = doc('.dev-review-reply-form')[idx]
            assert review_form.attrib['action'] == reply_api_url
            assert (
                review_form.attrib['data-session-id'] == self.client.session.session_key
            )
            assert (
                review_form.attrib['data-history'] == '#%s-review-history' % version.pk
            )
            textarea = doc('.dev-review-reply-form textarea')[idx]
            assert textarea.attrib['maxlength'] == '100000'

    def test_version_history_mixed_channels(self):
        v1 = self.version
        v2, _ = self._extra_version_and_file(amo.STATUS_AWAITING_REVIEW)
        v2.update(channel=amo.CHANNEL_UNLISTED)

        response = self.client.get(self.url)
        assert response.status_code == 200
        doc = pq(response.content)

        # Should be 2 reply boxes, one for each channel
        assert doc('.dev-review-reply-form').length == 2
        assert doc('.dev-review-reply-form')[0].attrib['data-history'] == (
            '#%s-review-history' % v1.id
        )
        assert doc('.dev-review-reply-form')[1].attrib['data-history'] == (
            '#%s-review-history' % v2.id
        )

    def test_pending_activity_count(self):
        v1 = self.addon.current_version
        v1.update(created=self.days_ago(1))
        v2, _ = self._extra_version_and_file(amo.STATUS_AWAITING_REVIEW)
        v3, _ = self._extra_version_and_file(amo.STATUS_APPROVED)
        # Add some activity log messages
        ActivityLog.objects.create(
            amo.LOG.REVIEWER_REPLY_VERSION, v1.addon, v1, user=self.user
        )
        ActivityLog.objects.create(
            amo.LOG.REVIEWER_REPLY_VERSION, v2.addon, v2, user=self.user
        )
        ActivityLog.objects.create(
            amo.LOG.REVIEWER_REPLY_VERSION, v2.addon, v2, user=self.user
        )

<<<<<<< HEAD
        with self.assertNumQueries(41):
=======
        with self.assertNumQueries(38):
>>>>>>> 463ff903
            # 1. SAVEPOINT
            # 2. the add-on
            # 3. translations for that add-on (default transformer)
            # 4. categories for that add-on (default transformer)
            # 5. current version for that add-on (default transformer)
            # 6. translations for the current version (default transformer)
            # 7. applications versions for the current version (default transformer)
            # 8. users for that add-on (default transformer)
            # 9. previews for that add-on (default transformer)
            # 10. current user
            # 11. groups for that user
            # 12. check on user being an author
            # 13. count versions for the add-on for pagination
            # 14. RELEASE SAVEPOINT
            # 15. add-ons for that user
            # 16. latest version in listed channel
            # 17. translations for that version
            # 18. latest version in unlisted channel
            # 19. latest public version in listed channel
            # 20. Translations for that version
            # 21. check on user being an author (dupe)
            # 22. site notice
            # 23. suppressed email waffle switch check
            # 24. 8 latest add-ons from that user for the menu
            # 25. translations for those add-ons
            # 26. count of pending activities on latest version
            # 27. file validation for that latest version
            # 28. versions being displayed w/ pending activities count and
            #     file/validation/blockversion attached
<<<<<<< HEAD
            # 29. latest non-disabled version
            # 30. translations for that version
            # 31. are there versions in unlisted channel
            # 32. check on user being an owner
            # 33. versions in unlisted channel
            # 34. translations for those versions
            # 35. latest non-disabled version in unlisted channel
            # 36. check on user being an author (dupe)
            # 37-41. promotion group queries
=======
            # 30. latest non-disabled version
            # 31. translations for that version
            # 32. are there versions in unlisted channel
            # 33. check on user being an owner
            # 34. versions in unlisted channel
            # 35. translations for those versions
            # 36. latest non-disabled version in unlisted channel
            # 37. check on user being an author (dupe)
            # 38. waffle switch
>>>>>>> 463ff903
            response = self.client.get(self.url)
        assert response.status_code == 200
        doc = pq(response.content)

        # Three versions...
        assert doc('.review-history-show').length == 3
        # ...2 have pending activities
        pending_activity_count = doc('.review-history-pending-count')
        assert pending_activity_count.length == 2
        # There are two activity logs pending on v2, one on v1.
        pending_activity_count_for_v2 = pending_activity_count[0]
        assert pending_activity_count_for_v2.text_content() == '2'
        pending_activity_count_for_v1 = pending_activity_count[1]
        assert pending_activity_count_for_v1.text_content() == '1'

    def test_channel_tag(self):
        self.addon.current_version.update(created=self.days_ago(1))
        v2, _ = self._extra_version_and_file(amo.STATUS_DISABLED)
        self.addon.versions.update(channel=amo.CHANNEL_LISTED)
        self.addon.update_version()
        response = self.client.get(self.url)
        assert response.status_code == 200
        doc = pq(response.content)
        assert doc('td.file-status').length == 2
        # No tag shown because all listed versions
        assert doc('span.distribution-tag-listed').length == 0
        assert doc('span.distribution-tag-unlisted').length == 0

        # Make all the versions unlisted.
        self.addon.versions.update(channel=amo.CHANNEL_UNLISTED)
        self.addon.update_version()
        response = self.client.get(self.url)
        assert response.status_code == 200
        doc = pq(response.content)
        assert doc('td.file-status').length == 2
        # No tag shown because all unlisted versions
        assert doc('span.distribution-tag-listed').length == 0
        assert doc('span.distribution-tag-unlisted').length == 0

        # Make one of the versions listed.
        v2.update(channel=amo.CHANNEL_LISTED)
        v2.file.update(status=amo.STATUS_AWAITING_REVIEW)
        response = self.client.get(self.url)
        assert response.status_code == 200
        doc = pq(response.content)
        file_status_tds = doc('td.file-status')
        assert file_status_tds.length == 2
        # Tag for channels are shown because both listed and unlisted versions.
        assert file_status_tds('span.distribution-tag-listed').length == 1
        assert file_status_tds('span.distribution-tag-unlisted').length == 1
        # Extra tags in the headers too
        assert doc('h3 span.distribution-tag-listed').length == 2


class TestVersionEditBase(TestCase):
    fixtures = ['base/users', 'base/addon_3615']

    def setUp(self):
        super().setUp()
        self.user = UserProfile.objects.get(email='del@icio.us')
        self.client.force_login(self.user)
        self.addon = self.get_addon()
        self.version = self.get_version()
        self.url = reverse('devhub.versions.edit', args=['a3615', self.version.id])
        create_default_webext_appversion()

    def get_addon(self):
        return Addon.objects.get(id=3615)

    def get_version(self):
        return self.get_addon().current_version

    def formset(self, *args, **kw):
        return formset(*args, **kw)


class TestVersionEditDetails(TestVersionEditBase):
    def setUp(self):
        super().setUp()
        ctx = self.client.get(self.url).context
        compat = initial(ctx['compat_form'].forms[0])
        self.initial = formset(compat)
        AutoApprovalSummary.objects.create(
            version=self.version, verdict=amo.AUTO_APPROVED
        )

    def formset(self, *args, **kw):
        return super().formset(*args, **{**self.initial, **kw})

    def test_edit_notes(self):
        data = self.formset(release_notes='xx', approval_notes='yy')
        response = self.client.post(self.url, data)
        assert response.status_code == 302
        version = self.get_version()
        assert str(version.release_notes) == 'xx'
        assert str(version.approval_notes) == 'yy'

    def test_approval_notes_and_approval_notes_too_long(self):
        data = self.formset(approval_notes='ü' * 3001, release_notes='è' * 3002)
        response = self.client.post(self.url, data)
        assert response.status_code == 200
        assert (
            response.context['version_form'].fields['approval_notes'].max_length == 3000
        )
        assert (
            response.context['version_form'].fields['approval_notes'].max_length == 3000
        )
        assert (
            response.context['version_form']
            .fields['release_notes']
            .widget.attrs['maxlength']
            == '3000'
        )
        assert (
            response.context['version_form']
            .fields['release_notes']
            .widget.attrs['maxlength']
            == '3000'
        )
        assert response.context['version_form'].errors == {
            'approval_notes': [
                'Ensure this value has at most 3000 characters (it has 3001).'
            ],
            'release_notes': [
                'Ensure this value has at most 3000 characters (it has 3002).'
            ],
        }

    def test_version_number_redirect(self):
        url = self.url.replace(str(self.version.id), self.version.version)
        response = self.client.get(url, follow=True)
        self.assert3xx(response, self.url)

    def test_version_deleted(self):
        self.version.delete()
        response = self.client.get(self.url)
        assert response.status_code == 404

        data = self.formset(release_notes='xx', approval_notes='yy')
        response = self.client.post(self.url, data)
        assert response.status_code == 404

    def test_cant_upload(self):
        response = self.client.get(self.url)
        doc = pq(response.content)
        assert not doc('a.add-file')

    def test_add(self):
        response = self.client.get(self.url)
        doc = pq(response.content)
        assert response.context['compat_form'].extra_forms
        assert doc('p.add-app')[0].attrib['class'] == 'add-app'

    def test_add_not(self):
        for id in [18, 52, 59, 60, 61]:
            av = AppVersion(application=id, version='1')
            av.save()
            ApplicationsVersions(
                application=id, min=av, max=av, version=self.version
            ).save()

        response = self.client.get(self.url)
        doc = pq(response.content)
        assert not response.context['compat_form'].extra_forms
        assert doc('p.add-app')[0].attrib['class'] == 'add-app hide'

    def test_existing_source_link(self):
        with temp.NamedTemporaryFile(
            suffix='.zip', dir=temp.gettempdir()
        ) as source_file:
            with zipfile.ZipFile(source_file, 'w') as zip_file:
                zip_file.writestr('foo', 'a' * (2**21))
            source_file.seek(0)
            self.version.source.save(
                os.path.basename(source_file.name), DjangoFile(source_file)
            )
            self.version.save()

        response = self.client.get(self.url)
        doc = pq(response.content)
        link = doc('.current-source-link')
        assert link
        assert link.text() == 'View current'
        assert link[0].attrib['href'] == reverse(
            'downloads.source', args=(self.version.pk,)
        )

    def test_should_accept_zip_source_file(self):
        with temp.NamedTemporaryFile(
            suffix='.zip', dir=temp.gettempdir()
        ) as source_file:
            with zipfile.ZipFile(source_file, 'w') as zip_file:
                zip_file.writestr('foo', 'a' * (2**21))
            source_file.seek(0)
            data = self.formset(source=source_file)
            response = self.client.post(self.url, data)
        assert response.status_code == 302
        version = Version.objects.get(pk=self.version.pk)
        assert version.source
        assert version.needshumanreview_set.count() == 0

        # Check that the corresponding automatic activity log has been created.
        assert ActivityLog.objects.filter(
            action=amo.LOG.SOURCE_CODE_UPLOADED.id
        ).exists()
        log = ActivityLog.objects.get(action=amo.LOG.SOURCE_CODE_UPLOADED.id)
        assert log.user == self.user
        assert log.details is None
        assert log.arguments == [self.addon, self.version]

    def test_source_uploaded_pending_rejection_sets_needs_human_review_flag(self):
        self.version = Version.objects.get(pk=self.version.pk)
        VersionReviewerFlags.objects.create(
            version=self.version,
            pending_rejection=datetime.now() + timedelta(days=2),
            pending_rejection_by=user_factory(),
            pending_content_rejection=False,
        )
        with temp.NamedTemporaryFile(
            suffix='.zip', dir=temp.gettempdir()
        ) as source_file:
            with zipfile.ZipFile(source_file, 'w') as zip_file:
                zip_file.writestr('foo', 'a' * (2**21))
            source_file.seek(0)
            data = self.formset(source=source_file)
            response = self.client.post(self.url, data)
        assert response.status_code == 302
        self.version = Version.objects.get(pk=self.version.pk)
        assert self.version.source
        assert self.version.needshumanreview_set.filter(is_active=True).count() == 1

        # Check that the corresponding automatic activity log has been created.
        assert ActivityLog.objects.filter(
            action=amo.LOG.SOURCE_CODE_UPLOADED.id
        ).exists()
        log = ActivityLog.objects.for_versions(self.version).get(
            action=amo.LOG.SOURCE_CODE_UPLOADED.id
        )
        assert log.user == self.user
        assert log.details is None
        assert log.arguments == [self.addon, self.version]

    def test_source_field_disabled_after_human_review_no_source(self):
        self.version.update(human_review_date=datetime.now())
        response = self.client.get(self.url)
        assert b'You cannot change attached sources' in response.content
        doc = pq(response.content)
        # The file input isn't rendered
        assert not doc('#id_source')
        # There isn't a current file, so there shouldn't be a link to one
        assert not doc('.current-source-link')

        # Try to submit anyway
        with temp.NamedTemporaryFile(
            suffix='.zip', dir=temp.gettempdir()
        ) as source_file:
            with zipfile.ZipFile(source_file, 'w') as zip_file:
                zip_file.writestr('foo', 'a' * (2**21))
            source_file.seek(0)
            response = self.client.post(self.url, self.formset(source=source_file))
        version = Version.objects.get(pk=self.version.pk)
        assert not version.source

    def test_source_field_disabled_after_human_review_has_source(self):
        self.version.update(human_review_date=datetime.now())
        # This test sets source and checks the link is present
        self.test_existing_source_link()

        response = self.client.get(self.url)
        assert b'You cannot change attached sources' in response.content
        doc = pq(response.content)
        assert not doc('#id_source')

        # Try to clear anyway
        response = self.client.post(
            self.url, self.formset(**{'source': '', 'source-clear': 'on'})
        )
        assert response.status_code == 302
        assert self.version.source  # still set

    @mock.patch('olympia.devhub.views.log')
    def test_logging(self, log_mock):
        with temp.NamedTemporaryFile(
            suffix='.zip', dir=temp.gettempdir()
        ) as source_file:
            with zipfile.ZipFile(source_file, 'w') as zip_file:
                zip_file.writestr('foo', 'a' * (2**21))
            source_file.seek(0)
            data = self.formset(source=source_file)
            response = self.client.post(self.url, data)
        assert response.status_code == 302
        assert log_mock.info.call_count == 4
        assert log_mock.info.call_args_list[0][0] == (
            'version_edit, form populated, addon.slug: %s, version.id: %s',
            self.addon.slug,
            self.version.id,
        )
        assert log_mock.info.call_args_list[1][0] == (
            'version_edit, form validated, addon.slug: %s, version.id: %s',
            self.addon.slug,
            self.version.id,
        )
        assert log_mock.info.call_args_list[2][0] == (
            'version_edit, form saved, addon.slug: %s, version.id: %s',
            self.addon.slug,
            self.version.id,
        )
        assert log_mock.info.call_args_list[3][0] == (
            'version_edit, redirecting to next view, addon.slug: %s, version.id: %s',
            self.addon.slug,
            self.version.id,
        )

    @mock.patch('olympia.devhub.views.log')
    def test_no_logging_on_initial_display(self, log_mock):
        response = self.client.get(self.url)
        assert response.status_code == 200
        assert log_mock.info.call_count == 0

    @mock.patch('olympia.devhub.views.log')
    def test_no_logging_without_source(self, log_mock):
        data = self.formset(release_notes='xx')
        response = self.client.post(self.url, data)
        assert response.status_code == 302
        assert log_mock.info.call_count == 0

    @mock.patch('olympia.devhub.views.log')
    def test_logging_failed_validation(self, log_mock):
        with temp.NamedTemporaryFile(
            suffix='.exe', dir=temp.gettempdir()
        ) as source_file:
            with zipfile.ZipFile(source_file, 'w') as zip_file:
                zip_file.writestr('foo', 'a' * (2**21))
            source_file.seek(0)
            data = self.formset(source=source_file)
            response = self.client.post(self.url, data)
        assert response.status_code == 200
        assert response.context['version_form'].errors == {
            'source': [
                'Unsupported file type, please upload an archive file '
                + '(.zip, .tar.gz, .tgz, .tar.bz2).'
            ]
        }
        assert log_mock.info.call_count == 2
        assert log_mock.info.call_args_list[0][0] == (
            'version_edit, form populated, addon.slug: %s, version.id: %s',
            self.addon.slug,
            self.version.id,
        )
        assert log_mock.info.call_args_list[1][0] == (
            'version_edit, validation failed, re-displaying the template, '
            + 'addon.slug: %s, version.id: %s',
            self.addon.slug,
            self.version.id,
        )

    def test_email_is_sent_to_relevant_people_for_source_code_upload(self):
        # Have a reviewer review a version.
        reviewer = user_factory()
        self.grant_permission(reviewer, 'Addons:Review')
        ActivityLog.objects.create(
            amo.LOG.REJECT_VERSION_DELAYED, self.addon, self.version, user=reviewer
        )

        # Add an extra developer to the add-on
        extra_author = user_factory()
        self.addon.authors.add(extra_author)

        # Add someone in group meant to receive a copy of all activity emails.
        group, _ = Group.objects.get_or_create(name=ACTIVITY_MAIL_GROUP)
        staff_user = user_factory()
        staff_user.groups.add(group)

        # Have the developer upload source file for the version reviewed.
        self.test_should_accept_zip_source_file()

        # Check that an email has been sent to relevant people.
        assert len(mail.outbox) == 2
        for message in mail.outbox:
            assert message.subject == ('Mozilla Add-ons: Delicious Bookmarks 2.1.072')
            assert 'Source code uploaded' in message.body

        # Check each message was sent separately to who we are meant to notify.
        assert mail.outbox[0].to != mail.outbox[1].to
        assert set(mail.outbox[0].to + mail.outbox[1].to) == {
            extra_author.email,
            staff_user.email,
        }

    def test_should_not_accept_exe_source_file(self):
        with temp.NamedTemporaryFile(
            suffix='.exe', dir=temp.gettempdir()
        ) as source_file:
            with zipfile.ZipFile(source_file, 'w') as zip_file:
                zip_file.writestr('foo', 'a' * (2**21))
            source_file.seek(0)
            data = self.formset(source=source_file)
            response = self.client.post(self.url, data)
            assert response.status_code == 200
            assert not Version.objects.get(pk=self.version.pk).source


class TestVersionEditStaticTheme(TestVersionEditBase):
    def setUp(self):
        super().setUp()
        self.addon.update(type=amo.ADDON_STATICTHEME)

    def test_no_compat(self):
        response = self.client.get(self.url)
        doc = pq(response.content)
        assert not doc('#id_form-TOTAL_FORMS')

    def test_no_upload(self):
        response = self.client.get(self.url)
        doc = pq(response.content)
        assert not doc('a.add-file')


class TestVersionEditCompat(TestVersionEditBase):
    def get_form(self, url=None):
        if not url:
            url = self.url
        av = self.version.apps.get()
        assert av.min.version == '2.0'
        assert av.max.version == '4.0'
        form = self.client.get(url).context['compat_form'].initial_forms[0]
        return initial(form)

    def formset(self, *args, **kw):
        defaults = formset(prefix='files')
        defaults.update(kw)
        return super().formset(*args, **defaults)

    def test_add_appversion(self):
        form = self.client.get(self.url).context['compat_form'].initial_forms[0]
        data = self.formset(
            initial(form),
            {
                'application': amo.ANDROID.id,
                'min': AppVersion.objects.get(
                    application=amo.ANDROID.id,
                    version=amo.MIN_VERSION_FENIX_GENERAL_AVAILABILITY,
                ).pk,
                'max': AppVersion.objects.get(
                    application=amo.ANDROID.id, version=amo.DEFAULT_WEBEXT_MAX_VERSION
                ).pk,
            },
            initial_count=1,
        )
        response = self.client.post(self.url, data)
        assert response.status_code == 302
        apps = [app.id for app in self.get_version().compatible_apps.keys()]
        assert sorted(apps) == sorted([amo.FIREFOX.id, amo.ANDROID.id])
        assert list(
            ActivityLog.objects.exclude(action=amo.LOG.LOG_IN.id).values_list('action')
        ) == ([(amo.LOG.MAX_APPVERSION_UPDATED.id,)])

    def test_update_appversion(self):
        data = self.get_form()
        data.update(
            min=AppVersion.objects.get(
                application=amo.FIREFOX.id,
                version=amo.DEFAULT_WEBEXT_MIN_VERSION,
            ).pk,
            max=AppVersion.objects.get(
                application=amo.FIREFOX.id, version=amo.DEFAULT_WEBEXT_MAX_VERSION
            ).pk,
        )
        response = self.client.post(self.url, self.formset(data, initial_count=1))
        assert response.status_code == 302
        av = self.version.apps.get()
        assert av.min.version == amo.DEFAULT_WEBEXT_MIN_VERSION
        assert av.max.version == amo.DEFAULT_WEBEXT_MAX_VERSION
        assert list(
            ActivityLog.objects.exclude(action=amo.LOG.LOG_IN.id).values_list('action')
        ) == ([(amo.LOG.MAX_APPVERSION_UPDATED.id,)])

    def test_delete_appversion(self):
        # Add android compat so we can delete firefox.
        self.test_add_appversion()
        form = self.client.get(self.url).context['compat_form']
        data = list(map(initial, form.initial_forms))
        data[0]['DELETE'] = True
        response = self.client.post(self.url, self.formset(*data, initial_count=2))
        assert response.status_code == 302
        apps = [app.id for app in self.get_version().compatible_apps.keys()]
        assert apps == [amo.ANDROID.id]
        assert list(
            ActivityLog.objects.exclude(action=amo.LOG.LOG_IN.id).values_list('action')
        ) == ([(amo.LOG.MAX_APPVERSION_UPDATED.id,)])

    def test_cant_delete_android_if_locked_from_manifest(self):
        # Add android compat from manifest. We shouldn't be able to delete it.
        avs = self.addon.current_version.apps.create(
            application=amo.ANDROID.id,
            min=AppVersion.objects.get(
                application=amo.ANDROID.id,
                version=amo.MIN_VERSION_FENIX_GENERAL_AVAILABILITY,
            ),
            max=AppVersion.objects.get(
                application=amo.ANDROID.id, version=amo.DEFAULT_WEBEXT_MAX_VERSION
            ),
            originated_from=amo.APPVERSIONS_ORIGINATED_FROM_MANIFEST_GECKO_ANDROID,
        )
        form = self.client.get(self.url).context['compat_form']
        data = list(map(initial, form.initial_forms))
        data[1]['DELETE'] = True
        response = self.client.post(self.url, self.formset(*data, initial_count=2))
        # We've overridden add_fields() on the formset to prevent the delete
        # field from being added, so Django never adds it to the HTML and
        # silently ignores it if it's somehow part of the POST data.
        assert response.status_code == 302
        assert self.addon.current_version.apps.all().count() == 2
        avs.refresh_from_db()  # Still exists
        assert avs.min.version == amo.MIN_VERSION_FENIX_GENERAL_AVAILABILITY
        assert avs.max.version == amo.DEFAULT_WEBEXT_MAX_VERSION
        assert (
            avs.originated_from
            == amo.APPVERSIONS_ORIGINATED_FROM_MANIFEST_GECKO_ANDROID
        )

    def test_cant_edit_android_if_locked_from_manifest(self):
        new_max = AppVersion.objects.create(version='122.0', application=amo.ANDROID.id)
        # Add android compat from manifest. We shouldn't be able to edit it.
        avs = self.addon.current_version.apps.create(
            application=amo.ANDROID.id,
            min=AppVersion.objects.get(
                application=amo.ANDROID.id,
                version=amo.MIN_VERSION_FENIX_GENERAL_AVAILABILITY,
            ),
            max=AppVersion.objects.get(
                application=amo.ANDROID.id, version=amo.DEFAULT_WEBEXT_MAX_VERSION
            ),
            originated_from=amo.APPVERSIONS_ORIGINATED_FROM_MANIFEST_GECKO_ANDROID,
        )
        form = self.client.get(self.url).context['compat_form']
        data = list(map(initial, form.initial_forms))
        data[1]['max'] = new_max.pk
        response = self.client.post(self.url, self.formset(*data, initial_count=2))
        # The fields for the locked applicationsversions are disabled at the
        # form level, so they would be rendered disabled in the HTML, clients
        # will never submit any edits, and Django will silently prevent any
        # changes.
        assert response.status_code == 302
        assert self.addon.current_version.apps.all().count() == 2
        avs.refresh_from_db()
        assert avs.min.version == amo.MIN_VERSION_FENIX_GENERAL_AVAILABILITY
        assert avs.max.version == amo.DEFAULT_WEBEXT_MAX_VERSION
        assert (
            avs.originated_from
            == amo.APPVERSIONS_ORIGINATED_FROM_MANIFEST_GECKO_ANDROID
        )

    def test_can_submit_other_changes_when_android_compat_is_locked_from_manifest(self):
        # Add android compat from manifest. We shouldn't be able to edit it,
        # but we can still change the Firefox one.
        avs = self.addon.current_version.apps.all().get()
        self.addon.current_version.apps.create(
            application=amo.ANDROID.id,
            min=AppVersion.objects.get(
                application=amo.ANDROID.id,
                version=amo.MIN_VERSION_FENIX_GENERAL_AVAILABILITY,
            ),
            max=AppVersion.objects.get(
                application=amo.ANDROID.id, version=amo.DEFAULT_WEBEXT_MAX_VERSION
            ),
            originated_from=amo.APPVERSIONS_ORIGINATED_FROM_MANIFEST_GECKO_ANDROID,
        )
        form = self.client.get(self.url).context['compat_form']
        data = list(map(initial, form.initial_forms))
        # Change Firefox compat
        data[0]['min'] = AppVersion.objects.get(
            application=amo.FIREFOX.id,
            version=amo.DEFAULT_WEBEXT_MIN_VERSION,
        ).pk
        data[0]['max'] = AppVersion.objects.get(
            application=amo.FIREFOX.id,
            version=amo.DEFAULT_WEBEXT_MAX_VERSION,
        ).pk
        response = self.client.post(self.url, self.formset(*data, initial_count=2))
        assert response.status_code == 302
        assert self.addon.current_version.apps.all().count() == 2
        avs.refresh_from_db()
        assert avs.application == amo.FIREFOX.id
        assert avs.min.version == amo.DEFAULT_WEBEXT_MIN_VERSION
        assert avs.max.version == amo.DEFAULT_WEBEXT_MAX_VERSION
        assert avs.originated_from == amo.APPVERSIONS_ORIGINATED_FROM_DEVELOPER

    def test_no_compat_changes(self):
        avs = self.addon.current_version.apps.all().get()
        form = self.client.get(self.url).context['compat_form']
        data = list(map(initial, form.initial_forms))
        response = self.client.post(self.url, self.formset(*data, initial_count=2))
        assert response.status_code == 302
        assert self.addon.current_version.apps.all().count() == 1
        avs.refresh_from_db()
        assert avs.originated_from == amo.APPVERSIONS_ORIGINATED_FROM_UNKNOWN

    def test_unique_apps(self):
        form = self.client.get(self.url).context['compat_form'].initial_forms[0]
        dupe = initial(form)
        del dupe['id']
        data = self.formset(initial(form), dupe, initial_count=1)
        response = self.client.post(self.url, data)
        assert response.status_code == 200
        # Because of how formsets work, the second form is expected to be a
        # tbird version range.  We got an error, so we're good.

    def test_require_appversion(self):
        old_av = self.version.apps.get()
        form = self.client.get(self.url).context['compat_form'].initial_forms[0]
        data = initial(form)
        data['DELETE'] = True
        response = self.client.post(self.url, self.formset(data, initial_count=1))
        assert response.status_code == 200

        compat_formset = response.context['compat_form']
        assert compat_formset.non_form_errors() == (
            ['Need at least one compatible application.']
        )
        assert self.version.apps.get() == old_av

        # Make sure the user can re-submit again from the page showing the
        # validation error: we should display all previously present compat
        # forms, with the DELETE bit off.
        assert compat_formset.data == compat_formset.forms[0].data
        assert compat_formset.forms[0]['DELETE'].value() is False

    def test_proper_min_max(self):
        form = self.client.get(self.url).context['compat_form'].initial_forms[0]
        data = initial(form)
        data['min'], data['max'] = data['max'], data['min']
        response = self.client.post(self.url, self.formset(data, initial_count=1))
        assert response.status_code == 200
        assert response.context['compat_form'].forms[0].non_field_errors() == (
            ['Invalid version range.']
        )

    def test_same_min_max(self):
        form = self.client.get(self.url).context['compat_form'].initial_forms[0]
        data = initial(form)
        data['max'] = data['min']
        response = self.client.post(self.url, self.formset(data, initial_count=1))
        assert response.status_code == 302
        av = self.version.apps.all()[0]
        assert av.min == av.max

    def test_statictheme_no_compat_edit(self):
        """static themes don't allow users to overwrite compat data."""
        addon = self.get_addon()
        addon.update(type=amo.ADDON_STATICTHEME)<|MERGE_RESOLUTION|>--- conflicted
+++ resolved
@@ -711,11 +711,7 @@
             amo.LOG.REVIEWER_REPLY_VERSION, v2.addon, v2, user=self.user
         )
 
-<<<<<<< HEAD
-        with self.assertNumQueries(41):
-=======
-        with self.assertNumQueries(38):
->>>>>>> 463ff903
+        with self.assertNumQueries(42):
             # 1. SAVEPOINT
             # 2. the add-on
             # 3. translations for that add-on (default transformer)
@@ -745,7 +741,6 @@
             # 27. file validation for that latest version
             # 28. versions being displayed w/ pending activities count and
             #     file/validation/blockversion attached
-<<<<<<< HEAD
             # 29. latest non-disabled version
             # 30. translations for that version
             # 31. are there versions in unlisted channel
@@ -754,18 +749,8 @@
             # 34. translations for those versions
             # 35. latest non-disabled version in unlisted channel
             # 36. check on user being an author (dupe)
-            # 37-41. promotion group queries
-=======
-            # 30. latest non-disabled version
-            # 31. translations for that version
-            # 32. are there versions in unlisted channel
-            # 33. check on user being an owner
-            # 34. versions in unlisted channel
-            # 35. translations for those versions
-            # 36. latest non-disabled version in unlisted channel
-            # 37. check on user being an author (dupe)
             # 38. waffle switch
->>>>>>> 463ff903
+            # 39-42. promotion group queries
             response = self.client.get(self.url)
         assert response.status_code == 200
         doc = pq(response.content)
