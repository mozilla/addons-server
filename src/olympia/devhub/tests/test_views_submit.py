--- conflicted
+++ resolved
@@ -311,17 +311,10 @@
         assert self.client.login(email='regular@mozilla.com')
         self.client.post(reverse('devhub.submit.agreement'))
 
-<<<<<<< HEAD
-    def post(self, supported_platforms=None, expect_errors=False,
+    def post(self, compatible_apps=None, expect_errors=False,
              listed=True, status_code=200, url=None, extra_kwargs=None):
-        if supported_platforms is None:
-            supported_platforms = [amo.PLATFORM_ALL]
-=======
-    def post(self, compatible_apps=None, expect_errors=False,
-             listed=True, status_code=200, url=None):
         if compatible_apps is None:
             compatible_apps = [amo.FIREFOX, amo.ANDROID]
->>>>>>> 447f12a4
         data = {
             'upload': self.upload.uuid.hex,
             'compatible_apps': [p.id for p in compatible_apps]
@@ -1450,18 +1443,11 @@
         assert self.addon.has_complete_metadata()
         self.version.save()
 
-<<<<<<< HEAD
-    def post(self, supported_platforms=None,
+    def post(self, compatible_apps=None,
              override_validation=False, expected_status=302, source=None,
              extra_kwargs=None):
-        if supported_platforms is None:
-            supported_platforms = [amo.PLATFORM_MAC]
-=======
-    def post(self, compatible_apps=None,
-             override_validation=False, expected_status=302, source=None):
         if compatible_apps is None:
             compatible_apps = [amo.FIREFOX]
->>>>>>> 447f12a4
         data = {
             'upload': self.upload.uuid.hex,
             'source': source,
