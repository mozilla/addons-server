--- conflicted
+++ resolved
@@ -44,18 +44,13 @@
 from olympia.amo.decorators import json_view, login_required, post_required
 from olympia.amo.templatetags.jinja_helpers import absolutify, urlparams
 from olympia.amo.reverse import get_url_prefix
-<<<<<<< HEAD
-from olympia.amo.utils import MenuItem, escape_all, is_safe_url, send_mail
-=======
 from olympia.amo.utils import (
     MenuItem,
     StopWatch,
     escape_all,
     is_safe_url,
-    render,
     send_mail,
 )
->>>>>>> 3aa82ce9
 from olympia.api.models import APIKey, APIKeyConfirmation
 from olympia.devhub.decorators import dev_required, no_admin_disabled
 from olympia.devhub.models import BlogPost, RssKey
@@ -1639,11 +1634,6 @@
         'version': version,
         'submit_page': submit_page,
     }
-<<<<<<< HEAD
-    return TemplateResponse(
-        request, 'devhub/addons/submit/source.html', context=context
-    )
-=======
     log.info(
         '_submit_source, validation failed, re-displaying the template, '
         + 'addon.slug: %s, version.pk: %s',
@@ -1651,8 +1641,7 @@
         version.pk,
     )
     timer.log_interval('5.validation failed, re-displaying the template')
-    return render(request, 'devhub/addons/submit/source.html', context)
->>>>>>> 3aa82ce9
+    return TemplateResponse(request, 'devhub/addons/submit/source.html', context=context)
 
 
 @dev_required(submitting=True)
