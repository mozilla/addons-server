--- conflicted
+++ resolved
@@ -650,32 +650,7 @@
                                       extra=1)
 
 
-<<<<<<< HEAD
-class AdminForm(forms.ModelForm):
-    reputation = forms.ChoiceField(
-        label=_(u'Reputation'),
-        choices=(
-            (None, ''),  # To handle null values - equivalent to 0.
-            (0, 'No Reputation'),
-            (1, 'Good (1)'),
-            (2, 'Very Good (2)'),
-            (3, 'Excellent (3)')))
-
-    # Request is needed in other ajax forms so we're stuck here.
-    def __init__(self, request=None, *args, **kw):
-        super(AdminForm, self).__init__(*args, **kw)
-
-    class Meta:
-        model = Addon
-        fields = (
-            'type', 'reputation', 'target_locale', 'locale_disambiguation'
-        )
-
-
 class CheckCompatibilityForm(forms.Form):
-=======
-class CheckCompatibilityForm(happyforms.Form):
->>>>>>> f7c39aee
     application = forms.ChoiceField(
         label=_(u'Application'),
         choices=[(a.id, a.pretty) for a in amo.APP_USAGE])
