# -*- coding: utf-8 -*-
import datetime
import hashlib
import json
import os
import subprocess
import tempfile

from copy import deepcopy
from decimal import Decimal
from functools import wraps
from zipfile import BadZipfile
import waffle

from django.conf import settings
from django.core.cache import cache
from django.core.files.storage import default_storage as storage
from django.core.validators import ValidationError
from django.db import transaction
from django.template import loader
from django.utils.encoding import force_text
from django.utils.translation import ugettext

from celery.result import AsyncResult
from django_statsd.clients import statsd

import olympia.core.logger

from olympia import amo
from olympia.addons.models import Addon, Preview
from olympia.amo.celery import task
from olympia.amo.decorators import set_modified_on, use_primary_db
from olympia.amo.urlresolvers import reverse
from olympia.amo.utils import (
    image_size, pngcrush_image, resize_image, send_html_mail_jinja, send_mail,
    utc_millesecs_from_epoch)
from olympia.api.models import SYMMETRIC_JWT_TYPE, APIKey
from olympia.files.models import File, FileUpload, FileValidation
from olympia.files.utils import (
    InvalidManifest, NoManifestFound, parse_addon, SafeZip,
    UnsupportedFileType)
from olympia.versions.models import Version
from olympia.devhub import file_validation_annotations as annotations
from olympia.scanners.tasks import run_customs, run_wat
from olympia.yara.tasks import run_yara


log = olympia.core.logger.getLogger('z.devhub.task')


<<<<<<< HEAD
def validate(file_, listed=None, subtask=None, pretask=None):
=======
def validate(file_, listed=None, subtask=None, synchronous=False):
>>>>>>> bd0a4c18
    """Run the validator on the given File or FileUpload object. If a task has
    already begun for this file, instead return an AsyncResult object for that
    task.

    file_ can be either a File or FileUpload; if File then listed must be
    None; if FileUpload listed must be specified."""

    # Import loop.
    from .utils import Validator

    validator = Validator(file_, listed=listed)

    task_id = cache.get(validator.cache_key)

    if task_id:
        return AsyncResult(task_id)
    else:
        chain = validator.get_task()
        if subtask is not None:
            chain |= subtask

        result = chain.delay()
        cache.set(validator.cache_key, result.task_id, 5 * 60)
        return result


def validate_and_submit(addon, file_, channel):
    return validate(
        file_, listed=(channel == amo.RELEASE_CHANNEL_LISTED),
        subtask=submit_file.si(addon.pk, file_.pk, channel))


@task
@use_primary_db
def submit_file(addon_pk, upload_pk, channel):
    addon = Addon.unfiltered.get(pk=addon_pk)
    upload = FileUpload.objects.get(pk=upload_pk)
    if upload.passed_all_validations:
        create_version_for_upload(addon, upload, channel)
    else:
        log.info('Skipping version creation for {upload_uuid} that failed '
                 'validation'.format(upload_uuid=upload.uuid))


@transaction.atomic
def create_version_for_upload(addon, upload, channel):
    fileupload_exists = addon.fileupload_set.filter(
        created__gt=upload.created, version=upload.version).exists()
    version_exists = Version.unfiltered.filter(
        addon=addon, version=upload.version).exists()
    if (fileupload_exists or version_exists):
        log.info('Skipping Version creation for {upload_uuid} that would '
                 ' cause duplicate version'.format(upload_uuid=upload.uuid))
    else:
        # Import loop.
        from olympia.devhub.utils import add_dynamic_theme_tag
        from olympia.devhub.views import auto_sign_version

        log.info('Creating version for {upload_uuid} that passed '
                 'validation'.format(upload_uuid=upload.uuid))
        # Note: if we somehow managed to get here with an invalid add-on,
        # parse_addon() will raise ValidationError and the task will fail
        # loudly in sentry.
        parsed_data = parse_addon(upload, addon, user=upload.user)
        version = Version.from_upload(
            upload, addon, [x[0] for x in amo.APPS_CHOICES],
            channel,
            parsed_data=parsed_data)
        # The add-on's status will be STATUS_NULL when its first version is
        # created because the version has no files when it gets added and it
        # gets flagged as invalid. We need to manually set the status.
        if (addon.status == amo.STATUS_NULL and
                channel == amo.RELEASE_CHANNEL_LISTED):
            addon.update(status=amo.STATUS_NOMINATED)
        auto_sign_version(version)
        add_dynamic_theme_tag(version)


@task
def create_initial_validation_results():
    """Returns the initial validation results for the next tasks in the
    validation chain. Should only be called directly by Validator."""
    results = deepcopy(amo.VALIDATOR_SKELETON_RESULTS)
    return results


def validation_task(fn):
    """Wrap a validation task so that it runs with the correct flags and
    handles errors (mainly because Celery's error handling does not work for
    us).

    ALL the validation tasks but `create_initial_validation_results()` should
    use this decorator. Tasks decorated with `@validation_task` should have the
    following declaration:

        @validation_task
        def my_task(results, pk):
            # ...
            return results

    Notes:

    * `results` is automagically passed to each task in the validation chain
      and created by `create_initial_validation_results()` at the beginning of
      the chain. It MUST be the first argument of the task.
    * `pk` is passed to each task when added to the validation chain.
    * the validation chain is defined in the `Validator` class.
    """
    @task(bind=True,
          ignore_result=False,  # We want to pass the results down.
          soft_time_limit=settings.VALIDATOR_TIMEOUT)
    @use_primary_db
    @wraps(fn)
    def wrapper(task, results, pk, *args, **kwargs):
        # This is necessary to prevent timeout exceptions from being set as our
        # result, and replacing the partial validation results we'd prefer to
        # return.
        task.ignore_result = True
        try:
            # All validation tasks should receive `results`.
            if not results:
                raise Exception('Unexpected call to a validation task without '
                                '`results`')

            if results['errors'] > 0:
                return results

            return fn(results, pk, *args, **kwargs)
        except UnsupportedFileType as exc:
            results = deepcopy(amo.VALIDATOR_SKELETON_RESULTS)
            annotations.insert_validation_message(
                results, type_='error',
                message=exc.message, msg_id='unsupported_filetype')
            return results
        except BadZipfile:
            results = deepcopy(amo.VALIDATOR_SKELETON_EXCEPTION_WEBEXT)
            annotations.insert_validation_message(
                results, type_='error',
                message=ugettext('Invalid or corrupt add-on file.'))
            return results
        except Exception as exc:
            log.exception('Unhandled error during validation: %r' % exc)
            results = deepcopy(amo.VALIDATOR_SKELETON_EXCEPTION_WEBEXT)
            return results
        finally:
            # But we do want to return the results after that exception has
            # been handled.
            task.ignore_result = False
    return wrapper


@validation_task
def validate_upload(results, upload_pk, channel):
    """Validate a FileUpload instance.

    Should only be called directly by Validator."""
    upload = FileUpload.objects.get(pk=upload_pk)
    data = validate_file_path(upload.path, channel)
    return {**results, **json.loads(force_text(data))}


@validation_task
def validate_file(results, file_pk):
    """Validate a File instance. If cached validation results exist, return
    those, otherwise run the validator.

    Should only be called directly by Validator."""
    file = File.objects.get(pk=file_pk)
    if file.has_been_validated:
        data = file.validation.validation
    else:
        data = validate_file_path(file.current_file_path, file.version.channel)
    return {**results, **json.loads(force_text(data))}


def validate_file_path(path, channel):
    """Run the validator against a file at the given path, and return the
    results, which should be a json string.

    Should only be called directly by `validate_upload` or `validate_file`
    tasks.

    Search plugins don't call the linter but get linted by
    `annotate_search_plugin_validation`.

    All legacy extensions (including dictionaries, themes etc) are disabled
    via `annotate_legacy_addon_restrictions` except if they're signed by
    Mozilla.
    """
    if path.endswith('.xml'):
        # search plugins are validated directly by addons-server
        # so that we don't have to call the linter or validator
        results = deepcopy(amo.VALIDATOR_SKELETON_RESULTS)
        annotations.annotate_search_plugin_validation(
            results=results, file_path=path, channel=channel)
        return json.dumps(results)

    # Annotate results with potential legacy add-ons restrictions.
    try:
        data = parse_addon(path, minimal=True)
    except NoManifestFound:
        # If no manifest is found, return empty data; the check below
        # explicitly looks for is_webextension is False, so it will not be
        # considered a legacy extension, and the linter will pick it up and
        # will know what message to return to the developer.
        data = {}
    except InvalidManifest:
        # Similarly, if we can't parse the manifest, let the linter pick that
        # up.
        data = {}
    is_legacy_extension = data.get('is_webextension', None) is False
    is_mozilla_signed = data.get('is_mozilla_signed_extension', None) is True

    if is_legacy_extension:
        results = deepcopy(amo.VALIDATOR_SKELETON_RESULTS)
        annotations.annotate_legacy_addon_restrictions(
            path=path, results=results, parsed_data=data,
            error=not is_mozilla_signed)
        return json.dumps(results)
    return run_addons_linter(path, channel=channel)


@task
@use_primary_db
def handle_upload_validation_result(
        results, upload_pk, channel, is_mozilla_signed):
    """Annotate a set of validation results and save them to the given
    FileUpload instance."""
    upload = FileUpload.objects.get(pk=upload_pk)

    if waffle.switch_is_active('enable-yara') and results['errors'] == 0:
        # Run Yara. This cannot be asynchronous because we have no way to know
        # whether the task will complete before we attach a `Version` to it
        # later in the submission process... Because we cannot use `chord`
        # reliably right now (requires Celery 4.2+), this task is actually not
        # run as a task, it's a simple function call.
        #
        # TODO: use `run_yara` as a task in the submission chord once it is
        # possible. See: https://github.com/mozilla/addons-server/issues/12216
        run_yara(upload.pk)

    if waffle.switch_is_active('enable-customs') and results['errors'] == 0:
        # Run customs. This cannot be asynchronous because we have no way to
        # know whether the task will complete before we attach a `Version` to
        # it later in the submission process... Because we cannot use `chord`
        # reliably right now (requires Celery 4.2+), this task is actually not
        # run as a task, it's a simple function call.
        #
        # TODO: use `run_customs` as a task in the submission chord once it is
        # possible. See: https://github.com/mozilla/addons-server/issues/12217
        run_customs(upload.pk)

    if waffle.switch_is_active('enable-wat') and results['errors'] == 0:
        # Run wat. This cannot be asynchronous because we have no way to know
        # whether the task will complete before we attach a `Version` to it
        # later in the submission process... Because we cannot use `chord`
        # reliably right now (requires Celery 4.2+), this task is actually not
        # run as a task, it's a simple function call.
        #
        # TODO: use `run_wat` as a task in the submission chord once it is
        # possible. See: https://github.com/mozilla/addons-server/issues/12224
        run_wat(upload.pk)

    # Check for API keys in submissions.
    # Make sure it is extension-like, e.g. no search plugin
    try:
        results = check_for_api_keys_in_file(results=results, upload=upload)
    except (ValidationError, BadZipfile, IOError):
        pass

    # Annotate results with potential webext warnings on new versions.
    if upload.addon_id and upload.version:
        annotations.annotate_webext_incompatibilities(
            results=results, file_=None, addon=upload.addon,
            version_string=upload.version, channel=channel)

    upload.validation = json.dumps(results)
    upload.save()  # We want to hit the custom save().

    # Track the time it took from first upload through validation
    # until the results were processed and saved.
    upload_start = utc_millesecs_from_epoch(upload.created)
    now = datetime.datetime.now()
    now_ts = utc_millesecs_from_epoch(now)
    delta = now_ts - upload_start
    statsd.timing('devhub.validation_results_processed', delta)

    if not storage.exists(upload.path):
        # TODO: actually fix this so we can get stats. It seems that
        # the file maybe gets moved but it needs more investigation.
        log.warning('Scaled upload stats were not tracked. File is '
                    'missing: {}'.format(upload.path))
        return

    size = Decimal(storage.size(upload.path))
    megabyte = Decimal(1024 * 1024)

    # Stash separate metrics for small / large files.
    quantifier = 'over' if size > megabyte else 'under'
    statsd.timing(
        'devhub.validation_results_processed_{}_1mb'.format(quantifier), delta)

    # Scale the upload / processing time by package size (in MB)
    # so we can normalize large XPIs which naturally take longer to validate.
    scaled_delta = None
    size_in_mb = size / megabyte
    if size > 0:
        # If the package is smaller than 1MB, don't scale it. This should
        # help account for validator setup time.
        unit = size_in_mb if size > megabyte else Decimal(1)
        scaled_delta = Decimal(delta) / unit
        statsd.timing('devhub.validation_results_processed_per_mb',
                      scaled_delta)

    log.info('Time to process and save upload validation; '
             'upload.pk={upload}; processing_time={delta}; '
             'scaled_per_mb={scaled}; upload_size_in_mb={size_in_mb}; '
             'created={created}; now={now}'
             .format(delta=delta, upload=upload.pk,
                     created=upload.created, now=now,
                     scaled=scaled_delta, size_in_mb=size_in_mb))


# We need to explicitly not ignore the result, for the sake of `views.py` code
# that needs to wait on a result, rather than just trigger the task to save
# the result to a FileValidation object.
@task(ignore_result=False)
@use_primary_db
def handle_file_validation_result(results, file_id, *args):
    """Annotate a set of validation results and save them to the given File
    instance."""

    file_ = File.objects.get(pk=file_id)

    annotations.annotate_webext_incompatibilities(
        results=results, file_=file_, addon=file_.version.addon,
        version_string=file_.version.version, channel=file_.version.channel)

    return FileValidation.from_json(file_, results).pk


def check_for_api_keys_in_file(results, upload):
    if upload.addon:
        users = upload.addon.authors.all()
    else:
        users = [upload.user] if upload.user else []

    keys = []
    for user in users:
        try:
            key = APIKey.get_jwt_key(user_id=user.id)
            keys.append(key)
        except APIKey.DoesNotExist:
            pass

    if len(keys) > 0:
        zipfile = SafeZip(source=upload.path)
        for zipinfo in zipfile.info_list:
            if zipinfo.file_size >= 64:
                file_ = zipfile.read(zipinfo)
                for key in keys:
                    if key.secret in file_.decode(errors="ignore"):
                        log.info('Developer API key for user %s found in '
                                 'submission.' % key.user)
                        if key.user == upload.user:
                            msg = ugettext('Your developer API key was found '
                                           'in the submitted file. To protect '
                                           'your account, the key will be '
                                           'revoked.')
                        else:
                            msg = ugettext('The developer API key of a '
                                           'coauthor was found in the '
                                           'submitted file. To protect your '
                                           'add-on, the key will be revoked.')
                        annotations.insert_validation_message(
                            results, type_='error',
                            message=msg, msg_id='api_key_detected',
                            compatibility_type=None)

                        # Revoke after 2 minutes to allow the developer to
                        # fetch the validation results
                        revoke_api_key.apply_async(
                            kwargs={'key_id': key.id}, countdown=120)
        zipfile.close()

    return results


@task
@use_primary_db
def revoke_api_key(key_id):
    try:
        # Fetch the original key, do not use `get_jwt_key`
        # so we get access to a user object for logging later.
        original_key = APIKey.objects.get(
            type=SYMMETRIC_JWT_TYPE, id=key_id)
        # Fetch the current key to compare to the original,
        # throws if the key has been revoked, which also means
        # `original_key` is not active.
        current_key = APIKey.get_jwt_key(user_id=original_key.user.id)
        if current_key.key != original_key.key:
            log.info('User %s has already regenerated the key, nothing to be '
                     'done.' % original_key.user)
        else:
            with transaction.atomic():
                log.info('Revoking key for user %s.' % current_key.user)
                current_key.update(is_active=None)
                send_api_key_revocation_email(emails=[current_key.user.email])
    except APIKey.DoesNotExist:
        log.info('User %s has already revoked the key, nothing to be done.'
                 % original_key.user)
        pass


def run_addons_linter(path, channel):
    from .utils import fix_addons_linter_output

    args = [
        settings.ADDONS_LINTER_BIN,
        path,
        '--boring',
        '--output=json'
    ]

    if channel == amo.RELEASE_CHANNEL_UNLISTED:
        args.append('--self-hosted')

    if not os.path.exists(path):
        raise ValueError(
            'Path "{}" is not a file or directory or does not exist.'
            .format(path))

    stdout, stderr = (
        tempfile.TemporaryFile(),
        tempfile.TemporaryFile())

    with statsd.timer('devhub.linter'):
        process = subprocess.Popen(
            args,
            stdout=stdout,
            stderr=stderr,
            # default but explicitly set to make sure we don't open a shell.
            shell=False
        )

        process.wait()

        stdout.seek(0)
        stderr.seek(0)

        output, error = stdout.read(), stderr.read()

        # Make sure we close all descriptors, otherwise they'll hang around
        # and could cause a nasty exception.
        stdout.close()
        stderr.close()

    if error:
        raise ValueError(error)

    parsed_data = json.loads(force_text(output))

    result = json.dumps(fix_addons_linter_output(parsed_data, channel))
    track_validation_stats(result)

    return result


def track_validation_stats(json_result):
    """
    Given a raw JSON string of validator results, log some stats.
    """
    result = json.loads(force_text(json_result))
    result_kind = 'success' if result['errors'] == 0 else 'failure'
    statsd.incr('devhub.linter.results.all.{}'.format(result_kind))

    listed_tag = 'listed' if result['metadata']['listed'] else 'unlisted'

    # Track listed/unlisted success/fail.
    statsd.incr('devhub.linter.results.{}.{}'
                .format(listed_tag, result_kind))


@task
@use_primary_db
@set_modified_on
def pngcrush_existing_icons(addon_id):
    """
    Call pngcrush_image() on the icons of a given add-on.
    """
    log.info('Crushing icons for add-on %s', addon_id)
    addon = Addon.objects.get(pk=addon_id)
    if addon.icon_type != 'image/png':
        log.info('Aborting icon crush for add-on %s, icon type is not a PNG.',
                 addon_id)
        return
    icon_dir = addon.get_icon_dir()
    pngcrush_image(os.path.join(icon_dir, '%s-64.png' % addon_id))
    pngcrush_image(os.path.join(icon_dir, '%s-32.png' % addon_id))
    # Return an icon hash that set_modified_on decorator will set on the add-on
    # after a small delay. This is normally done with the true md5 hash of the
    # original icon, but we don't necessarily have it here. We could read one
    # of the icons we modified but it does not matter just fake a hash to
    # indicate it was "manually" crushed.
    return {
        'icon_hash': 'mcrushed'
    }


@task
@use_primary_db
@set_modified_on
def pngcrush_existing_preview(preview_id):
    """
    Call pngcrush_image() on the images of a given add-on Preview object.
    """
    log.info('Crushing images for Preview %s', preview_id)
    preview = Preview.objects.get(pk=preview_id)
    pngcrush_image(preview.thumbnail_path)
    pngcrush_image(preview.image_path)
    # We don't need a hash, previews are cachebusted with their modified date,
    # which does not change often. @set_modified_on will do that for us
    # automatically if the task was called with set_modified_on_obj=[preview].


@task
@set_modified_on
def resize_icon(source, dest_folder, target_sizes, **kw):
    """Resizes addon icons."""
    log.info('[1@None] Resizing icon: %s' % dest_folder)
    try:
        # Resize in every size we want.
        dest_file = None
        for size in target_sizes:
            dest_file = '%s-%s.png' % (dest_folder, size)
            resize_image(source, dest_file, (size, size))

        # Store the original hash, we'll return it to update the corresponding
        # add-on. We only care about the first 8 chars of the md5, it's
        # unlikely a new icon on the same add-on would get the same first 8
        # chars, especially with icon changes being so rare in the first place.
        with open(source, 'rb') as fd:
            icon_hash = hashlib.md5(fd.read()).hexdigest()[:8]

        # Keep a copy of the original image.
        dest_file = '%s-original.png' % dest_folder
        os.rename(source, dest_file)

        return {
            'icon_hash': icon_hash
        }
    except Exception as e:
        log.error("Error saving addon icon (%s): %s" % (dest_file, e))


@task
@set_modified_on
def resize_preview(src, preview_pk, **kw):
    """Resizes preview images and stores the sizes on the preview."""
    preview = Preview.objects.get(pk=preview_pk)
    thumb_dst, full_dst, orig_dst = (
        preview.thumbnail_path, preview.image_path, preview.original_path)
    sizes = {}
    log.info('[1@None] Resizing preview and storing size: %s' % thumb_dst)
    try:
        (sizes['thumbnail'], sizes['original']) = resize_image(
            src, thumb_dst, amo.ADDON_PREVIEW_SIZES['thumb'])
        (sizes['image'], _) = resize_image(
            src, full_dst, amo.ADDON_PREVIEW_SIZES['full'])
        if not os.path.exists(os.path.dirname(orig_dst)):
            os.makedirs(os.path.dirname(orig_dst))
        os.rename(src, orig_dst)
        preview.sizes = sizes
        preview.save()
        return True
    except Exception as e:
        log.error("Error saving preview: %s" % e)


def _recreate_images_for_preview(preview):
    log.info('Resizing preview: %s' % preview.id)
    try:
        preview.sizes = {}
        if storage.exists(preview.original_path):
            # We have an original size image, so we can resize that.
            src = preview.original_path
            preview.sizes['image'], preview.sizes['original'] = resize_image(
                src, preview.image_path, amo.ADDON_PREVIEW_SIZES['full'])
            preview.sizes['thumbnail'], _ = resize_image(
                src, preview.thumbnail_path, amo.ADDON_PREVIEW_SIZES['thumb'])
        else:
            # Otherwise we can't create a new sized full image, but can
            # use it for a new thumbnail
            src = preview.image_path
            preview.sizes['thumbnail'], preview.sizes['image'] = resize_image(
                src, preview.thumbnail_path, amo.ADDON_PREVIEW_SIZES['thumb'])
        preview.save()
        return True
    except Exception as e:
        log.exception("Error saving preview: %s" % e)


@task
@use_primary_db
def recreate_previews(addon_ids, **kw):
    log.info('[%s@%s] Getting preview sizes for addons starting at id: %s...'
             % (len(addon_ids), recreate_previews.rate_limit, addon_ids[0]))
    addons = Addon.objects.filter(pk__in=addon_ids).no_transforms()

    for addon in addons:
        log.info('Recreating previews for addon: %s' % addon.id)
        previews = addon.previews.all()
        for preview in previews:
            _recreate_images_for_preview(preview)


@task
@use_primary_db
def get_preview_sizes(ids, **kw):
    log.info('[%s@%s] Getting preview sizes for addons starting at id: %s...'
             % (len(ids), get_preview_sizes.rate_limit, ids[0]))
    addons = Addon.objects.filter(pk__in=ids).no_transforms()

    for addon in addons:
        previews = addon.previews.all()
        log.info('Found %s previews for: %s' % (previews.count(), addon.pk))
        for preview in previews:
            try:
                log.info('Getting size for preview: %s' % preview.pk)
                sizes = {
                    'thumbnail': image_size(preview.thumbnail_path),
                    'image': image_size(preview.image_path),
                }
                preview.update(sizes=sizes)
            except Exception as err:
                log.error('Failed to find size of preview: %s, error: %s'
                          % (addon.pk, err))


def failed_validation(*messages):
    """Return a validation object that looks like the add-on validator."""
    m = []
    for msg in messages:
        m.append({'type': 'error', 'message': msg, 'tier': 1})

    return json.dumps({'errors': 1, 'success': False, 'messages': m})


def check_content_type(response, content_type,
                       no_ct_message, wrong_ct_message):
    if not response.headers.get('Content-Type', '').startswith(content_type):
        if 'Content-Type' in response.headers:
            raise Exception(wrong_ct_message %
                            (content_type, response.headers['Content-Type']))
        else:
            raise Exception(no_ct_message % content_type)


def get_content_and_check_size(response, max_size, error_message):
    # Read one extra byte. Reject if it's too big so we don't have issues
    # downloading huge files.
    content = response.read(max_size + 1)
    if len(content) > max_size:
        raise Exception(error_message % max_size)
    return content


@task
def send_welcome_email(addon_pk, emails, context, **kw):
    log.info(u'[1@None] Sending welcome email for %s to %s.' %
             (addon_pk, emails))
    subject = (
        u'Mozilla Add-ons: %s has been submitted to addons.mozilla.org!' %
        context.get('addon_name', 'Your add-on'))
    html_template = 'devhub/email/submission.html'
    text_template = 'devhub/email/submission.txt'
    return send_html_mail_jinja(subject, html_template, text_template,
                                context, recipient_list=emails,
                                from_email=settings.ADDONS_EMAIL,
                                use_deny_list=False,
                                perm_setting='individual_contact')


def send_api_key_revocation_email(emails):
    log.info(u'[1@None] Sending API key revocation email to %s.' % emails)
    subject = ugettext(
        u'Mozilla Security Notice: Your AMO API credentials have been revoked')
    template = loader.get_template(
        'devhub/email/submission_api_key_revocation.txt')
    context = {
        'api_keys_url': reverse('devhub.api_key')
    }
    send_mail(subject, template.render(context),
              from_email=settings.ADDONS_EMAIL,
              recipient_list=emails,
              use_deny_list=False,
              perm_setting='individual_contact')<|MERGE_RESOLUTION|>--- conflicted
+++ resolved
@@ -48,11 +48,7 @@
 log = olympia.core.logger.getLogger('z.devhub.task')
 
 
-<<<<<<< HEAD
-def validate(file_, listed=None, subtask=None, pretask=None):
-=======
-def validate(file_, listed=None, subtask=None, synchronous=False):
->>>>>>> bd0a4c18
+def validate(file_, listed=None, subtask=None):
     """Run the validator on the given File or FileUpload object. If a task has
     already begun for this file, instead return an AsyncResult object for that
     task.
