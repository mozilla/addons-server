--- conflicted
+++ resolved
@@ -13,10 +13,7 @@
 import olympia.core.logger
 
 from olympia import amo, core
-<<<<<<< HEAD
-=======
 from olympia.amo.urlresolvers import escape_and_linkify
->>>>>>> 510dafda
 from olympia.files.models import File, FileUpload
 from olympia.files.tasks import repack_fileupload
 from olympia.files.utils import parse_addon, parse_xpi
@@ -122,11 +119,7 @@
     safe HTML, with URLs turned into links."""
 
     for msg in validation['messages']:
-<<<<<<< HEAD
-        msg['message'] = bleach.linkify(msg['message'])
-=======
         msg['message'] = escape_and_linkify(msg['message'])
->>>>>>> 510dafda
 
         if 'description' in msg:
             # Description may be returned as a single string, or list of
@@ -135,11 +128,7 @@
                 msg['description'] = [msg['description']]
 
             msg['description'] = [
-<<<<<<< HEAD
-                bleach.linkify(text) for text in msg['description']]
-=======
                 escape_and_linkify(text) for text in msg['description']]
->>>>>>> 510dafda
 
 
 def fix_addons_linter_output(validation, channel):
