--- conflicted
+++ resolved
@@ -23,12 +23,6 @@
         if not settings.DEBUG:
             warnings.simplefilter('ignore')
 
-<<<<<<< HEAD
-        self.configure_logging()
-=======
-        session_csrf.monkeypatch()
-
->>>>>>> f7c39aee
         self.load_product_details()
         self.set_recursion_limit()
         self.enable_urllib_certificate_checking()
