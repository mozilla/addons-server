import json
from datetime import datetime, timedelta

from django.conf import settings
from django.core.cache import cache
from django.db import models
from django.db.models import Q
from django.dispatch import receiver
from django.template import loader
from django.urls import reverse

from extended_choices import Choices

import olympia.core.logger
from olympia import activity, amo, core
from olympia.abuse.models import AbuseReport, CinderPolicy
from olympia.access import acl
from olympia.addons.models import Addon, AddonApprovalsCounter
from olympia.amo.models import ModelBase
from olympia.amo.templatetags.jinja_helpers import absolutify
from olympia.amo.utils import send_mail
from olympia.files.models import File, FileValidation
from olympia.ratings.models import Rating
from olympia.users.models import UserProfile
from olympia.users.utils import get_task_user
from olympia.versions.models import Version, version_uploaded
from olympia.versions.utils import get_staggered_review_due_date_generator


user_log = olympia.core.logger.getLogger('z.users')

log = olympia.core.logger.getLogger('z.reviewers')


VIEW_QUEUE_FLAGS = (
    (
        'needs_admin_theme_review',
        'Needs Admin Static Theme Review',
    ),
    ('sources_provided', 'Source Code Provided'),
    (
        'auto_approval_disabled',
        'Auto-approval disabled',
    ),
    (
        'auto_approval_delayed_temporarily',
        'Auto-approval delayed temporarily',
    ),
    (
        'auto_approval_delayed_indefinitely',
        'Auto-approval delayed indefinitely',
    ),
    (
        'auto_approval_disabled_unlisted',
        'Unlisted Auto-approval disabled',
    ),
    (
        'auto_approval_delayed_temporarily_unlisted',
        'Unlisted Auto-approval delayed temporarily',
    ),
    (
        'auto_approval_delayed_indefinitely_unlisted',
        'Unlisted Auto-approval delayed indefinitely',
    ),
)


def get_reviewing_cache_key(addon_id):
    return f'review_viewing:{addon_id}'


def clear_reviewing_cache(addon_id):
    return cache.delete(get_reviewing_cache_key(addon_id))


def get_reviewing_cache(addon_id):
    return cache.get(get_reviewing_cache_key(addon_id))


def set_reviewing_cache(addon_id, user_id):
    # We want to save it for twice as long as the ping interval,
    # just to account for latency and the like.
    cache.set(
        get_reviewing_cache_key(addon_id), user_id, amo.REVIEWER_VIEWING_INTERVAL * 2
    )


def get_flags(addon, version):
    """Return a list of tuples (indicating which flags should be displayed for
    a particular add-on."""
    flag_filters_by_channel = {
        amo.CHANNEL_UNLISTED: (
            'auto_approval_disabled',
            'auto_approval_delayed_temporarily',
            'auto_approval_delayed_indefinitely',
        ),
        amo.CHANNEL_LISTED: (
            'auto_approval_disabled_unlisted',
            'auto_approval_delayed_temporarily_unlisted',
            'auto_approval_delayed_indefinitely_unlisted',
        ),
    }
    flags = [
        (prop.replace('_', '-'), title)
        for (prop, title) in VIEW_QUEUE_FLAGS
        if getattr(version, prop, getattr(addon, prop, None))
        and prop
        not in flag_filters_by_channel.get(getattr(version, 'channel', None), ())
    ]
    # add in the promoted group flag and return
    if promoted := addon.promoted_group(currently_approved=False):
        flags.append((f'promoted-{promoted.api_name}', promoted.name))
    if getattr(addon, 'needs_human_review_from_cinder', False):
        flags.append(
            (
                'needs-human-review-from-cinder',
                'Abuse report forwarded from Cinder present',
            )
        )
    if getattr(addon, 'needs_human_review_from_abuse', False):
        flags.append(('needs-human-review-from-abuse', 'Abuse report present'))
    if getattr(addon, 'needs_human_review_from_appeal', False):
        flags.append(('needs-human-review-from-appeal', 'Appeal on decision present'))
    return flags


class ReviewerSubscription(ModelBase):
    user = models.ForeignKey(UserProfile, on_delete=models.CASCADE)
    addon = models.ForeignKey(Addon, on_delete=models.CASCADE)
    channel = models.PositiveSmallIntegerField(choices=amo.CHANNEL_CHOICES)

    class Meta:
        db_table = 'editor_subscriptions'

    def send_notification(self, version):
        user_log.info(
            'Sending addon update notice to %s for %s'
            % (self.user.email, self.addon.pk)
        )

        if version.channel == amo.CHANNEL_LISTED:
            listing_url = absolutify(
                reverse('addons.detail', args=[self.addon.pk], add_prefix=False)
            )
        else:
            # If the submission went to the unlisted channel,
            # do not link to the listing.
            listing_url = None
        context = {
            'name': self.addon.name,
            'url': listing_url,
            'number': version.version,
            'review': absolutify(
                reverse(
                    'reviewers.review',
                    kwargs={
                        'addon_id': self.addon.pk,
                        'channel': amo.CHANNEL_CHOICES_API[version.channel],
                    },
                    add_prefix=False,
                )
            ),
            'SITE_URL': settings.SITE_URL,
        }
        # Not being localised because we don't know the reviewer's locale.
        subject = 'Mozilla Add-ons: %s Updated' % self.addon.name
        template = loader.get_template('reviewers/emails/notify_update.ltxt')
        send_mail(
            subject,
            template.render(context),
            recipient_list=[self.user.email],
            from_email=settings.ADDONS_EMAIL,
            use_deny_list=False,
        )


def send_notifications(sender=None, instance=None, signal=None, **kw):
    subscribers = instance.addon.reviewersubscription_set.all()

    if not subscribers:
        return

    listed_perms = [
        amo.permissions.ADDONS_REVIEW,
        amo.permissions.ADDONS_CONTENT_REVIEW,
        amo.permissions.ADDONS_RECOMMENDED_REVIEW,
        amo.permissions.STATIC_THEMES_REVIEW,
        amo.permissions.REVIEWER_TOOLS_VIEW,
    ]

    unlisted_perms = [
        amo.permissions.ADDONS_REVIEW_UNLISTED,
        amo.permissions.REVIEWER_TOOLS_UNLISTED_VIEW,
    ]

    for subscriber in subscribers:
        user = subscriber.user
        is_active_user = user and not user.deleted and user.email
        is_reviewer_and_listed_submission = (
            subscriber.channel == amo.CHANNEL_LISTED
            and instance.channel == amo.CHANNEL_LISTED
            and any(acl.action_allowed_for(user, perm) for perm in listed_perms)
        )
        is_unlisted_reviewer_and_unlisted_submission = (
            subscriber.channel == amo.CHANNEL_UNLISTED
            and instance.channel == amo.CHANNEL_UNLISTED
            and any(acl.action_allowed_for(user, perm) for perm in unlisted_perms)
        )
        if is_active_user and (
            is_reviewer_and_listed_submission
            or is_unlisted_reviewer_and_unlisted_submission
        ):
            subscriber.send_notification(instance)


version_uploaded.connect(send_notifications, dispatch_uid='send_notifications')


class AutoApprovalNoValidationResultError(Exception):
    pass


class AutoApprovalSummary(ModelBase):
    """Model holding the results of an auto-approval attempt on a Version."""

    version = models.OneToOneField(Version, on_delete=models.CASCADE, primary_key=True)
    is_locked = models.BooleanField(default=False, help_text='Is locked by a reviewer')
    has_auto_approval_disabled = models.BooleanField(
        default=False, help_text='Has auto-approval disabled/delayed flag set'
    )
    is_promoted_prereview = models.BooleanField(
        default=False,
        null=True,  # TODO: remove this once code has deployed to prod.
        help_text='Is in a promoted add-on group that requires pre-review',
    )
    should_be_delayed = models.BooleanField(
        default=False, help_text="Delayed because it's the first listed version"
    )
    is_blocked = models.BooleanField(
        default=False, help_text='Version string and guid match a blocklist Block'
    )
    verdict = models.PositiveSmallIntegerField(
        choices=amo.AUTO_APPROVAL_VERDICT_CHOICES, default=amo.NOT_AUTO_APPROVED
    )
    weight = models.IntegerField(default=0)
    metadata_weight = models.IntegerField(default=0)
    code_weight = models.IntegerField(default=0)
    weight_info = models.JSONField(default=dict, null=True)
    confirmed = models.BooleanField(null=True, default=None)
    score = models.PositiveSmallIntegerField(default=None, null=True)

    class Meta:
        db_table = 'editors_autoapprovalsummary'

    # List of fields to check when determining whether a version should be
    # auto-approved or not. Each should be a boolean, a value of true means
    # the version will *not* auto-approved. Each should have a corresponding
    # check_<reason>(version) classmethod defined that will be used by
    # create_summary_for_version() to set the corresponding field on the
    # instance.
    auto_approval_verdict_fields = (
        'has_auto_approval_disabled',
        'is_locked',
        'is_promoted_prereview',
        'should_be_delayed',
        'is_blocked',
    )

    def __str__(self):
        return f'{self.version.addon.name} {self.version}'

    def calculate_weight(self):
        """Calculate the weight value for this version according to various
        risk factors, setting the weight (an integer) and weight_info (a dict
        of risk factors strings -> integer values) properties on the instance.

        The weight value is then used in reviewer tools to prioritize add-ons
        in the auto-approved queue, the weight_info shown to reviewers in the
        review page."""
        metadata_weight_factors = self.calculate_metadata_weight_factors()
        code_weight_factors = self.calculate_code_weight_factors()
        self.metadata_weight = sum(metadata_weight_factors.values())
        self.code_weight = sum(code_weight_factors.values())
        self.weight_info = {
            k: v
            for k, v in dict(**metadata_weight_factors, **code_weight_factors).items()
            # No need to keep 0 value items in the breakdown in the db, they won't be
            # displayed anyway.
            if v
        }
        self.weight = self.metadata_weight + self.code_weight
        return self.weight_info

    def calculate_metadata_weight_factors(self):
        addon = self.version.addon
        one_year_ago = (self.created or datetime.now()) - timedelta(days=365)
        six_weeks_ago = (self.created or datetime.now()) - timedelta(days=42)
        factors = {
            # Each abuse reports for the add-on or one of the listed developers
            # in the last 6 weeks adds 15 to the weight, up to a maximum of
            # 100.
            'abuse_reports': min(
                AbuseReport.objects.filter(
                    Q(guid=addon.guid) | Q(user__in=addon.listed_authors)
                )
                .filter(created__gte=six_weeks_ago)
                .count()
                * 15,
                100,
            ),
            # 1% of the total of "recent" ratings with a score of 3 or less
            # adds 2 to the weight, up to a maximum of 100.
            'negative_ratings': min(
                int(
                    Rating.objects.filter(addon=addon)
                    .filter(rating__lte=3, created__gte=one_year_ago)
                    .count()
                    / 100.0
                    * 2.0
                ),
                100,
            ),
            # Reputation is set by admin - the value is inverted to add from
            # -300 (decreasing priority for "trusted" add-ons) to 0.
            'reputation': (max(min(int(addon.reputation or 0) * -100, 0), -300)),
            # Average daily users: value divided by 10000 is added to the
            # weight, up to a maximum of 100.
            'average_daily_users': min(addon.average_daily_users // 10000, 100),
            # Past rejection history: each "recent" rejected version
            # adds 10 to the weight, up to a maximum of 100.
            'past_rejection_history': min(
                Version.objects.filter(
                    addon=addon,
                    human_review_date__gte=one_year_ago,
                    file__status_disabled_reason=File.STATUS_DISABLED_REASONS.NONE,
                    file__status=amo.STATUS_DISABLED,
                ).count()
                * 10,
                100,
            ),
        }
        return factors

    def calculate_code_weight_factors(self):
        """Calculate the static analysis risk factors, returning a dict of
        risk factors.

        Used by calculate_weight()."""
        try:
            innerhtml_count = self.count_uses_innerhtml(self.version)
            unknown_minified_code_count = self.count_uses_unknown_minified_code(
                self.version
            )

            factors = {
                # Static analysis flags from linter:
                # eval() or document.write(): 50.
                'uses_eval_or_document_write': (
                    50 if self.count_uses_eval_or_document_write(self.version) else 0
                ),
                # Implied eval in setTimeout/setInterval/ on* attributes: 5.
                'uses_implied_eval': (
                    5 if self.count_uses_implied_eval(self.version) else 0
                ),
                # innerHTML / unsafe DOM: 50+10 per instance.
                'uses_innerhtml': (
                    50 + 10 * (innerhtml_count - 1) if innerhtml_count else 0
                ),
                # custom CSP: 90.
                'uses_custom_csp': (
                    90 if self.count_uses_custom_csp(self.version) else 0
                ),
                # nativeMessaging permission: 100.
                'uses_native_messaging': (
                    100 if self.check_uses_native_messaging(self.version) else 0
                ),
                # remote scripts: 100.
                'uses_remote_scripts': (
                    100 if self.count_uses_remote_scripts(self.version) else 0
                ),
                # violates mozilla conditions of use: 20.
                'violates_mozilla_conditions': (
                    20 if self.count_violates_mozilla_conditions(self.version) else 0
                ),
                # libraries of unreadable code: 100+10 per instance.
                'uses_unknown_minified_code': (
                    100 + 10 * (unknown_minified_code_count - 1)
                    if unknown_minified_code_count
                    else 0
                ),
                # Size of code changes: 5kB is one point, up to a max of 100.
                'size_of_code_changes': min(
                    self.calculate_size_of_code_changes() // 5000, 100
                ),
                # Seems to be using a coinminer: 2000
                'uses_coinminer': (
                    2000 if self.count_uses_uses_coinminer(self.version) else 0
                ),
            }
        except AutoApprovalNoValidationResultError:
            # We should have a FileValidationResult... since we don't and
            # something is wrong, increase the weight by 500.
            factors = {
                'no_validation_result': 500,
            }
        return factors

    def calculate_score(self):
        """Compute maliciousness score for this version."""
        # Some precision is lost but we don't particularly care that much, it's
        # mainly going to be used as a denormalized field to help the database
        # query, and be displayed in a list.
        self.score = int(self.version.maliciousness_score)
        return self.score

    def get_pretty_weight_info(self):
        """Returns a list of strings containing weight information."""
        if self.weight_info:
            weight_info = sorted(
                '%s: %d' % (k, v) for k, v in self.weight_info.items() if v
            )
        else:
            weight_info = ['Weight breakdown not available.']
        return weight_info

    def find_previous_confirmed_version(self):
        """Return the most recent version in the add-on history that has been
        confirmed, excluding the one this summary is about, or None if there
        isn't one."""
        addon = self.version.addon
        try:
            version = (
                addon.versions.exclude(pk=self.version.pk)
                .filter(autoapprovalsummary__confirmed=True)
                .latest()
            )
        except Version.DoesNotExist:
            version = None
        return version

    def calculate_size_of_code_changes(self):
        """Return the size of code changes between the version being
        approved and the previous public one."""

        def find_code_size(version):
            data = json.loads(version.file.validation.validation)
            total_code_size = data.get('metadata', {}).get('totalScannedFileSize', 0)
            return total_code_size

        try:
            old_version = self.find_previous_confirmed_version()
            old_size = find_code_size(old_version) if old_version else 0
            new_size = find_code_size(self.version)
        except FileValidation.DoesNotExist:
            raise AutoApprovalNoValidationResultError()
        # We don't really care about whether it's a negative or positive change
        # in size, we just need the absolute value (if there is no current
        # public version, that value ends up being the total code size of the
        # version we're approving).
        return abs(old_size - new_size)

    def calculate_verdict(self, dry_run=False, pretty=False):
        """Calculate the verdict for this instance based on the values set
        on it previously and the current configuration.

        Return a dict containing more information about what critera passed
        or not."""
        if dry_run:
            success_verdict = amo.WOULD_HAVE_BEEN_AUTO_APPROVED
            failure_verdict = amo.WOULD_NOT_HAVE_BEEN_AUTO_APPROVED
        else:
            success_verdict = amo.AUTO_APPROVED
            failure_verdict = amo.NOT_AUTO_APPROVED

        verdict_info = {
            key: bool(getattr(self, key)) for key in self.auto_approval_verdict_fields
        }
        if any(verdict_info.values()):
            self.verdict = failure_verdict
        else:
            self.verdict = success_verdict

        if pretty:
            verdict_info = self.verdict_info_prettifier(verdict_info)

        return verdict_info

    @classmethod
    def verdict_info_prettifier(cls, verdict_info):
        """Return a generator of strings representing the a verdict_info
        (as computed by calculate_verdict()) in human-readable form."""
        return (
            str(cls._meta.get_field(key).help_text)
            for key, value in sorted(verdict_info.items())
            if value
        )

    @classmethod
    def _count_linter_flag(cls, version, flag):
        try:
            validation = version.file.validation
        except FileValidation.DoesNotExist:
            raise AutoApprovalNoValidationResultError()
        validation_data = json.loads(validation.validation)
        return sum(
            flag in message['id'] for message in validation_data.get('messages', [])
        )

    @classmethod
    def _count_metadata_property(cls, version, prop):
        try:
            validation = version.file.validation
        except FileValidation.DoesNotExist:
            raise AutoApprovalNoValidationResultError()
        validation_data = json.loads(validation.validation)
        return len(validation_data.get('metadata', {}).get(prop, []))

    @classmethod
    def count_uses_unknown_minified_code(cls, version):
        return cls._count_metadata_property(version, 'unknownMinifiedFiles')

    @classmethod
    def count_violates_mozilla_conditions(cls, version):
        return cls._count_linter_flag(version, 'MOZILLA_COND_OF_USE')

    @classmethod
    def count_uses_remote_scripts(cls, version):
        return cls._count_linter_flag(version, 'REMOTE_SCRIPT')

    @classmethod
    def count_uses_eval_or_document_write(cls, version):
        return cls._count_linter_flag(
            version, 'NO_DOCUMENT_WRITE'
        ) or cls._count_linter_flag(version, 'DANGEROUS_EVAL')

    @classmethod
    def count_uses_implied_eval(cls, version):
        return cls._count_linter_flag(version, 'NO_IMPLIED_EVAL')

    @classmethod
    def count_uses_innerhtml(cls, version):
        return cls._count_linter_flag(version, 'UNSAFE_VAR_ASSIGNMENT')

    @classmethod
    def count_uses_custom_csp(cls, version):
        return cls._count_linter_flag(version, 'MANIFEST_CSP')

    @classmethod
    def count_uses_uses_coinminer(cls, version):
        return cls._count_linter_flag(version, 'COINMINER_USAGE_DETECTED')

    @classmethod
    def check_uses_native_messaging(cls, version):
        return 'nativeMessaging' in version.file.permissions

    @classmethod
    def check_is_locked(cls, version):
        """Check whether the add-on is locked by a reviewer.

        Doesn't apply to langpacks, which are submitted as part of Firefox
        release process and should always be auto-approved."""
        is_langpack = version.addon.type == amo.ADDON_LPAPP
        locked_by = get_reviewing_cache(version.addon.pk)
        return (
            not is_langpack and bool(locked_by) and locked_by != settings.TASK_USER_ID
        )

    @classmethod
    def check_has_auto_approval_disabled(cls, version):
        """Check whether the add-on has auto approval disabled or delayed.

        It could be:
        - Disabled
        - Disabled until next manual approval
        - Delayed until a future date

        Those flags are set by scanners or reviewers for a specific channel.
        """
        addon = version.addon
        flag_suffix = '_unlisted' if version.channel == amo.CHANNEL_UNLISTED else ''
        auto_approval_disabled = bool(
            getattr(addon, f'auto_approval_disabled{flag_suffix}')
        )
        auto_approval_disabled_until_next_approval = bool(
            getattr(addon, f'auto_approval_disabled_until_next_approval{flag_suffix}')
        )
        auto_approval_delayed_until = getattr(
            addon, f'auto_approval_delayed_until{flag_suffix}'
        )
        return bool(
            auto_approval_disabled
            or auto_approval_disabled_until_next_approval
            or (
                auto_approval_delayed_until
                and datetime.now() < auto_approval_delayed_until
            )
        )

    @classmethod
    def check_is_promoted_prereview(cls, version):
        """Check whether the add-on is a promoted addon group that requires
        pre-review."""
        return bool(
            (promo_group := version.addon.promoted_group(currently_approved=False))
            and (
                (
                    version.channel == amo.CHANNEL_LISTED
                    and promo_group.listed_pre_review
                )
                or (
                    version.channel == amo.CHANNEL_UNLISTED
                    and promo_group.unlisted_pre_review
                )
            )
        )

    @classmethod
    def check_should_be_delayed(cls, version):
        """Check whether the add-on is new enough that the auto-approval of the
        version should be delayed for 24 hours to catch spam.

        Doesn't apply to langpacks, which are submitted as part of Firefox
        release process and should always be auto-approved.
        Only applies to listed versions.
        """
        addon = version.addon
        is_langpack = addon.type == amo.ADDON_LPAPP
        now = datetime.now()
        try:
            content_review = addon.addonapprovalscounter.last_content_review
        except AddonApprovalsCounter.DoesNotExist:
            content_review = None
        return (
            not is_langpack
            and version.channel == amo.CHANNEL_LISTED
            and version.addon.status == amo.STATUS_NOMINATED
            and now - version.created < timedelta(hours=24)
            and content_review is None
        )

    @classmethod
    def check_is_blocked(cls, version):
        """Check if the version matches a Block in the blocklist.  Such uploads
        would have been prevented, but if it was uploaded before the Block was
        created, it's possible it'll still be pending."""
        return version.is_blocked

    @classmethod
    def create_summary_for_version(cls, version, dry_run=False):
        """Create a AutoApprovalSummary instance in db from the specified
        version.

        Return a tuple with the AutoApprovalSummary instance as first item,
        and a dict containing information about the auto approval verdict as
        second item.

        If dry_run parameter is True, then the instance is created/updated
        normally but when storing the verdict the WOULD_ constants are used
        instead.

        If not using dry_run it's the caller responsability to approve the
        version to make sure the AutoApprovalSummary is not overwritten later
        when the auto-approval process fires again."""
        data = {
            field: getattr(cls, f'check_{field}')(version)
            for field in cls.auto_approval_verdict_fields
        }
        instance = cls(version=version, **data)
        verdict_info = instance.calculate_verdict(dry_run=dry_run)
        instance.calculate_weight()
        instance.calculate_score()
        # We can't do instance.save(), because we want to handle the case where
        # it already existed. So we put the verdict and weight we just
        # calculated in data and use update_or_create().
        data['score'] = instance.score
        data['verdict'] = instance.verdict
        data['weight'] = instance.weight
        data['metadata_weight'] = instance.metadata_weight
        data['code_weight'] = instance.code_weight
        data['weight_info'] = instance.weight_info
        instance, _ = cls.objects.update_or_create(version=version, defaults=data)
        return instance, verdict_info


class Whiteboard(ModelBase):
    addon = models.OneToOneField(Addon, on_delete=models.CASCADE, primary_key=True)
    private = models.TextField(blank=True, max_length=100000)
    public = models.TextField(blank=True, max_length=100000)

    class Meta:
        db_table = 'review_whiteboard'

    def __str__(self):
        return '[{}] private: |{}| public: |{}|'.format(
            self.addon.name,
            self.private,
            self.public,
        )


class ReviewActionReason(ModelBase):
    is_active = models.BooleanField(
        default=True, help_text='Is available to be used in reviews'
    )
    name = models.CharField(max_length=255)
    canned_response = models.TextField(blank=True)
    canned_block_reason = models.TextField(blank=True)
    addon_type = models.PositiveIntegerField(
        choices=amo.REASON_ADDON_TYPE_CHOICES.items(),
        default=amo.ADDON_ANY,
    )
    cinder_policy = models.ForeignKey(
        CinderPolicy, blank=True, null=True, on_delete=models.SET_NULL
    )

    def labelled_name(self):
        return '(** inactive **) ' + self.name if not self.is_active else self.name

    class Meta:
        ordering = ('name',)

    def __str__(self):
        return str(self.name)


class UsageTier(ModelBase):
    slug = models.CharField(
        max_length=255,
        help_text='Slug to help retrieve the UsageTier instance in our code.',
        unique=True,
        null=True,
    )
    name = models.CharField(max_length=255)
    lower_adu_threshold = models.IntegerField(default=None, null=True, blank=True)
    upper_adu_threshold = models.IntegerField(default=None, null=True, blank=True)
    growth_threshold_before_flagging = models.IntegerField(
        blank=True,
        default=None,
        null=True,
        help_text='Usage growth percentage threshold before we start automatically '
        'flagging the add-on for human review.',
    )
    abuse_reports_ratio_threshold_before_flagging = models.IntegerField(
        blank=True,
        default=None,
        null=True,
        help_text='Percentage threshold of ratio between abuse reports over the past 2 '
        'weeks to add-on usage before we start automatically flagging the add-on for '
        'human review.',
    )

    class Meta:
        ordering = ('upper_adu_threshold',)

    def __str__(self):
        return self.name


class NeedsHumanReview(ModelBase):
    """Model holding information about why a version was flagged for human
    review."""

    REASONS = Choices(
        ('UNKNOWN', 0, 'Unknown'),
        ('SCANNER_ACTION', 1, 'Hit scanner rule'),
        ('PROMOTED_GROUP', 2, 'Belongs to a promoted group'),
        ('HOTNESS_THRESHOLD', 3, 'Over growth threshold for usage tier'),
        ('INHERITANCE', 4, 'Previous version in channel had needs human review set'),
        (
            'PENDING_REJECTION_SOURCES_PROVIDED',
            5,
            'Sources provided while pending rejection',
        ),
        ('DEVELOPER_REPLY', 6, 'Developer replied'),
        (
            'MANUALLY_SET_BY_REVIEWER',
            7,
            'Manually set as needing human review by a reviewer',
        ),
        (
            'AUTO_APPROVED_PAST_APPROVAL_DELAY',
            8,
            'Auto-approved but still had an approval delay set in the past',
        ),
        ('ABUSE_REPORTS_THRESHOLD', 9, 'Over abuse reports threshold for usage tier'),
        ('CINDER_ESCALATION', 10, 'Escalated for an abuse report, via cinder'),
        ('ABUSE_ADDON_VIOLATION', 11, 'Reported for abuse within the add-on'),
        (
            'ABUSE_ADDON_VIOLATION_APPEAL',
            12,
            'Appeal about a decision on abuse reported within the add-on',
        ),
    )

    reason = models.SmallIntegerField(
<<<<<<< HEAD
        default=0, choices=REASONS.choices, editable=False
=======
        default=0,
        choices=(
            (REASON_UNKNOWN, 'Unknown'),
            (REASON_SCANNER_ACTION, 'Hit scanner rule'),
            (REASON_PROMOTED_GROUP, 'Belongs to a promoted group'),
            (REASON_HOTNESS_THRESHOLD, 'Over growth threshold for usage tier'),
            (
                REASON_INHERITANCE,
                'Previous version in channel had needs human review set',
            ),
            (
                REASON_PENDING_REJECTION_SOURCES_PROVIDED,
                'Sources provided while pending rejection',
            ),
            (
                REASON_DEVELOPER_REPLY,
                'Developer replied',
            ),
            (
                REASON_MANUALLY_SET_BY_REVIEWER,
                'Manually set as needing human review by a reviewer',
            ),
            (
                REASON_AUTO_APPROVED_PAST_APPROVAL_DELAY,
                'Auto-approved but still had an approval delay set in the past',
            ),
            (
                REASON_ABUSE_REPORTS_THRESHOLD,
                'Over abuse reports threshold for usage tier',
            ),
            (
                REASON_CINDER_ESCALATION,
                'Escalated for an abuse report, via cinder',
            ),
            (
                REASON_ABUSE_ADDON_VIOLATION,
                'Reported for abuse within the add-on',
            ),
            (
                REASON_ABUSE_ADDON_VIOLATION_APPEAL,
                "Appeal of a reviewer's decision about a policy violation",
            ),
        ),
        editable=False,
>>>>>>> 9cd3cd7b
    )
    version = models.ForeignKey(on_delete=models.CASCADE, to=Version)
    is_active = models.BooleanField(default=True)

    def __str__(self):
        return f'{self.version_id} - {self.get_reason_display()}'

    def save(self, *args, **kwargs):
        automatic_activity_log = not kwargs.pop('_no_automatic_activity_log', False)
        user = kwargs.pop('_user', None)
        if not self.pk and automatic_activity_log:
            activity.log_create(
                amo.LOG.NEEDS_HUMAN_REVIEW_AUTOMATIC,
                self.version,
                details={'comments': self.get_reason_display()},
                user=user or core.get_user() or get_task_user(),
            )
        return super().save(*args, **kwargs)

    @classmethod
    def set_on_addons_latest_signed_versions(cls, addons, reason):
        """Set needs human review on latest signed version in every channel for
        each addon in `addons`, if that version hasn't been reviewed or flagged
        for human review already, using `reason`. Due dates are
        staggered using get_staggered_review_due_date_generator().
        """
        due_date_generator = get_staggered_review_due_date_generator()
        used_generator_last_iteration = None
        due_date = None
        for addon in addons:
            if used_generator_last_iteration != []:
                # Only advance the generator if we used the previous due date or
                # it's the first iteration.
                due_date = next(due_date_generator)
            used_generator_last_iteration = (
                addon.set_needs_human_review_on_latest_versions(
                    due_date=due_date, reason=reason
                )
            )


@receiver(
    models.signals.post_save,
    sender=NeedsHumanReview,
    dispatch_uid='needshumanreview',
)
def update_due_date_for_needs_human_review_change(
    sender, instance=None, update_fields=None, **kwargs
):
    if update_fields is None or 'is_active' in update_fields:
        instance.version.reset_due_date()<|MERGE_RESOLUTION|>--- conflicted
+++ resolved
@@ -788,59 +788,12 @@
         (
             'ABUSE_ADDON_VIOLATION_APPEAL',
             12,
-            'Appeal about a decision on abuse reported within the add-on',
+            "Appeal of a reviewer's decision about a policy violation",
         ),
     )
 
     reason = models.SmallIntegerField(
-<<<<<<< HEAD
         default=0, choices=REASONS.choices, editable=False
-=======
-        default=0,
-        choices=(
-            (REASON_UNKNOWN, 'Unknown'),
-            (REASON_SCANNER_ACTION, 'Hit scanner rule'),
-            (REASON_PROMOTED_GROUP, 'Belongs to a promoted group'),
-            (REASON_HOTNESS_THRESHOLD, 'Over growth threshold for usage tier'),
-            (
-                REASON_INHERITANCE,
-                'Previous version in channel had needs human review set',
-            ),
-            (
-                REASON_PENDING_REJECTION_SOURCES_PROVIDED,
-                'Sources provided while pending rejection',
-            ),
-            (
-                REASON_DEVELOPER_REPLY,
-                'Developer replied',
-            ),
-            (
-                REASON_MANUALLY_SET_BY_REVIEWER,
-                'Manually set as needing human review by a reviewer',
-            ),
-            (
-                REASON_AUTO_APPROVED_PAST_APPROVAL_DELAY,
-                'Auto-approved but still had an approval delay set in the past',
-            ),
-            (
-                REASON_ABUSE_REPORTS_THRESHOLD,
-                'Over abuse reports threshold for usage tier',
-            ),
-            (
-                REASON_CINDER_ESCALATION,
-                'Escalated for an abuse report, via cinder',
-            ),
-            (
-                REASON_ABUSE_ADDON_VIOLATION,
-                'Reported for abuse within the add-on',
-            ),
-            (
-                REASON_ABUSE_ADDON_VIOLATION_APPEAL,
-                "Appeal of a reviewer's decision about a policy violation",
-            ),
-        ),
-        editable=False,
->>>>>>> 9cd3cd7b
     )
     version = models.ForeignKey(on_delete=models.CASCADE, to=Version)
     is_active = models.BooleanField(default=True)
