# -*- coding: utf-8 -*-
import datetime

from datetime import timedelta

from django import forms
from django.db.models import Q
from django.forms import widgets
from django.forms.models import (
    BaseModelFormSet, ModelMultipleChoiceField, modelformset_factory)
from django.utils.translation import get_language, ugettext, ugettext_lazy as _

import olympia.core.logger

from olympia import amo, ratings
from olympia.access import acl
from olympia.activity.models import ActivityLog
from olympia.addons.models import Persona
from olympia.amo.urlresolvers import reverse
from olympia.amo.utils import raise_required
from olympia.applications.models import AppVersion
from olympia.ratings.models import Rating
from olympia.ratings.templatetags.jinja_helpers import user_can_delete_review
from olympia.reviewers.models import (
    CannedResponse, ReviewerScore, ThemeLock, Whiteboard)
from olympia.reviewers.tasks import (
    approve_rereview, reject_rereview, send_mail)
from olympia.versions.models import Version


log = olympia.core.logger.getLogger('z.reviewers.forms')


ACTION_FILTERS = (('', ''), ('approved', _(u'Approved reviews')),
                  ('deleted', _(u'Deleted reviews')))

ACTION_DICT = dict(approved=amo.LOG.APPROVE_RATING,
                   deleted=amo.LOG.DELETE_RATING)


class EventLogForm(forms.Form):
    start = forms.DateField(required=False,
                            label=_(u'View entries between'))
    end = forms.DateField(required=False,
                          label=_(u'and'))
    filter = forms.ChoiceField(required=False, choices=ACTION_FILTERS,
                               label=_(u'Filter by type/action'))

    def clean(self):
        data = self.cleaned_data
        # We want this to be inclusive of the end date.
        if 'end' in data and data['end']:
            data['end'] += timedelta(days=1)

        if 'filter' in data and data['filter']:
            data['filter'] = ACTION_DICT[data['filter']]
        return data


class BetaSignedLogForm(forms.Form):
    VALIDATION_CHOICES = (
        ('', ''),
        (amo.LOG.BETA_SIGNED.id,
         _(u'Passed automatic validation')),
        (amo.LOG.BETA_SIGNED.id,
         _(u'Failed automatic validation')))
    filter = forms.ChoiceField(required=False, choices=VALIDATION_CHOICES,
                               label=_(u'Filter by automatic validation'))


class ReviewLogForm(forms.Form):
    start = forms.DateField(required=False,
                            label=_(u'View entries between'))
    end = forms.DateField(required=False, label=_(u'and'))
    search = forms.CharField(required=False, label=_(u'containing'))

    def __init__(self, *args, **kw):
        super(ReviewLogForm, self).__init__(*args, **kw)

        # L10n: start, as in "start date"
        self.fields['start'].widget.attrs = {
            'placeholder': ugettext('start'), 'size': 10}

        # L10n: end, as in "end date"
        self.fields['end'].widget.attrs = {
            'size': 10, 'placeholder': ugettext('end')}

        # L10n: Description of what can be searched for
        search_ph = ugettext('add-on, reviewer or comment')
        self.fields['search'].widget.attrs = {'placeholder': search_ph,
                                              'size': 30}

    def clean(self):
        data = self.cleaned_data
        # We want this to be inclusive of the end date.
        if 'end' in data and data['end']:
            data['end'] += timedelta(days=1)

        return data


class QueueSearchForm(forms.Form):
    text_query = forms.CharField(
        required=False,
        label=_(u'Search by add-on name / author email'))
    searching = forms.BooleanField(widget=forms.HiddenInput, required=False,
                                   initial=True)
    needs_admin_code_review = forms.ChoiceField(
        required=False, label=_(u'Needs Admin Code Review'), choices=[
            ('', ''), ('1', _(u'yes')), ('0', _(u'no'))])
    application_id = forms.ChoiceField(
        required=False,
        label=_(u'Application'),
        choices=([('', '')] +
                 [(a.id, a.pretty) for a in amo.APPS_ALL.values()]))
    addon_type_ids = forms.MultipleChoiceField(
        required=False,
        label=_(u'Add-on Types'),
        choices=[(amo.ADDON_ANY, _(u'Any'))] + amo.ADDON_TYPES.items())

    def __init__(self, *args, **kw):
        super(QueueSearchForm, self).__init__(*args, **kw)

    def clean_addon_type_ids(self):
        if self.cleaned_data['addon_type_ids']:
            # Remove "Any Addon Extension" from the list so that no filter
            # is applied in that case.
            ids = set(self.cleaned_data['addon_type_ids'])
            self.cleaned_data['addon_type_ids'] = ids - set(str(amo.ADDON_ANY))
        return self.cleaned_data['addon_type_ids']

    def filter_qs(self, qs):
        data = self.cleaned_data
        if data['needs_admin_code_review']:
            qs = qs.filter(
                needs_admin_code_review=data['needs_admin_code_review'])
        if data['addon_type_ids']:
            qs = qs.filter_raw('addon_type_id IN', data['addon_type_ids'])
        if data['application_id']:
            qs = qs.filter_raw('apps_match.application_id =',
                               data['application_id'])
            # We join twice so it includes all apps, and not just the ones
            # filtered by the search criteria.
            app_join = ('LEFT JOIN applications_versions apps_match ON '
                        '(versions.id = apps_match.version_id)')
            qs.base_query['from'].extend([app_join])

        if data['text_query']:
            lang = get_language()
            joins = [
                'LEFT JOIN addons_users au on (au.addon_id = addons.id)',
                'LEFT JOIN users u on (u.id = au.user_id)',
                """LEFT JOIN translations AS supportemail_default ON
                        (supportemail_default.id = addons.supportemail AND
                         supportemail_default.locale=addons.defaultlocale)""",
                """LEFT JOIN translations AS supportemail_local ON
                        (supportemail_local.id = addons.supportemail AND
                         supportemail_local.locale=%%(%s)s)""" %
                qs._param(lang),
                """LEFT JOIN translations AS ad_name_local ON
                        (ad_name_local.id = addons.name AND
                         ad_name_local.locale=%%(%s)s)""" %
                qs._param(lang)]
            qs.base_query['from'].extend(joins)
            fuzzy_q = u'%' + data['text_query'] + u'%'
            qs = qs.filter_raw(
                Q('addon_name LIKE', fuzzy_q) |
                # Search translated add-on names / support emails in
                # the reviewer's locale:
                Q('ad_name_local.localized_string LIKE', fuzzy_q) |
                Q('supportemail_default.localized_string LIKE', fuzzy_q) |
                Q('supportemail_local.localized_string LIKE', fuzzy_q) |
                Q('au.role IN', [amo.AUTHOR_ROLE_OWNER,
                                 amo.AUTHOR_ROLE_DEV],
                  'u.email LIKE', fuzzy_q))
        return qs


class AllAddonSearchForm(forms.Form):
    text_query = forms.CharField(
        required=False,
        label=_(u'Search by add-on name / author email / guid'))
    searching = forms.BooleanField(
        widget=forms.HiddenInput,
        required=False,
        initial=True)
    needs_admin_code_review = forms.ChoiceField(
        required=False, label=_(u'Needs Admin Code Review'), choices=[
            ('', ''), ('1', _(u'yes')), ('0', _(u'no'))])
    application_id = forms.ChoiceField(
        required=False,
        label=_(u'Application'),
        choices=([('', '')] +
                 [(a.id, a.pretty) for a in amo.APPS_ALL.values()]))
    max_version = forms.ChoiceField(
        required=False,
        label=_(u'Max. Version'),
        choices=[('', _(u'Select an application first'))])
    deleted = forms.ChoiceField(
        required=False,
        choices=[('', ''), ('1', _(u'yes')), ('0', _(u'no'))],
        label=_(u'Deleted'))

    def __init__(self, *args, **kw):
        super(AllAddonSearchForm, self).__init__(*args, **kw)
        widget = self.fields['application_id'].widget
        # Get the URL after the urlconf has loaded.
        widget.attrs['data-url'] = reverse(
            'reviewers.application_versions_json')

    def version_choices_for_app_id(self, app_id):
        versions = AppVersion.objects.filter(application=app_id)
        return [('', '')] + [(v.version, v.version) for v in versions]

    def clean_application_id(self):
        if self.cleaned_data['application_id']:
            choices = self.version_choices_for_app_id(
                self.cleaned_data['application_id'])
            self.fields['max_version'].choices = choices
        return self.cleaned_data['application_id']

    def clean_max_version(self):
        if self.cleaned_data['max_version']:
            if not self.cleaned_data['application_id']:
                raise forms.ValidationError('No application selected')
        return self.cleaned_data['max_version']

    def filter_qs(self, qs):
        data = self.cleaned_data
        if data['needs_admin_code_review']:
            qs = qs.filter(
                needs_admin_code_review=data['needs_admin_code_review'])
        if data['deleted']:
            qs = qs.filter(is_deleted=data['deleted'])
        if data['application_id']:
            qs = qs.filter_raw('apps_match.application_id =',
                               data['application_id'])
            # We join twice so it includes all apps, and not just the ones
            # filtered by the search criteria.
            app_join = ('LEFT JOIN applications_versions apps_match ON '
                        '(versions.id = apps_match.version_id)')
            qs.base_query['from'].extend([app_join])

            if data['max_version']:
                joins = ["""JOIN applications_versions vs
                            ON (versions.id = vs.version_id)""",
                         """JOIN appversions max_version
                            ON (max_version.id = vs.max)"""]
                qs.base_query['from'].extend(joins)
                qs = qs.filter_raw('max_version.version =',
                                   data['max_version'])
        if data['text_query']:
            lang = get_language()
            joins = [
                'LEFT JOIN addons_users au on (au.addon_id = addons.id)',
                'LEFT JOIN users u on (u.id = au.user_id)',
                """LEFT JOIN translations AS supportemail_default ON
                        (supportemail_default.id = addons.supportemail AND
                         supportemail_default.locale=addons.defaultlocale)""",
                """LEFT JOIN translations AS supportemail_local ON
                        (supportemail_local.id = addons.supportemail AND
                         supportemail_local.locale=%%(%s)s)""" %
                qs._param(lang),
                """LEFT JOIN translations AS ad_name_local ON
                        (ad_name_local.id = addons.name AND
                         ad_name_local.locale=%%(%s)s)""" %
                qs._param(lang)]
            qs.base_query['from'].extend(joins)
            fuzzy_q = u'%' + data['text_query'] + u'%'
            qs = qs.filter_raw(
                Q('addon_name LIKE', fuzzy_q) |
                Q('guid LIKE', fuzzy_q) |
                # Search translated add-on names / support emails in
                # the reviewer's locale:
                Q('ad_name_local.localized_string LIKE', fuzzy_q) |
                Q('supportemail_default.localized_string LIKE', fuzzy_q) |
                Q('supportemail_local.localized_string LIKE', fuzzy_q) |
                Q('au.role IN', [amo.AUTHOR_ROLE_OWNER,
                                 amo.AUTHOR_ROLE_DEV],
                  'u.email LIKE', fuzzy_q))
        return qs


class NonValidatingChoiceField(forms.ChoiceField):
    """A ChoiceField that doesn't validate."""
    def validate(self, value):
        pass


<<<<<<< HEAD
class ReviewForm(forms.Form):
=======
class NumberInput(widgets.Input):
    input_type = 'number'


class ReviewForm(happyforms.Form):
>>>>>>> 53aebc3d
    comments = forms.CharField(required=True, widget=forms.Textarea(),
                               label=_(u'Comments:'))
    canned_response = NonValidatingChoiceField(required=False)
    action = forms.ChoiceField(required=True, widget=forms.RadioSelect())
    versions = ModelMultipleChoiceField(
        widget=forms.SelectMultiple(
            attrs={
                'class': 'data-toggle',
                'data-value': 'reject_multiple_versions|'
            }),
        required=False,
        queryset=Version.objects.none())  # queryset is set later in __init__.

    operating_systems = forms.CharField(required=False,
                                        label=_(u'Operating systems:'))
    applications = forms.CharField(required=False,
                                   label=_(u'Applications:'))
    info_request = forms.BooleanField(
        required=False, label=_(u'Require developer to respond in less than…'))
    info_request_deadline = forms.IntegerField(
        required=False, widget=NumberInput, initial=7, label=_(u'days'),
        min_value=1, max_value=99)

    def is_valid(self):
        # Some actions do not require comments.
        action = self.helper.actions.get(self.data.get('action'))
        if action:
            if not action.get('comments', True):
                self.fields['comments'].required = False
            if action.get('versions', False):
                self.fields['versions'].required = True
        result = super(ReviewForm, self).is_valid()
        if result:
            self.helper.set_data(self.cleaned_data)
        return result

    def __init__(self, *args, **kw):
        self.helper = kw.pop('helper')
        self.type = kw.pop('type', amo.CANNED_RESPONSE_ADDON)
        super(ReviewForm, self).__init__(*args, **kw)

        # Info request deadline needs to be readonly unless we're an admin.
        user = self.helper.handler.user
        deadline_widget_attributes = {}
        info_request_deadline = self.fields['info_request_deadline']
        if not acl.action_allowed_user(user, amo.permissions.REVIEWS_ADMIN):
            info_request_deadline.min_value = info_request_deadline.initial
            info_request_deadline.max_value = info_request_deadline.initial
            deadline_widget_attributes['readonly'] = 'readonly'
        deadline_widget_attributes.update({
            'min': info_request_deadline.min_value,
            'max': info_request_deadline.max_value,
        })
        info_request_deadline.widget.attrs.update(deadline_widget_attributes)

        # With the helper, we now have the add-on and can set queryset on the
        # versions field correctly. Small optimization: we only need to do this
        # if the reject_multiple_versions action is available, otherwise we
        # don't really care about this field.
        if 'reject_multiple_versions' in self.helper.actions:
            self.fields['versions'].queryset = (
                self.helper.addon.versions.distinct().filter(
                    channel=amo.RELEASE_CHANNEL_LISTED,
                    files__status=amo.STATUS_PUBLIC).order_by('created'))

        # For the canned responses, we're starting with an empty one, which
        # will be hidden via CSS.
        canned_choices = [
            ['', [('', ugettext('Choose a canned response...'))]]]

        responses = CannedResponse.objects.filter(type=self.type)

        # Loop through the actions (public, etc).
        for k, action in self.helper.actions.iteritems():
            action_choices = [[c.response, c.name] for c in responses
                              if c.sort_group and k in c.sort_group.split(',')]

            # Add the group of responses to the canned_choices array.
            if action_choices:
                canned_choices.append([action['label'], action_choices])

        # Now, add everything not in a group.
        for r in responses:
            if not r.sort_group:
                canned_choices.append([r.response, r.name])
        self.fields['canned_response'].choices = canned_choices
        self.fields['action'].choices = [
            (k, v['label']) for k, v in self.helper.actions.items()]

    @property
    def unreviewed_files(self):
        return (self.helper.version.unreviewed_files
                if self.helper.version else [])


class MOTDForm(forms.Form):
    motd = forms.CharField(required=True, widget=widgets.Textarea())


class DeletedThemeLogForm(ReviewLogForm):

    def __init__(self, *args, **kwargs):
        super(DeletedThemeLogForm, self).__init__(*args, **kwargs)
        self.fields['search'].widget.attrs = {
            # L10n: Description of what can be searched for.
            'placeholder': _(u'theme name'),
            'size': 30}


class ThemeReviewForm(forms.Form):
    theme = forms.ModelChoiceField(queryset=Persona.objects.all(),
                                   widget=forms.HiddenInput())
    action = forms.TypedChoiceField(
        choices=amo.REVIEW_ACTIONS.items(),
        widget=forms.HiddenInput(attrs={'class': 'action'}),
        coerce=int, empty_value=None
    )
    # Duplicate is the same as rejecting but has its own flow.
    reject_reason = forms.TypedChoiceField(
        choices=amo.THEME_REJECT_REASONS.items() + [('duplicate', '')],
        widget=forms.HiddenInput(attrs={'class': 'reject-reason'}),
        required=False, coerce=int, empty_value=None)
    comment = forms.CharField(
        required=False, widget=forms.HiddenInput(attrs={'class': 'comment'}))

    def clean_theme(self):
        theme = self.cleaned_data['theme']
        try:
            ThemeLock.objects.get(theme=theme)
        except ThemeLock.DoesNotExist:
            raise forms.ValidationError(
                ugettext('Someone else is reviewing this theme.'))
        return theme

    def clean_reject_reason(self):
        reject_reason = self.cleaned_data.get('reject_reason', None)
        if (self.cleaned_data.get('action') == amo.ACTION_REJECT and
                reject_reason is None):
            raise_required()
        return reject_reason

    def clean_comment(self):
        # Comment field needed for duplicate, flag, moreinfo, and other reject
        # reason.
        action = self.cleaned_data.get('action')
        reject_reason = self.cleaned_data.get('reject_reason')
        comment = self.cleaned_data.get('comment')
        if (not comment and (action == amo.ACTION_FLAG or
                             action == amo.ACTION_MOREINFO or
                             (action == amo.ACTION_REJECT and
                              reject_reason == 0))):
            raise_required()
        return comment

    def save(self):
        action = self.cleaned_data['action']
        comment = self.cleaned_data.get('comment')
        reject_reason = self.cleaned_data.get('reject_reason')
        theme = self.cleaned_data['theme']

        is_rereview = (
            theme.rereviewqueuetheme_set.exists() and
            theme.addon.status not in (amo.STATUS_PENDING,
                                       amo.STATUS_REVIEW_PENDING))

        theme_lock = ThemeLock.objects.get(theme=self.cleaned_data['theme'])

        mail_and_log = True
        if action == amo.ACTION_APPROVE:
            if is_rereview:
                approve_rereview(theme)
            theme.addon.update(status=amo.STATUS_PUBLIC)
            theme.approve = datetime.datetime.now()
            theme.save()

        elif action in (amo.ACTION_REJECT, amo.ACTION_DUPLICATE):
            if is_rereview:
                reject_rereview(theme)
            else:
                theme.addon.update(status=amo.STATUS_REJECTED)

        elif action == amo.ACTION_FLAG:
            if is_rereview:
                mail_and_log = False
            else:
                theme.addon.update(status=amo.STATUS_REVIEW_PENDING)

        elif action == amo.ACTION_MOREINFO:
            if not is_rereview:
                theme.addon.update(status=amo.STATUS_REVIEW_PENDING)

        if mail_and_log:
            send_mail(self.cleaned_data, theme_lock)

            # Log.
            ActivityLog.create(
                amo.LOG.THEME_REVIEW, theme.addon, details={
                    'theme': theme.addon.name.localized_string,
                    'action': action,
                    'reject_reason': reject_reason,
                    'comment': comment}, user=theme_lock.reviewer)
            log.info('%sTheme %s (%s) - %s' % (
                '[Rereview] ' if is_rereview else '', theme.addon.name,
                theme.id, action))

        score = 0
        if action in (amo.ACTION_REJECT, amo.ACTION_DUPLICATE,
                      amo.ACTION_APPROVE):
            score = ReviewerScore.award_points(
                theme_lock.reviewer, theme.addon, theme.addon.status)
        theme_lock.delete()

        return score


class ThemeSearchForm(forms.Form):
    q = forms.CharField(
        required=False, label=_(u'Search'),
        widget=forms.TextInput(attrs={'autocomplete': 'off',
                                      'placeholder': _(u'Search')}))
    queue_type = forms.CharField(required=False, widget=forms.HiddenInput())


class ReviewThemeLogForm(ReviewLogForm):

    def __init__(self, *args, **kwargs):
        super(ReviewThemeLogForm, self).__init__(*args, **kwargs)
        self.fields['search'].widget.attrs = {
            # L10n: Description of what can be searched for.
            'placeholder': _(u'theme, reviewer, or comment'),
            'size': 30}


class WhiteboardForm(forms.ModelForm):

    class Meta:
        model = Whiteboard
        fields = ['private', 'public']
        labels = {
            'private': _('Private Whiteboard'),
            'public': _('Whiteboard')
        }


class PublicWhiteboardForm(forms.ModelForm):
    class Meta:
        model = Whiteboard
        fields = ['public']
        labels = {
            'public': _('Whiteboard')
        }


class ModerateRatingFlagForm(forms.ModelForm):

    action_choices = [(ratings.REVIEW_MODERATE_KEEP,
                       _(u'Keep review; remove flags')),
                      (ratings.REVIEW_MODERATE_SKIP, _(u'Skip for now')),
                      (ratings.REVIEW_MODERATE_DELETE,
                       _(u'Delete review'))]
    action = forms.ChoiceField(choices=action_choices, required=False,
                               initial=0, widget=forms.RadioSelect())

    class Meta:
        model = Rating
        fields = ('action',)


class BaseRatingFlagFormSet(BaseModelFormSet):

    def __init__(self, *args, **kwargs):
        self.request = kwargs.pop('request', None)
        super(BaseRatingFlagFormSet, self).__init__(*args, **kwargs)

    def save(self):
        for form in self.forms:
            if form.cleaned_data and user_can_delete_review(self.request,
                                                            form.instance):
                action = int(form.cleaned_data['action'])

                if action == ratings.REVIEW_MODERATE_DELETE:
                    form.instance.delete(user_responsible=self.request.user)
                elif action == ratings.REVIEW_MODERATE_KEEP:
                    form.instance.approve(user=self.request.user)


RatingFlagFormSet = modelformset_factory(Rating, extra=0,
                                         form=ModerateRatingFlagForm,
                                         formset=BaseRatingFlagFormSet)<|MERGE_RESOLUTION|>--- conflicted
+++ resolved
@@ -287,15 +287,11 @@
         pass
 
 
-<<<<<<< HEAD
-class ReviewForm(forms.Form):
-=======
 class NumberInput(widgets.Input):
     input_type = 'number'
 
 
-class ReviewForm(happyforms.Form):
->>>>>>> 53aebc3d
+class ReviewForm(forms.Form):
     comments = forms.CharField(required=True, widget=forms.Textarea(),
                                label=_(u'Comments:'))
     canned_response = NonValidatingChoiceField(required=False)
