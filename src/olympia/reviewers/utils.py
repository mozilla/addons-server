import random
from collections import OrderedDict, defaultdict
from datetime import datetime, timedelta

from django.conf import settings
from django.contrib.humanize.templatetags.humanize import naturaltime
from django.db.models import Count, F, Q
from django.template import loader
from django.urls import reverse
from django.utils import translation
from django.utils.http import urlencode

import django_tables2 as tables
import markupsafe

import olympia.core.logger
from olympia import amo
from olympia.access import acl
from olympia.activity.models import ActivityLog
from olympia.activity.utils import notify_about_activity_log, send_activity_mail
from olympia.addons.models import Addon, AddonApprovalsCounter, AddonReviewerFlags
from olympia.amo.templatetags.jinja_helpers import absolutify
from olympia.amo.utils import to_language
from olympia.constants.promoted import RECOMMENDED
from olympia.lib.crypto.signing import sign_file
from olympia.reviewers.models import (
    AutoApprovalSummary,
    NeedsHumanReview,
    ReviewerSubscription,
    get_flags,
)
from olympia.reviewers.templatetags.jinja_helpers import format_score
from olympia.users.utils import get_task_user
from olympia.versions.models import VersionReviewerFlags


log = olympia.core.logger.getLogger('z.mailer')


def is_admin_reviewer(user):
    return acl.action_allowed_for(user, amo.permissions.REVIEWS_ADMIN)


class AddonQueueTable(tables.Table):
    addon_name = tables.Column(verbose_name='Add-on', accessor='name', orderable=False)
    # Override empty_values for flags so that they can be displayed even if the
    # model does not have a flags attribute.
    flags = tables.Column(verbose_name='Flags', empty_values=(), orderable=False)
    last_human_review = tables.DateTimeColumn(
        verbose_name='Last Review',
        accessor='addonapprovalscounter__last_human_review',
    )
    code_weight = tables.Column(
        verbose_name='Code Weight',
        accessor='_current_version__autoapprovalsummary__code_weight',
    )
    metadata_weight = tables.Column(
        verbose_name='Metadata Weight',
        accessor='_current_version__autoapprovalsummary__metadata_weight',
    )
    weight = tables.Column(
        verbose_name='Total Weight',
        accessor='_current_version__autoapprovalsummary__weight',
    )
    score = tables.Column(
        verbose_name='Maliciousness Score',
        accessor='_current_version__autoapprovalsummary__score',
    )
    show_count_in_dashboard = True
    view_name = 'queue'

    class Meta:
        fields = (
            'addon_name',
            'flags',
            'last_human_review',
            'code_weight',
            'metadata_weight',
            'weight',
            'score',
        )
        orderable = False

    def get_version(self, record):
        return record.current_version

    def render_flags_classes(self, record):
        if not hasattr(record, 'flags'):
            record.flags = get_flags(record, self.get_version(record))
        return ' '.join(flag[0] for flag in record.flags)

    def render_flags(self, record):
        if not hasattr(record, 'flags'):
            record.flags = get_flags(record, self.get_version(record))
        return markupsafe.Markup(
            ''.join(
                '<div class="app-icon ed-sprite-%s" title="%s"></div>' % flag
                for flag in record.flags
            )
        )

    def _get_addon_name_url(self, record):
        args = [record.id]
        if self.get_version(record).channel == amo.CHANNEL_UNLISTED:
            args.insert(0, 'unlisted')
        return reverse('reviewers.review', args=args)

    def render_addon_name(self, record):
        url = self._get_addon_name_url(record)
        return markupsafe.Markup(
            '<a href="%s">%s <em>%s</em></a>'
            % (
                url,
                markupsafe.escape(record.name),
                markupsafe.escape(self.get_version(record).version),
            )
        )

    def render_last_human_review(self, value):
        return naturaltime(value) if value else ''

    def render_weight(self, *, record, value):
        return markupsafe.Markup(
            '<span title="%s">%d</span>'
            % (
                '\n'.join(
                    self.get_version(
                        record
                    ).autoapprovalsummary.get_pretty_weight_info()
                ),
                value,
            )
        )

    def render_score(self, value):
        return format_score(value)

    render_last_content_review = render_last_human_review


class PendingManualApprovalQueueTable(AddonQueueTable):
    addon_type = tables.Column(verbose_name='Type', accessor='type', orderable=False)
    due_date = tables.Column(verbose_name='Due Date', accessor='first_version_due_date')
    score = tables.Column(
        verbose_name='Maliciousness Score',
        accessor='first_pending_version__autoapprovalsummary__score',
    )
    title = '🛠️ Manual Review'
    urlname = 'queue_extension'
    url = r'^extension$'
    permission = amo.permissions.ADDONS_REVIEW

    class Meta:
        fields = ('addon_name', 'addon_type', 'due_date', 'flags', 'score')
        exclude = (
            'last_human_review',
            'code_weight',
            'metadata_weight',
            'weight',
        )

    @classmethod
    def get_queryset(self, request, *, upcoming_due_date_focus=False, **kw):
        show_only_upcoming = upcoming_due_date_focus and not acl.action_allowed_for(
            request.user, amo.permissions.ADDONS_ALL_DUE_DATES
        )
        qs = Addon.unfiltered.get_queryset_for_pending_queues(
            admin_reviewer=is_admin_reviewer(request.user),
            show_temporarily_delayed=acl.action_allowed_for(
                request.user, amo.permissions.ADDONS_TRIAGE_DELAYED
            ),
            show_only_upcoming=show_only_upcoming,
        )
        return qs

    def get_version(self, record):
        # Use the property set by get_queryset_for_pending_queues() to display
        # the right version.
        return record.first_pending_version

    def render_addon_type(self, record):
        return record.get_type_display()

    def render_due_date(self, record):
        due_date = self.get_version(record).due_date
        return markupsafe.Markup(
            f'<span title="{markupsafe.escape(due_date)}">'
            f'{markupsafe.escape(naturaltime(due_date))}</span>'
        )

    @classmethod
    def default_order_by(cls):
        # We want to display the add-ons which have earliest due date at the top by
        # default, so we return due_date in ascending order.
        return 'due_date'


class NewThemesQueueTable(PendingManualApprovalQueueTable):
    title = '🎨 New'
    urlname = 'queue_theme_nominated'
    url = r'^theme_new$'
    permission = amo.permissions.STATIC_THEMES_REVIEW

    class Meta(AddonQueueTable.Meta):
        exclude = (
            'score',
            'addon_type',
            'last_human_review',
            'code_weight',
            'metadata_weight',
            'weight',
        )

    @classmethod
    def get_queryset(cls, request, **kw):
        return Addon.objects.get_queryset_for_pending_queues(
            admin_reviewer=is_admin_reviewer(request.user), theme_review=True
        ).filter(status__in=(amo.STATUS_NOMINATED,))


class UpdatedThemesQueueTable(NewThemesQueueTable):
    title = '🎨 Updates'
    urlname = 'queue_theme_pending'
    url = r'^theme_updates$'

    @classmethod
    def get_queryset(cls, request, **kw):
        return Addon.objects.get_queryset_for_pending_queues(
            admin_reviewer=is_admin_reviewer(request.user), theme_review=True
        ).filter(status__in=(amo.STATUS_APPROVED,))


class PendingRejectionTable(AddonQueueTable):
    deadline = tables.Column(
        verbose_name='Pending Rejection Deadline',
        accessor='first_version_pending_rejection_date',
    )
    code_weight = tables.Column(
        verbose_name='Code Weight',
        accessor='first_pending_version__autoapprovalsummary__code_weight',
    )
    metadata_weight = tables.Column(
        verbose_name='Metadata Weight',
        accessor='first_pending_version__autoapprovalsummary__metadata_weight',
    )
    weight = tables.Column(
        verbose_name='Total Weight',
        accessor='first_pending_version__autoapprovalsummary__weight',
    )
    score = tables.Column(
        verbose_name='Maliciousness Score',
        accessor='first_pending_version__autoapprovalsummary__score',
    )
    title = 'Pending Rejection'
    urlname = 'queue_pending_rejection'
    url = r'^pending_rejection$'
    permission = amo.permissions.REVIEWS_ADMIN

    class Meta(PendingManualApprovalQueueTable.Meta):
        fields = (
            'addon_name',
            'flags',
            'last_human_review',
            'deadline',
            'code_weight',
            'metadata_weight',
            'weight',
            'score',
        )
        exclude = ('due_date',)

    @classmethod
    def get_queryset(cls, request, **kw):
        return Addon.objects.get_pending_rejection_queue(
            admin_reviewer=is_admin_reviewer(request.user)
        )

    def get_version(self, record):
        # Use the property set by get_pending_rejection_queue() to display
        # the right version.
        return record.first_pending_version

    def render_deadline(self, value):
        return naturaltime(value) if value else ''


class ContentReviewTable(AddonQueueTable):
    last_updated = tables.DateTimeColumn(verbose_name='Last Updated')
    title = 'Content Review'
    urlname = 'queue_content_review'
    url = r'^content_review$'
    permission = amo.permissions.ADDONS_CONTENT_REVIEW

    class Meta(AddonQueueTable.Meta):
        fields = ('addon_name', 'flags', 'last_updated')
        # Exclude base fields AddonQueueTable has that we don't want.
        exclude = (
            'last_human_review',
            'code_weight',
            'metadata_weight',
            'weight',
        )
        orderable = False

    @classmethod
    def get_queryset(cls, request, **kw):
        return Addon.objects.get_content_review_queue(
            admin_reviewer=is_admin_reviewer(request.user)
        )

    def render_last_updated(self, value):
        return naturaltime(value) if value else ''

    def _get_addon_name_url(self, record):
        return reverse('reviewers.review', args=['content', record.id])


class MadReviewTable(AddonQueueTable):
    listed_text = 'Listed version'
    unlisted_text = 'Unlisted versions ({0})'
    show_count_in_dashboard = False
    title = 'Flagged by MAD for Human Review'
    urlname = 'queue_mad'
    url = r'^mad$'
    permission = amo.permissions.ADDONS_REVIEW

    def render_addon_name(self, record):
        rval = [markupsafe.escape(record.name)]

        if record.listed_versions_that_need_human_review:
            url = reverse('reviewers.review', args=[record.id])
            rval.append(
                '<a href="%s">%s</a>'
                % (
                    url,
                    self.listed_text.format(
                        record.listed_versions_that_need_human_review
                    ),
                )
            )

        if record.unlisted_versions_that_need_human_review:
            url = reverse('reviewers.review', args=['unlisted', record.id])
            rval.append(
                '<a href="%s">%s</a>'
                % (
                    url,
                    self.unlisted_text.format(
                        record.unlisted_versions_that_need_human_review
                    ),
                )
            )

        return markupsafe.Markup(''.join(rval))

    @classmethod
    def get_queryset(cls, request, **kw):
        return Addon.objects.get_mad_queue(
            admin_reviewer=is_admin_reviewer(request.user)
        ).annotate(
            unlisted_versions_that_need_human_review=Count(
                'versions',
                filter=Q(
                    versions__reviewerflags__needs_human_review_by_mad=True,
                    versions__channel=amo.CHANNEL_UNLISTED,
                ),
            ),
            listed_versions_that_need_human_review=F(
                '_current_version__reviewerflags__needs_human_review_by_mad'
            ),
        )


class ModerationQueueTable:
    title = 'Rating Reviews'
    urlname = 'queue_moderated'
    url = r'^reviews$'
    permission = amo.permissions.RATINGS_MODERATE
    show_count_in_dashboard = False
    view_name = 'queue_moderated'


class ReviewHelper:
    """
    A class that builds enough to render the form back to the user and
    process off to the correct handler.
    """

    def __init__(
        self, *, addon, version=None, user=None, content_review=False, human_review=True
    ):
        self.handler = None
        self.required = {}
        self.addon = addon
        self.version = version
        self.content_review = content_review
        if human_review and user is None:
            raise RuntimeError(
                'A user should be passed to ReviewHelper when human_review is True'
            )
        elif not human_review:
            user = get_task_user()
        self.human_review = human_review
        self.user = user
        self.set_review_handler()
        self.actions = self.get_actions()

    @property
    def redirect_url(self):
        return self.handler.redirect_url

    def set_data(self, data):
        self.handler.set_data(data)

    def set_review_handler(self):
        """Set the handler property."""
        if self.version and self.version.channel == amo.CHANNEL_UNLISTED:
            self.handler = ReviewUnlisted(
                addon=self.addon,
                version=self.version,
                review_type='unlisted',
                user=self.user,
                human_review=self.human_review,
                content_review=self.content_review,
            )
        elif self.addon.status == amo.STATUS_NOMINATED:
            self.handler = ReviewAddon(
                addon=self.addon,
                version=self.version,
                review_type='nominated',
                user=self.user,
                human_review=self.human_review,
                content_review=self.content_review,
            )
        else:
            self.handler = ReviewFiles(
                addon=self.addon,
                version=self.version,
                review_type='pending',
                user=self.user,
                human_review=self.human_review,
                content_review=self.content_review,
            )

    def get_actions(self):
        actions = OrderedDict()
        # 2 kind of checks are made for the review page.
        # - Base permission checks to access the review page itself, done in
        #   the review() view
        # - A more specific check for each action, done below, restricting
        #   their availability while not affecting whether the user can see
        #   the review page or not.
        version_is_unlisted = (
            self.version and self.version.channel == amo.CHANNEL_UNLISTED
        )
        version_is_listed = self.version and self.version.channel == amo.CHANNEL_LISTED
        promoted_group = self.addon.promoted_group(currently_approved=False)
        is_static_theme = self.addon.type == amo.ADDON_STATICTHEME

        # Default permissions / admin needed values if it's just a regular
        # code review, nothing fancy.
        permission = amo.permissions.ADDONS_REVIEW
        permission_post_review = amo.permissions.ADDONS_REVIEW
        is_admin_needed = is_admin_needed_post_review = False

        # More complex/specific cases.
        if promoted_group == RECOMMENDED:
            permission = amo.permissions.ADDONS_RECOMMENDED_REVIEW
            permission_post_review = permission
        elif version_is_unlisted:
            permission = amo.permissions.ADDONS_REVIEW_UNLISTED
            permission_post_review = permission
        elif promoted_group.admin_review:
            is_admin_needed = is_admin_needed_post_review = True
        elif self.content_review:
            permission = amo.permissions.ADDONS_CONTENT_REVIEW
        elif is_static_theme:
            is_admin_needed = self.addon.needs_admin_theme_review
            permission = amo.permissions.STATIC_THEMES_REVIEW
            permission_post_review = permission

        # In addition, if the latest (or current for post-review) version is
        # pending rejection, an admin is needed.
        if self.version and self.version.pending_rejection:
            is_admin_needed = True
        if self.addon.current_version and self.addon.current_version.pending_rejection:
            is_admin_needed_post_review = True

        # Whatever permission values we set, we override if an admin is needed.
        if is_admin_needed:
            permission = amo.permissions.REVIEWS_ADMIN
        if is_admin_needed_post_review:
            permission_post_review = amo.permissions.REVIEWS_ADMIN

        # Is the current user a reviewer for this kind of add-on ?
        is_reviewer = acl.is_reviewer(self.user, self.addon)

        # Is the current user an appropriate reviewer, not only for this kind
        # of add-on, but also for the state the add-on is in ? (Allows more
        # impactful actions).
        is_appropriate_reviewer = acl.action_allowed_for(self.user, permission)
        is_appropriate_reviewer_post_review = acl.action_allowed_for(
            self.user, permission_post_review
        )
        is_appropriate_admin_reviewer = is_appropriate_reviewer and is_admin_reviewer(
            self.user
        )

        addon_is_not_disabled_or_deleted = self.addon.status not in (
            amo.STATUS_DELETED,
            amo.STATUS_DISABLED,
        )
        addon_is_incomplete_and_version_is_unlisted = (
            self.addon.status == amo.STATUS_NULL and version_is_unlisted
        )
        addon_is_reviewable = (
            addon_is_not_disabled_or_deleted and self.addon.status != amo.STATUS_NULL
        ) or addon_is_incomplete_and_version_is_unlisted
        version_is_unreviewed = self.version and self.version.is_unreviewed
        version_was_rejected = bool(
            self.version
            and self.version.file.status == amo.STATUS_DISABLED
            and self.version.human_review_date
        )
        addon_is_valid = self.addon.is_public() or self.addon.is_unreviewed()
        addon_is_valid_and_version_is_listed = addon_is_valid and version_is_listed
        current_or_latest_listed_version_was_auto_approved = version_is_listed and (
            (
                self.addon.current_version
                and self.addon.current_version.was_auto_approved
            )
            or (not self.addon.current_version and self.version.was_auto_approved)
        )
        version_is_blocked = self.version and self.version.is_blocked

        # Special logic for availability of reject/approve multiple action:
        if version_is_unlisted:
            can_reject_multiple = is_appropriate_reviewer
            can_approve_multiple = is_appropriate_reviewer
        elif self.content_review or promoted_group.listed_pre_review or is_static_theme:
            can_reject_multiple = (
                addon_is_valid_and_version_is_listed and is_appropriate_reviewer
            )
            can_approve_multiple = False
        else:
            # When doing a code review, this action is also available to
            # users with Addons:PostReview even if the current version hasn't
            # been auto-approved, provided that the add-on isn't marked as
            # needing admin review.
            can_reject_multiple = addon_is_valid_and_version_is_listed and (
                is_appropriate_reviewer
                or is_appropriate_reviewer_post_review
                or not self.human_review
            )
            can_approve_multiple = False

        has_needs_human_review = (
            self.version
            and NeedsHumanReview.objects.filter(
                version__addon=self.addon, version__channel=self.version.channel
            ).exists()
        )

        # Definitions for all actions.
        boilerplate_for_approve = 'Thank you for your contribution.'
        boilerplate_for_reject = (
            "This add-on didn't pass review because of the following problems:\n\n1) "
        )

        actions['public'] = {
            'method': self.handler.approve_latest_version,
            'minimal': False,
            'details': (
                'This will approve, sign, and publish this '
                'version. The comments will be sent to the '
                'developer.'
            ),
            'label': 'Approve',
            'available': (
                not self.content_review
                and addon_is_reviewable
                and version_is_unreviewed
                and (is_appropriate_reviewer or not self.human_review)
                and not version_is_blocked
            ),
            'allows_reasons': not is_static_theme,
            'requires_reasons': False,
            'boilerplate_text': boilerplate_for_approve,
        }
        actions['reject'] = {
            'method': self.handler.reject_latest_version,
            'label': 'Reject',
            'details': (
                'This will reject this version and remove it '
                'from the queue. The comments will be sent '
                'to the developer.'
            ),
            'minimal': False,
            'available': (
                not self.content_review
                # We specifically don't let the individual reject action be
                # available for unlisted review. `reject_latest_version` isn't
                # currently implemented for unlisted.
                and addon_is_valid_and_version_is_listed
                and version_is_unreviewed
                and is_appropriate_reviewer
            ),
            'allows_reasons': True,
            'requires_reasons': not is_static_theme,
            'boilerplate_text': boilerplate_for_reject,
        }
        actions['approve_content'] = {
            'method': self.handler.approve_content,
            'label': 'Approve Content',
            'details': (
                'This records your approbation of the '
                'content of the latest public version, '
                'without notifying the developer.'
            ),
            'minimal': False,
            'comments': False,
            'available': (
                self.content_review
                and addon_is_valid_and_version_is_listed
                and is_appropriate_reviewer
            ),
        }
        actions['confirm_auto_approved'] = {
            'method': self.handler.confirm_auto_approved,
            'label': 'Confirm Approval',
            'details': (
                'The latest public version of this add-on was '
                'automatically approved. This records your '
                'confirmation of the approval of that version, '
                'without notifying the developer.'
            ),
            'minimal': True,
            'comments': False,
            'available': (
                not self.content_review
                and current_or_latest_listed_version_was_auto_approved
                and is_appropriate_reviewer_post_review
            ),
        }
        actions['approve_multiple_versions'] = {
            'method': self.handler.approve_multiple_versions,
            'label': 'Approve Multiple Versions',
            'minimal': True,
            'multiple_versions': True,
            'details': (
                'This will approve the selected versions. '
                'The comments will be sent to the developer.'
            ),
            'available': (can_approve_multiple),
            'allows_reasons': not is_static_theme,
            'requires_reasons': False,
        }
        actions['reject_multiple_versions'] = {
            'method': self.handler.reject_multiple_versions,
            'label': 'Reject Multiple Versions',
            'minimal': True,
            'delayable': (
                # Either the version is listed
                not version_is_unlisted
                # or (unlisted and) awaiting review
                or self.version.file.status == amo.STATUS_AWAITING_REVIEW
            ),
            'multiple_versions': True,
            'details': (
                'This will reject the selected versions. '
                'The comments will be sent to the developer.'
            ),
            'available': (can_reject_multiple),
            'allows_reasons': True,
            'requires_reasons': not is_static_theme,
            'boilerplate_text': boilerplate_for_reject,
        }
        actions['unreject_latest_version'] = {
            'method': self.handler.unreject_latest_version,
            'label': 'Un-reject',
            'minimal': True,
            'details': (
                'This will un-reject the latest version without notifying the '
                'developer.'
            ),
            'comments': False,
            'available': (
                not version_is_unlisted
                and addon_is_not_disabled_or_deleted
                and version_was_rejected
                and is_appropriate_admin_reviewer
            ),
        }
        actions['unreject_multiple_versions'] = {
            'method': self.handler.unreject_multiple_versions,
            'label': 'Un-reject Versions',
            'minimal': True,
            'multiple_versions': True,
            'details': (
                'This will un-reject the selected versions without notifying the '
                'developer.'
            ),
            'comments': False,
            'available': (
                version_is_unlisted
                and addon_is_not_disabled_or_deleted
                and is_appropriate_admin_reviewer
            ),
        }
        actions['block_multiple_versions'] = {
            'method': self.handler.block_multiple_versions,
            'label': 'Block Multiple Versions',
            'minimal': True,
            'multiple_versions': True,
            'comments': False,
            'details': (
                'This will disable the selected approved '
                'versions silently, and open up the block creation '
                'admin page.'
            ),
            'available': (
                not is_static_theme and version_is_unlisted and is_appropriate_reviewer
            ),
        }
        actions['confirm_multiple_versions'] = {
            'method': self.handler.confirm_multiple_versions,
            'label': 'Confirm Multiple Versions',
            'minimal': True,
            'multiple_versions': True,
            'details': (
                'This will confirm approval of the selected '
                'versions without notifying the developer.'
            ),
            'comments': False,
            'available': (
                not is_static_theme and version_is_unlisted and is_appropriate_reviewer
            ),
        }
        actions['reply'] = {
            'method': self.handler.reviewer_reply,
            'label': 'Reviewer reply',
            'details': (
                'This will send a message to the developer. '
                'You will be notified when they reply.'
            ),
            'minimal': True,
            'available': (
                self.version is not None
                and is_reviewer
                and (not promoted_group.admin_review or is_appropriate_reviewer)
            ),
            'allows_reasons': not is_static_theme,
            'requires_reasons': False,
        }
        actions['super'] = {
            'method': self.handler.process_super_review,
            'label': 'Request review from admin',
            'details': (
                'If you have concerns about this add-on that '
                'an admin reviewer should look into, enter '
                'your comments in the area below. They will '
                'not be sent to the developer.'
            ),
            'minimal': True,
            'available': (self.version is not None and is_reviewer and is_static_theme),
        }
        actions['comment'] = {
            'method': self.handler.process_comment,
            'label': 'Comment',
            'details': (
                'Make a comment on this version. The developer '
                "won't be able to see this."
            ),
            'minimal': True,
            'available': (is_reviewer),
        }
        actions['clear_needs_human_review'] = {
            'method': self.handler.clear_needs_human_review,
            'label': 'Clear Needs Human Review',
            'details': (
                'Clear needs human review flag from all versions in this channel, but '
                "otherwise don't change the version(s) or add-on statuses."
            ),
            'minimal': True,
            'comments': False,
            'available': (is_appropriate_admin_reviewer and has_needs_human_review),
        }
        return OrderedDict(
            ((key, action) for key, action in actions.items() if action['available'])
        )

    def process(self):
        action = self.handler.data.get('action', '')
        if not action:
            raise NotImplementedError
        return self.actions[action]['method']()


class ReviewBase:
    def __init__(
        self,
        *,
        addon,
        version,
        user,
        review_type,
        content_review=False,
        human_review=True,
    ):
        self.user = user
        self.human_review = human_review
        self.addon = addon
        self.version = version
        self.review_type = (
            'theme_%s' if addon.type == amo.ADDON_STATICTHEME else 'extension_%s'
        ) % review_type
        self.file = (
            self.version.file
            if self.version and self.version.file.status == amo.STATUS_AWAITING_REVIEW
            else None
        )
        self.content_review = content_review
        self.redirect_url = None

    def set_addon(self):
        """Alter addon, set human_review_date timestamp on version being reviewed."""
        self.addon.update_status()
        self.set_human_review_date()

    def set_human_review_date(self, version=None):
        version = version or self.version
        if self.human_review and not version.human_review_date:
            version.update(human_review_date=datetime.now())

    def set_data(self, data):
        self.data = data

    def set_file(self, status, file):
        """Change the file to be the new status."""
        file.datestatuschanged = datetime.now()
        if status == amo.STATUS_APPROVED:
            file.approval_date = datetime.now()
        file.status = status
        file.save()

    def set_promoted(self, versions=None):
        group = self.addon.promoted_group(currently_approved=False)
        if versions is None:
            versions = [self.version]
        elif not versions:
            return
        channel = versions[0].channel
        if group and (
            (channel == amo.CHANNEL_LISTED and group.listed_pre_review)
            or (channel == amo.CHANNEL_UNLISTED and group.unlisted_pre_review)
        ):
            # These addons shouldn't be be attempted for auto approval anyway,
            # but double check that the cron job isn't trying to approve it.
            assert not self.user.id == settings.TASK_USER_ID
            for version in versions:
                self.addon.promotedaddon.approve_for_version(version)

    def clear_all_needs_human_review_flags_in_channel(self, mad_too=True):
        """Clear needs_human_review flags on all versions in the same channel.

        To be called when approving a listed version: For listed, the version
        reviewers are approving is always the latest listed one, and then users
        are supposed to automatically get the update to that version, so we
        don't need to care about older ones anymore.

        Also used by clear_needs_human_review action for unlisted too.
        """
        # Do a mass UPDATE.
        NeedsHumanReview.objects.filter(
            version__addon=self.addon,
            version__channel=self.version.channel,
            is_active=True,
        ).update(is_active=False)
        if mad_too:
            # Another one for the needs_human_review_by_mad flag.
            VersionReviewerFlags.objects.filter(
                version__addon=self.addon,
                version__channel=self.version.channel,
            ).update(needs_human_review_by_mad=False)
        # Trigger a check of all due dates on the add-on since we mass-updated
        # versions.
        self.addon.update_all_due_dates()

    def clear_specific_needs_human_review_flags(self, version):
        """Clear needs_human_review flags on a specific version."""
        version.needshumanreview_set.filter(is_active=True).update(is_active=False)
        if version.needs_human_review_by_mad:
            version.reviewerflags.update(needs_human_review_by_mad=False)
        # Because the updating of needs human review was made with a queryset
        # the post_save signal was not triggered so let's recheck the due date
        # explicitly.
        version.reset_due_date()

    def log_action(
        self,
        action,
        *,
        version=None,
        versions=None,
        file=None,
        timestamp=None,
        user=None,
        extra_details=None,
    ):
        details = {
            'comments': self.data.get('comments', ''),
            'reviewtype': self.review_type.split('_')[1],
            **(extra_details or {}),
        }
        if version is None and self.version:
            version = self.version

        if file is not None:
            details['files'] = [file.id]
        elif self.file:
            details['files'] = [self.file.id]

        if version is not None:
            details['version'] = version.version
            args = (self.addon, version)
        elif versions is not None:
            details['versions'] = [v.version for v in versions]
            details['files'] = [v.file.id for v in versions]
            args = (self.addon, *versions)
        else:
            args = (self.addon,)
        if timestamp is None:
            timestamp = datetime.now()

        args = (*args, *self.data.get('reasons', []))
        kwargs = {'user': user or self.user, 'created': timestamp, 'details': details}
        self.log_entry = ActivityLog.create(action, *args, **kwargs)

    def notify_email(
        self, template, subject, perm_setting='reviewer_reviewed', version=None
    ):
        """Notify the authors that their addon has been reviewed."""
        if version is None:
            version = self.version
        data = self.data.copy() if self.data else {}
        data.update(self.get_context_data())
        data['tested'] = ''
        os, app = data.get('operating_systems'), data.get('applications')
        if os and app:
            data['tested'] = f'Tested on {os} with {app}'
        elif os and not app:
            data['tested'] = 'Tested on %s' % os
        elif not os and app:
            data['tested'] = 'Tested with %s' % app
        subject = subject % (data['name'], self.version.version if self.version else '')
        unique_id = (
            self.log_entry.id
            if hasattr(self, 'log_entry')
            else random.randrange(100000)
        )

        message = loader.get_template('reviewers/emails/%s.ltxt' % template).render(
            data
        )
        send_activity_mail(
            subject,
            message,
            version,
            self.addon.authors.all(),
            settings.ADDONS_EMAIL,
            unique_id,
            perm_setting=perm_setting,
        )

    def get_context_data(self):
        addon_url = self.addon.get_url_path(add_prefix=False)
        # We need to display the name in some language that is relevant to the
        # recipient(s) instead of using the reviewer's. addon.default_locale
        # should work.
        if self.addon.name and self.addon.name.locale != self.addon.default_locale:
            lang = to_language(self.addon.default_locale)
            with translation.override(lang):
                # Force a reload of translations for this addon.
                addon = Addon.unfiltered.get(pk=self.addon.pk)
        else:
            addon = self.addon
        review_url_kw = {'addon_id': self.addon.pk}
        if self.version and self.version.channel == amo.CHANNEL_UNLISTED:
            review_url_kw['channel'] = 'unlisted'
            dev_ver_url = reverse('devhub.addons.versions', args=[self.addon.id])
        else:
            dev_ver_url = self.addon.get_dev_url('versions')
        return {
            'name': addon.name,
            'number': self.version.version if self.version else '',
            'addon_url': absolutify(addon_url),
            'dev_versions_url': absolutify(dev_ver_url),
            'review_url': absolutify(
                reverse('reviewers.review', kwargs=review_url_kw, add_prefix=False)
            ),
            'comments': self.data.get('comments'),
            'SITE_URL': settings.SITE_URL,
        }

    def reviewer_reply(self):
        # Default to reviewer reply action.
        action = amo.LOG.REVIEWER_REPLY_VERSION
        log.info(
            'Sending reviewer reply for %s to authors and other'
            'recipients' % self.addon
        )
        self.log_action(action)
        notify_about_activity_log(
            self.addon, self.version, self.log_entry, perm_setting='individual_contact'
        )

    def sign_file(self):
        assert not (self.version and self.version.is_blocked)
        if self.file:
            if self.file.is_experiment:
                ActivityLog.create(amo.LOG.EXPERIMENT_SIGNED, self.file, user=self.user)
            sign_file(self.file)

    def process_comment(self):
        self.log_action(amo.LOG.COMMENT_VERSION)

    def approve_latest_version(self):
        """Approve the add-on latest version (potentially setting the add-on to
        approved if it was awaiting its first review)."""
        # Safeguard to force implementation for unlisted add-ons to completely
        # override this method.
        assert self.version.channel == amo.CHANNEL_LISTED

        # Safeguard to make sure this action is not used for content review
        # (it should use confirm_auto_approved instead).
        assert not self.content_review

        # Sign addon.
        self.sign_file()

        # Save files first, because set_addon checks to make sure there
        # is at least one public file or it won't make the addon public.
        self.set_file(amo.STATUS_APPROVED, self.file)
        self.set_promoted()
        if self.set_addon_status:
            self.set_addon()

        if self.human_review:
            # No need for a human review anymore in this channel.
            self.clear_all_needs_human_review_flags_in_channel()

            # Clear pending rejection since we approved that version.
            VersionReviewerFlags.objects.filter(version=self.version).update(
                pending_rejection=None,
                pending_rejection_by=None,
                pending_content_rejection=None,
            )

            # An approval took place so we can reset this.
            AddonReviewerFlags.objects.update_or_create(
                addon=self.addon,
                defaults={'auto_approval_disabled_until_next_approval': False},
            )

            # The counter can be incremented.
            AddonApprovalsCounter.increment_for_addon(addon=self.addon)
            self.set_human_review_date()
        else:
            # Automatic approval, reset the counter.
            AddonApprovalsCounter.reset_for_addon(addon=self.addon)

        self.log_action(amo.LOG.APPROVE_VERSION)
        template = '%s_to_approved' % self.review_type
        if self.review_type in ['extension_pending', 'theme_pending']:
            subject = 'Mozilla Add-ons: %s %s Updated'
        else:
            subject = 'Mozilla Add-ons: %s %s Approved'
        self.notify_email(template, subject)

        self.log_public_message()
        log.info('Sending email for %s' % (self.addon))

    def reject_latest_version(self):
        """Reject the add-on latest version (potentially setting the add-on
        back to incomplete if it was awaiting its first review)."""
        # Safeguard to force implementation for unlisted add-ons to completely
        # override this method.
        assert self.version.channel == amo.CHANNEL_LISTED

        # Safeguard to make sure this action is not used for content review
        # (it should use reject_multiple_versions instead).
        assert not self.content_review

        self.set_file(amo.STATUS_DISABLED, self.file)
        if self.set_addon_status:
            self.set_addon()

        if self.human_review:
            # Clear needs human review flags, but only on the latest version:
            # it's the only version we can be certain that the reviewer looked
            # at.
            self.clear_specific_needs_human_review_flags(self.version)
            self.set_human_review_date()

        self.log_action(amo.LOG.REJECT_VERSION)
        template = '%s_to_rejected' % self.review_type
        subject = "Mozilla Add-ons: %s %s didn't pass review"
        self.notify_email(template, subject)

        self.log_sandbox_message()
        log.info('Sending email for %s' % (self.addon))

    def process_super_review(self):
        """Mark an add-on as needing admin theme review."""
        addon_type = self.addon.type

        if addon_type == amo.ADDON_STATICTHEME:
            AddonReviewerFlags.objects.update_or_create(
                addon=self.addon, defaults={'needs_admin_theme_review': True}
            )
            self.log_action(amo.LOG.REQUEST_ADMIN_REVIEW_THEME)
            log.info(f'{amo.LOG.REQUEST_ADMIN_REVIEW_THEME.short} for {self.addon}')

    def approve_content(self):
        """Approve content of an add-on."""
        channel = self.version.channel
        version = self.addon.current_version

        # Content review only action.
        assert self.content_review

        # Doesn't make sense for unlisted versions.
        assert channel == amo.CHANNEL_LISTED

        # Like confirm auto approval, the approve content action should not
        # show the comment box, so override the text in case the reviewer
        # switched between actions and accidently submitted some comments from
        # another action.
        self.data['comments'] = ''

        # When doing a content review, don't increment the approvals counter,
        # just record the date of the content approval and log it.
        AddonApprovalsCounter.approve_content_for_addon(addon=self.addon)
        self.log_action(amo.LOG.APPROVE_CONTENT, version=version)

    def confirm_auto_approved(self):
        """Confirm an auto-approval decision."""

        channel = self.version.channel
        if channel == amo.CHANNEL_LISTED:
            # When confirming an approval in listed channel, the version we
            # care about is generally the current_version, because this allows
            # reviewers to confirm approval of a public add-on even when their
            # latest version is disabled.
            # However, if there is no current_version, because the entire
            # add-on is deleted or invisible for instance, we still want to
            # allow confirming approval, so we use self.version in that case.
            version = self.addon.current_version or self.version
        else:
            # For unlisted, we just use self.version.
            version = self.version
        # The confirm auto-approval action should not show the comment box,
        # so override the text in case the reviewer switched between actions
        # and accidently submitted some comments from another action.
        self.data['comments'] = ''

        self.log_action(amo.LOG.CONFIRM_AUTO_APPROVED, version=version)

        if self.human_review:
            self.set_promoted()
            # Mark the approval as confirmed (handle DoesNotExist, it may have
            # been auto-approved before we unified workflow for unlisted and
            # listed).
            try:
                version.autoapprovalsummary.update(confirmed=True)
            except AutoApprovalSummary.DoesNotExist:
                pass

            if channel == amo.CHANNEL_LISTED:
                # Clear needs human review flags on past versions in channel.
                self.clear_all_needs_human_review_flags_in_channel()
                AddonApprovalsCounter.increment_for_addon(addon=self.addon)
            else:
                # For unlisted versions, only drop the needs_human_review flag
                # on the latest version.
                self.clear_specific_needs_human_review_flags(self.version)

            # Clear the "pending_rejection" flag for all versions (Note that
            # the action should only be accessible to admins if the current
            # version is pending rejection).
            VersionReviewerFlags.objects.filter(
                version__addon=self.addon,
                version__channel=channel,
            ).update(
                pending_rejection=None,
                pending_rejection_by=None,
                pending_content_rejection=None,
            )
            self.set_human_review_date(version)

    def reject_multiple_versions(self):
        """Reject a list of versions.
        Note: this is used in blocklist.utils.disable_addon_for_block for both
        listed and unlisted versions (human_review=False)."""
        # self.version and self.file won't point to the versions we want to
        # modify in this action, so set them to None before finding the right
        # versions.
        latest_version = self.version
        channel = self.version.channel if self.version else None
        self.version = None
        self.file = None
        now = datetime.now()
        if self.data.get('delayed_rejection'):
            pending_rejection_deadline = now + timedelta(
                days=int(self.data['delayed_rejection_days'])
            )
        else:
            pending_rejection_deadline = None
        if pending_rejection_deadline:
            action_id = (
                amo.LOG.REJECT_CONTENT_DELAYED
                if self.content_review
                else amo.LOG.REJECT_VERSION_DELAYED
            )
            log.info(
                'Marking %s versions %s for delayed rejection'
                % (self.addon, ', '.join(str(v.pk) for v in self.data['versions']))
            )
        else:
            action_id = (
                amo.LOG.REJECT_CONTENT
                if self.content_review
                else amo.LOG.REJECT_VERSION
            )
            log.info(
                'Making %s versions %s disabled'
                % (self.addon, ', '.join(str(v.pk) for v in self.data['versions']))
            )
        # For a human review we record a single action, but for automated
        # stuff, we need to split by type (content review or not) and by
        # original user to match the original user(s) and action(s).
        actions_to_record = defaultdict(lambda: defaultdict(list))
        for version in self.data['versions']:
            file = version.file
            if not pending_rejection_deadline:
                self.set_file(amo.STATUS_DISABLED, file)

            if (
                not self.human_review
                and (flags := getattr(version, 'reviewerflags', None))
                and flags.pending_rejection
            ):
                action_id = (
                    amo.LOG.REJECT_CONTENT
                    if flags.pending_content_rejection
                    else amo.LOG.REJECT_VERSION
                )
            if self.human_review:
                # Clear needs human review flags on rejected versions, we
                # consider that the reviewer looked at them before rejecting.
                self.clear_specific_needs_human_review_flags(version)
                # (Re)set pending_rejection. Could be reset to None if doing an
                # immediate rejection.
                VersionReviewerFlags.objects.update_or_create(
                    version=version,
                    defaults={
                        'pending_rejection': pending_rejection_deadline,
                        'pending_rejection_by': self.user
                        if pending_rejection_deadline
                        else None,
                        'pending_content_rejection': self.content_review
                        if pending_rejection_deadline
                        else None,
                    },
                )
                self.set_human_review_date(version)
                actions_to_record[action_id][self.user].append(version)
            else:
                actions_to_record[action_id][version.pending_rejection_by].append(
                    version
                )
        for action_id, user_and_versions in actions_to_record.items():
            for user, versions in user_and_versions.items():
                self.log_action(
                    action_id,
                    versions=versions,
                    timestamp=now,
                    user=user,
                )

        # A rejection (delayed or not) implies the next version should be
        # manually reviewed.
        auto_approval_disabled_until_next_approval_flag = (
            'auto_approval_disabled_until_next_approval'
            if channel == amo.CHANNEL_LISTED
            else 'auto_approval_disabled_until_next_approval_unlisted'
        )
        addonreviewerflags = {
            auto_approval_disabled_until_next_approval_flag: True,
        }
        if pending_rejection_deadline:
            # Developers should be notified again once the deadline is close.
            addonreviewerflags['notified_about_expiring_delayed_rejections'] = False
        else:
            # An immediate rejection might require the add-on status to change.
            self.addon.update_status()
        AddonReviewerFlags.objects.update_or_create(
            addon=self.addon,
            defaults=addonreviewerflags,
        )

        # Assign reviewer incentive scores and send email, if it's an human
        # reviewer: if it's not, it's coming from some automation where we
        # don't need to notify the developer (we should already have done that
        # before) and don't need to award points.
        if self.human_review:
            channel = latest_version.channel
            # Send the email to the developer. We need to pass the latest
            # version of the add-on instead of one of the versions we rejected,
            # it will be used to generate a token allowing the developer to
            # reply, and that only works with the latest version.
            self.data['version_numbers'] = ', '.join(
                str(v.version) for v in self.data['versions']
            )
            if pending_rejection_deadline:
                template = 'reject_multiple_versions_with_delay'
                subject = 'Mozilla Add-ons: %s%s will be disabled on addons.mozilla.org'
            elif (
                self.addon.status != amo.STATUS_APPROVED
                and channel == amo.CHANNEL_LISTED
            ):
                template = 'reject_multiple_versions_disabled_addon'
                subject = (
                    'Mozilla Add-ons: %s%s has been disabled on addons.mozilla.org'
                )
            else:
                template = 'reject_multiple_versions'
                subject = 'Mozilla Add-ons: Versions disabled for %s%s'
            log.info('Sending email for %s' % (self.addon))
            self.notify_email(template, subject, version=latest_version)

            # The reviewer should be automatically subscribed to any new
            # versions posted to the same channel.
            ReviewerSubscription.objects.get_or_create(
                user=self.user, addon=self.addon, channel=latest_version.channel
            )

    def unreject_latest_version(self):
        """Un-reject the latest version."""
        # we're only supporting non-automated reviews right now:
        assert self.human_review

        log.info(
            'Making %s versions %s awaiting review (not disabled)'
            % (self.addon, self.version.pk)
        )

        self.set_file(amo.STATUS_AWAITING_REVIEW, self.version.file)
        self.log_action(action=amo.LOG.UNREJECT_VERSION)
        self.addon.update_status(self.user)

    def confirm_multiple_versions(self):
        raise NotImplementedError  # only implemented for unlisted below.

    def approve_multiple_versions(self):
        raise NotImplementedError  # only implemented for unlisted below.

    def block_multiple_versions(self):
        raise NotImplementedError  # only implemented for unlisted below.

    def unreject_multiple_versions(self):
        raise NotImplementedError  # only implemented for unlisted below.

    def clear_needs_human_review(self):
        """clears human review all versions in this channel."""
        self.clear_all_needs_human_review_flags_in_channel(mad_too=False)
        channel = amo.CHANNEL_CHOICES_API.get(self.version.channel)
        self.version = None  # we don't want to associate the log with a version
        self.log_action(
            amo.LOG.CLEAR_NEEDS_HUMAN_REVIEWS, extra_details={'channel': channel}
        )


class ReviewAddon(ReviewBase):
    set_addon_status = True

    def log_public_message(self):
        log.info('Making %s public' % (self.addon))

    def log_sandbox_message(self):
        log.info('Making %s disabled' % (self.addon))


class ReviewFiles(ReviewBase):
    set_addon_status = False

    def log_public_message(self):
        log.info(
            'Making %s files %s public'
            % (self.addon, self.file.file.name if self.file else '')
        )

    def log_sandbox_message(self):
        log.info(
            'Making %s files %s disabled'
            % (self.addon, self.file.file.name if self.file else '')
        )


class ReviewUnlisted(ReviewBase):
    def approve_latest_version(self):
        """Set an unlisted addon version files to public."""
        assert self.version.channel == amo.CHANNEL_UNLISTED

        # Sign addon.
        self.sign_file()
        if self.file:
            ActivityLog.create(amo.LOG.UNLISTED_SIGNED, self.file, user=self.user)

        self.set_file(amo.STATUS_APPROVED, self.file)

        template = 'unlisted_to_reviewed_auto'
        subject = 'Mozilla Add-ons: %s %s signed and ready to download'
        self.log_action(amo.LOG.APPROVE_VERSION)

        if self.human_review:
            self.set_promoted()
            self.clear_specific_needs_human_review_flags(self.version)

            # An approval took place so we can reset this.
            AddonReviewerFlags.objects.update_or_create(
                addon=self.addon,
                defaults={'auto_approval_disabled_until_next_approval_unlisted': False},
            )
            self.set_human_review_date()
        elif (
            not self.version.needshumanreview_set.filter(is_active=True)
            and (delay := self.addon.auto_approval_delayed_until_unlisted)
            and delay < datetime.now()
        ):
            # if we're auto-approving because its past the approval delay, flag it.
            NeedsHumanReview.objects.create(
                version=self.version,
                reason=NeedsHumanReview.REASON_AUTO_APPROVED_PAST_APPROVAL_DELAY,
            )

        self.notify_email(template, subject, perm_setting=None)

        log.info(
            'Making %s files %s public'
            % (self.addon, self.file.file.name if self.file else '')
        )
        log.info('Sending email for %s' % (self.addon))

    def block_multiple_versions(self):
<<<<<<< HEAD
        version_ids = ','.join(str(version.id) for version in self.data['versions'])
=======
        versions = self.data['versions']
        params = '?' + urlencode((('v', v.id) for v in versions), doseq=True)
>>>>>>> 998a2b7c
        self.redirect_url = (
            reverse('admin:blocklist_block_addaddon', args=(self.addon.pk,))
            + f'?changed_version_ids={version_ids}'
        )

    def confirm_multiple_versions(self):
        """Confirm approval on a list of versions."""
        # There shouldn't be any comments for this action.
        self.data['comments'] = ''
        # self.version and self.file won't point to the versions we want to
        # modify in this action, so set them to None so that the action is
        # recorded against the specific versions we are confirming approval of.
        self.version = None
        self.file = None

        timestamp = datetime.now()
        for version in self.data['versions']:
            if self.human_review:
                # Mark summary as confirmed if it exists.
                try:
                    version.autoapprovalsummary.update(confirmed=True)
                except AutoApprovalSummary.DoesNotExist:
                    pass
                # Clear needs_human_review on rejected versions, we consider
                # that the reviewer looked at all versions they are approving.
                self.clear_specific_needs_human_review_flags(version)
                self.set_human_review_date(version)

        self.log_action(
            amo.LOG.CONFIRM_AUTO_APPROVED,
            versions=self.data['versions'],
            timestamp=timestamp,
        )

    def approve_multiple_versions(self):
        """Set multiple unlisted add-on versions files to public."""
        assert self.version.channel == amo.CHANNEL_UNLISTED
        latest_version = self.version
        # self.version and self.file won't point to the versions we want to
        # modify in this action, so set them to None so that the action is
        # recorded against the specific versions we are approving.
        self.version = None
        self.file = None

        if not self.data['versions']:
            return

        timestamp = datetime.now()
        for version in self.data['versions']:
            # Sign addon.
            assert not version.is_blocked
            if version.file.status == amo.STATUS_AWAITING_REVIEW:
                sign_file(version.file)
            ActivityLog.create(amo.LOG.UNLISTED_SIGNED, version.file, user=self.user)
            self.set_file(amo.STATUS_APPROVED, version.file)
            if self.human_review:
                self.clear_specific_needs_human_review_flags(version)
            log.info('Making %s files %s public' % (self.addon, version.file.file.name))

        self.log_action(
            amo.LOG.APPROVE_VERSION, versions=self.data['versions'], timestamp=timestamp
        )

        if self.human_review:
            self.set_promoted(versions=self.data['versions'])
            template = 'approve_multiple_versions'
            subject = 'Mozilla Add-ons: %s%s signed and ready to download'
            self.data['version_numbers'] = ', '.join(
                str(v.version) for v in self.data['versions']
            )

            self.notify_email(
                template, subject, perm_setting=None, version=latest_version
            )
            log.info('Sending email(s) for %s' % (self.addon))

            # An approval took place so we can reset this.
            AddonReviewerFlags.objects.update_or_create(
                addon=self.addon,
                defaults={'auto_approval_disabled_until_next_approval_unlisted': False},
            )

    def unreject_multiple_versions(self):
        """Un-reject a list of versions."""
        # self.version and self.file won't point to the versions we want to
        # modify in this action, so set them to None before finding the right
        # versions.
        self.version = None
        self.file = None
        now = datetime.now()
        # we're only supporting non-automated reviews right now:
        assert self.human_review

        log.info(
            'Making %s versions %s awaiting review (not disabled)'
            % (self.addon, ', '.join(str(v.pk) for v in self.data['versions']))
        )

        for version in self.data['versions']:
            self.set_file(amo.STATUS_AWAITING_REVIEW, version.file)

        self.log_action(
            action=amo.LOG.UNREJECT_VERSION,
            versions=self.data['versions'],
            timestamp=now,
            user=self.user,
        )

        if self.data['versions']:
            # if these are listed versions then the addon status may need updating
            self.addon.update_status(self.user)<|MERGE_RESOLUTION|>--- conflicted
+++ resolved
@@ -1453,15 +1453,10 @@
         log.info('Sending email for %s' % (self.addon))
 
     def block_multiple_versions(self):
-<<<<<<< HEAD
-        version_ids = ','.join(str(version.id) for version in self.data['versions'])
-=======
         versions = self.data['versions']
         params = '?' + urlencode((('v', v.id) for v in versions), doseq=True)
->>>>>>> 998a2b7c
         self.redirect_url = (
-            reverse('admin:blocklist_block_addaddon', args=(self.addon.pk,))
-            + f'?changed_version_ids={version_ids}'
+            reverse('admin:blocklist_block_addaddon', args=(self.addon.pk,)) + params
         )
 
     def confirm_multiple_versions(self):
