--- conflicted
+++ resolved
@@ -1276,10 +1276,9 @@
             previous_action_id = min(
                 decision.action for decision in job.appealed_decisions.all()
             )
-<<<<<<< HEAD
-            previous_versions = Version.unfiltered.filter(
-                contentdecision__appeal_job=job
-            ).distinct()
+            previous_versions = list(
+                Version.unfiltered.filter(contentdecision__appeal_job=job).distinct()
+            )
 
             metadata = {}
             for mtda in job.appealed_decisions.all().values_list('metadata', flat=True):
@@ -1298,11 +1297,6 @@
                             else value
                         )
 
-=======
-            previous_versions = list(
-                Version.unfiltered.filter(contentdecision__appeal_job=job).distinct()
-            )
->>>>>>> 529539ad
             # notify cinder
             decision = ContentDecision.objects.create(
                 addon=self.addon,
@@ -1320,12 +1314,8 @@
                 amo.LOG.DENY_APPEAL_JOB,
                 versions=previous_versions,
                 decisions=[decision],
-<<<<<<< HEAD
                 policies=policies,
-=======
-                policies=previous_policies,
                 **({'version': version} if not previous_versions else {}),
->>>>>>> 529539ad
             )
             log_entry = decision.execute_action()
             self.update_queue_history(log_entry)
