--- conflicted
+++ resolved
@@ -412,12 +412,11 @@
                 {'comment': ugettext(
                     'You can\'t submit a comment if `canned_response` is '
                     'defined.')})
-<<<<<<< HEAD
-        if not data.get('canned_response') and not data.get('comment'):
+
+        if not canned_response and not comment:
             raise serializers.ValidationError(
                 {'comment': ugettext(
                     'You can\'t submit an empty comment.')})
-=======
 
         lineno = self.get_or_default('lineno', data)
         filename = self.get_or_default('filename', data)
@@ -427,5 +426,4 @@
                 {'comment': ugettext(
                     'You can\'t submit a line number without associating '
                     'it to a filename.')})
->>>>>>> ade920bc
         return data