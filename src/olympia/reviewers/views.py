--- conflicted
+++ resolved
@@ -495,13 +495,10 @@
         .select_related('autoapprovalsummary')
         .select_related('reviewerflags')
         .select_related('file___webext_permissions')
-<<<<<<< HEAD
         .select_related('blockversion')
-=======
         # Prefetch needshumanreview existence into a property that the
         # VersionsChoiceWidget will use.
         .annotate(needs_human_review=Exists(needs_human_review_qs))
->>>>>>> 5e65201f
         # Prefetch scanner results and related rules...
         .prefetch_related('scannerresults')
         .prefetch_related('scannerresults__matched_rules')
