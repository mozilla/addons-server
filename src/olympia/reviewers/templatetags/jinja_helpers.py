--- conflicted
+++ resolved
@@ -23,23 +23,12 @@
 
     if listed:
         tabnav = []
-<<<<<<< HEAD
-=======
-        if acl.action_allowed_for(
-            request.user, amo.permissions.ADDONS_RECOMMENDED_REVIEW
-        ):
-            tabnav.append(('recommended', 'queue_recommended', 'Recommended'))
->>>>>>> 45d3ee80
         if acl.action_allowed_for(request.user, amo.permissions.ADDONS_REVIEW):
             tabnav.append(
                 (
                     'extension',
                     'queue_extension',
-<<<<<<< HEAD
-                    '🛠️ ' + gettext('Manual Review'),
-=======
-                    '🛠️ Other Pending Review',
->>>>>>> 45d3ee80
+                    '🛠️ Manual Review',
                 )
             )
             tabnav.append(
@@ -84,16 +73,7 @@
             )
     else:
         tabnav = [
-<<<<<<< HEAD
-            ('all', 'unlisted_queue_all', gettext('All Unlisted Add-ons')),
-=======
             ('all', 'unlisted_queue_all', 'All Unlisted Add-ons'),
-            (
-                'pending_manual_approval',
-                'unlisted_queue_pending_manual_approval',
-                'Unlisted Add-ons Pending Manual Approval',
-            ),
->>>>>>> 45d3ee80
         ]
 
     return tabnav
