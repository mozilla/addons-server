--- conflicted
+++ resolved
@@ -2768,13 +2768,7 @@
 
         # We should have set redirect_url to point to the Block admin page
         if '%s' in redirect_url:
-<<<<<<< HEAD
-            redirect_url = redirect_url % ','.join(
-                (str(self.review_version.pk), str(old_version.pk))
-            )
-=======
             redirect_url = redirect_url % (self.review_version.pk, old_version.pk)
->>>>>>> 998a2b7c
         assert self.helper.redirect_url == redirect_url
 
     def test_pending_blocklistsubmission_multiple_unlisted_versions(self):
@@ -2783,11 +2777,7 @@
         )
         redirect_url = (
             reverse('admin:blocklist_block_addaddon', args=(self.addon.id,))
-<<<<<<< HEAD
-            + '?changed_version_ids=%s'
-=======
             + '?v=%s&v=%s'
->>>>>>> 998a2b7c
         )
         assert Block.objects.count() == 0
         self._test_block_multiple_unlisted_versions(redirect_url)
@@ -2795,11 +2785,7 @@
     def test_new_block_multiple_unlisted_versions(self):
         redirect_url = (
             reverse('admin:blocklist_block_addaddon', args=(self.addon.id,))
-<<<<<<< HEAD
-            + '?changed_version_ids=%s'
-=======
             + '?v=%s&v=%s'
->>>>>>> 998a2b7c
         )
         assert Block.objects.count() == 0
         self._test_block_multiple_unlisted_versions(redirect_url)
@@ -2808,11 +2794,7 @@
         block_factory(guid=self.addon.guid, updated_by=user_factory())
         redirect_url = (
             reverse('admin:blocklist_block_addaddon', args=(self.addon.id,))
-<<<<<<< HEAD
-            + '?changed_version_ids=%s'
-=======
             + '?v=%s&v=%s'
->>>>>>> 998a2b7c
         )
         self._test_block_multiple_unlisted_versions(redirect_url)
 
