--- conflicted
+++ resolved
@@ -4058,8 +4058,7 @@
             }
         )
 
-<<<<<<< HEAD
-    def test_resolve_appeal_job(self):
+    def test_resolve_appeal_job_policies(self):
         policy_a = CinderPolicy.objects.create(
             uuid='a', text='The {THING} with the {OTHER} thing or {SOMETHING}'
         )
@@ -4067,12 +4066,6 @@
             uuid='b', text='The {THING} with this {DUNNO}'
         )
         policy_c = CinderPolicy.objects.create(uuid='c', text='{mmm}.')
-=======
-    def test_resolve_appeal_job_policies(self):
-        policy_a = CinderPolicy.objects.create(uuid='a')
-        policy_b = CinderPolicy.objects.create(uuid='b')
-        policy_c = CinderPolicy.objects.create(uuid='c')
->>>>>>> 529539ad
         policy_d = CinderPolicy.objects.create(uuid='d')
 
         appeal_job1 = CinderJob.objects.create(
@@ -4150,7 +4143,6 @@
         }
         assert set(appeal_job2.reload().decision.policies.all()) == {policy_d}
 
-<<<<<<< HEAD
         assert decision1.metadata[ContentDecision.POLICY_DYNAMIC_VALUES] == {
             policy_a.uuid: {
                 'THING': 'la la | laa laa',
@@ -4160,7 +4152,7 @@
             policy_b.uuid: {'THING': 'so so'},
             policy_c.uuid: {'mmm': 'no!'},
         }
-=======
+
     def test_resolve_appeal_job_versions(self):
         old_version1 = version_factory(
             addon=self.addon, file_kw={'status': amo.STATUS_DISABLED}
@@ -4212,7 +4204,6 @@
         assert VersionLog.objects.filter(activity_log=log1).count() == 2
         vl1, vl2 = list(VersionLog.objects.filter(activity_log=log1))
         assert [vl1.version, vl2.version] == [old_version2, old_version1]
->>>>>>> 529539ad
 
     def test_reject_multiple_versions_resets_original_status_too(self):
         old_version = self.review_version
