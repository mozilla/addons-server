--- conflicted
+++ resolved
@@ -8016,10 +8016,7 @@
         self.grant_permission(self.user, 'Reviews:Admin')
 
         self._test_queue_layout('Flagged for Human Review', tab_position=2,
-<<<<<<< HEAD
                                 total_addons=3, total_queues=5, per_page=1)
-=======
-                                total_addons=3, total_queues=4, per_page=1)
 
 
 class TestValidationJson(TestCase):
@@ -8077,5 +8074,4 @@
         self.client.logout()
         assert self.client.login(email='reviewer@mozilla.com')
         self.make_addon_unlisted(self.addon)
-        assert self.client.head(self.url, follow=False).status_code == 403
->>>>>>> 3f77b7b8
+        assert self.client.head(self.url, follow=False).status_code == 403