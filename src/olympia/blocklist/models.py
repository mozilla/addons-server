import datetime
from collections import defaultdict, namedtuple, OrderedDict

from django.core.exceptions import ValidationError
from django.db import models
from django.utils.html import format_html, format_html_join
from django.utils.functional import cached_property

from django_extensions.db.fields.json import JSONField

from olympia import amo
from olympia.addons.models import Addon
from olympia.amo.models import ModelBase
from olympia.amo.urlresolvers import reverse
from olympia.amo.utils import chunked
from olympia.users.models import UserProfile
from django.utils.translation import gettext_lazy as _
from olympia.versions.compare import addon_version_int
from olympia.versions.models import Version

from .utils import block_activity_log_save


class Block(ModelBase):
    MIN = '0'
    MAX = '*'
    guid = models.CharField(max_length=255, unique=True, null=False)
    min_version = models.CharField(max_length=255, blank=False, default=MIN)
    max_version = models.CharField(max_length=255, blank=False, default=MAX)
    url = models.CharField(max_length=255, blank=True)
    reason = models.TextField(blank=True)
    updated_by = models.ForeignKey(
        UserProfile, null=True, on_delete=models.SET_NULL)
    include_in_legacy = models.BooleanField(
        default=False,
        help_text='Include in legacy xml blocklist too, as well as new v3')

    ACTIVITY_IDS = (
        amo.LOG.BLOCKLIST_BLOCK_ADDED.id,
        amo.LOG.BLOCKLIST_BLOCK_EDITED.id,
        amo.LOG.BLOCKLIST_BLOCK_DELETED.id)

    def __str__(self):
        return f'Block: {self.guid}'

    def __init__(self, *args, **kwargs):
        # Optimized case of creating a Block from Addon so skipping the query.
        addon = kwargs.pop('addon', None)
        if addon:
            kwargs['guid'] = addon.guid
            self.addon = addon
        super().__init__(*args, **kwargs)

    @cached_property
    def addon(self):
        return Addon.unfiltered.filter(
            guid=self.guid).only_translations().first()

    @cached_property
    def addon_versions(self):
        # preload_addon_versions will overwrite this cached_property.
        self.preload_addon_versions([self])
        return self.addon_versions

    @classmethod
    def preload_addon_versions(cls, blocks):
        """Preload block.addon_versions into a list of blocks.
        If you're calling this on a list of blocks it's expected that you've
        # set cached_property self.addon in a db efficient way beforehand.
        """
        addon_ids = [block.addon.id for block in blocks]
        qs = Version.unfiltered.filter(addon_id__in=addon_ids).order_by(
            'id').values('addon_id', 'version', 'id', 'channel')
        addons_versions = defaultdict(OrderedDict)
        for version in qs:
            addons_versions[str(version['addon_id'])][version['version']] = (
                version['id'], version['channel'])
        for block in blocks:
            block.addon_versions = addons_versions[str(block.addon.id)]

    @cached_property
    def min_version_vint(self):
        return addon_version_int(self.min_version)

    @cached_property
    def max_version_vint(self):
        return addon_version_int(self.max_version)

    def clean(self):
        if self.id:
            # We're only concerned with edits - self.guid isn't set at this
            # point for new instances anyway.
            choices = list(self.addon_versions.keys())
            if self.min_version not in choices + [self.MIN]:
                raise ValidationError({'min_version': _('Invalid version')})
            if self.max_version not in choices + [self.MAX]:
                raise ValidationError({'max_version': _('Invalid version')})
        if self.min_version_vint > self.max_version_vint:
            raise ValidationError(
                _('Min version can not be greater than Max version'))

    def is_version_blocked(self, version):
        version_vint = addon_version_int(version)
        return (
            version_vint >= self.min_version_vint and
            version_vint <= self.max_version_vint)

    def review_listed_link(self):
        has_listed = any(
            True for id_, chan in self.addon_versions.values()
            if chan == amo.RELEASE_CHANNEL_LISTED)
        if has_listed:
            url = reverse(
                'reviewers.review',
                kwargs={'addon_id': self.addon.pk})
            return format_html(
                '<a href="{}">{}</a>', url, _('Review Listed'))
        return ''

    def review_unlisted_link(self):
        has_unlisted = any(
            True for id_, chan in self.addon_versions.values()
            if chan == amo.RELEASE_CHANNEL_UNLISTED)
        if has_unlisted:
            url = reverse(
                'reviewers.review',
                args=('unlisted', self.addon.pk))
            return format_html(
                '<a href="{}">{}</a>', url, _('Review Unlisted'))
        return ''


class MultiBlockSubmit(ModelBase):
    input_guids = models.TextField()
    processed_guids = JSONField(default={})
    min_version = models.CharField(
        max_length=255, blank=False, default=Block.MIN)
    max_version = models.CharField(
        max_length=255, blank=False, default=Block.MAX)
    url = models.CharField(max_length=255, blank=True)
    reason = models.TextField(blank=True)
    updated_by = models.ForeignKey(
        UserProfile, null=True, on_delete=models.SET_NULL)
    include_in_legacy = models.BooleanField(
        default=False,
        help_text='Include in legacy xml blocklist too, as well as new v3')

<<<<<<< HEAD
    def clean(self):
        min_vint = addon_version_int(self.min_version)
        max_vint = addon_version_int(self.max_version)
        if min_vint > max_vint:
            raise ValidationError(
                _('Min version can not be greater than Max version'))
=======
    @property
    def invalid_guid_count(self):
        return len(self.processed_guids.get('invalid_guids', []))

    @property
    def existing_guid_count(self):
        return len(self.processed_guids.get('existing_guids', []))

    @property
    def blocks_count(self):
        return len(self.processed_guids.get('blocks', []))

    @property
    def blocks_submitted_count(self):
        return len(self.processed_guids.get('blocks_saved', []))

    def submission_complete(self):
        return self.blocks_count == self.blocks_submitted_count
    submission_complete.boolean = True

    def blocks_submitted(self):
        blocks = self.processed_guids.get('blocks_saved', [])
        return format_html_join(
            '\n',
            '<a href="{}">{}</a>',
            ((reverse('admin:blocklist_block_change', args=(id_,)), guid)
                for (id_, guid) in blocks))

    def save(self, *args, **kwargs):
        if self.input_guids and not self.processed_guids:
            processed_guids = self.process_input_guids(
                self.input_guids, load_full_objects=False)
            # flatten blocks back to just the guids
            processed_guids['blocks'] = [
                block.guid for block in processed_guids['blocks']]
            self.processed_guids = processed_guids
        super().save(*args, **kwargs)
>>>>>>> e8014484

    @classmethod
    def process_input_guids(cls, guids, load_full_objects=True):
        """Process a line-return separated list of guids into a list of invalid
        guids, a list of guids that are fully blocked already (0 - *), and a
        list of Block instances - including new Blocks (unsaved) and existing
        partial Blocks.

        If `load_full_objects=False` is passed the Block instances are fake
        (namedtuples) with only minimal data available in the "Block" objects:
        Block.guid,
        Block.addon.guid,
        Block.addon.average_daily_users,
        Block.min_version,
        Block.max_version.
        """
        FakeBlock = namedtuple(
            'FakeBlock', ('guid', 'addon', 'min_version', 'max_version'))
        FakeAddon = namedtuple('FakeAddon', ('guid', 'average_daily_users'))
        all_guids = set(guids.splitlines())

        # load all the Addon instances together
        addon_qs = Addon.unfiltered.filter(guid__in=all_guids).order_by(
            '-average_daily_users')
        addons = (
            list(addon_qs.only_translations())
            if load_full_objects else
            [FakeAddon(guid, addon_users)
             for guid, addon_users in addon_qs.values_list(
                'guid', 'average_daily_users')])
        addon_guid_dict = {addon.guid: addon for addon in addons}

        # And then any existing block instances
        block_qs = Block.objects.filter(guid__in=all_guids)
        existing_blocks = (
            list(block_qs)
            if load_full_objects else
            [FakeBlock(guid, addon_guid_dict[guid], min_version, max_version)
             for guid, min_version, max_version in block_qs.values_list(
                'guid', 'min_version', 'max_version')])
        if load_full_objects:
            # hook up block.addon cached_property (FakeBlock sets it above)
            for block in existing_blocks:
                block.addon = addon_guid_dict[block.guid]

        # identify the blocks that need updating (i.e. not 0 - * already)
        blocks_to_update_dict = {
            block.guid: block for block in existing_blocks
            if not (block.min_version == Block.MIN and
                    block.max_version == Block.MAX)}
        existing_guids = [
            block.guid for block in existing_blocks
            if block.guid not in blocks_to_update_dict]

        blocks = []
        for addon in addons:
            if addon.guid in existing_guids:
                # it's an existing block but doesn't need updating
                continue
            # get the existing block object or create a new instance
            block = (
                blocks_to_update_dict.get(addon.guid, None) or (
                    Block(addon=addon) if load_full_objects else
                    FakeBlock(addon.guid, addon, Block.MIN, Block.MAX)
                ))
            blocks.append(block)

        invalid_guids = list(
            all_guids - set(existing_guids) - {block.guid for block in blocks})

        return {
            'invalid_guids': invalid_guids,
            'existing_guids': existing_guids,
            'blocks': blocks,
        }

    @classmethod
    def _get_blocks_from_list(cls, guids_to_block):
        """Cut down version of `process_input_guids` for saving - we've already
        filtered the guids so we know they all need to be either created or
        updated.
        """
        # load all the Addon instances together
        addons = list(Addon.unfiltered.filter(
            guid__in=guids_to_block).no_transforms())

        # And then any existing block instances
        existing_blocks = {
            block.guid: block
            for block in Block.objects.filter(guid__in=guids_to_block)}

        blocks = []
        for addon in addons:
            # get the existing block object or create a new instance
            block = existing_blocks.get(addon.guid, None)
            if block:
                # if it exists hook up the addon instance
                block.addon = addon
            else:
                # otherwise create a new Block
                block = Block(addon=addon)
            blocks.append(block)
        return blocks

    def save_to_blocks(self):
        common_args = {
            'min_version': self.min_version,
            'max_version': self.max_version,
            'url': self.url,
            'reason': self.reason,
            'updated_by': self.updated_by,
            'include_in_legacy': self.include_in_legacy,
        }

        modified_datetime = datetime.datetime.now()
        all_guids_to_block = self.processed_guids.get('blocks', [])
        self.processed_guids['blocks_saved'] = []
        blocks_saved = []
        for guids_chunk in chunked(all_guids_to_block, 100):
            blocks = self._get_blocks_from_list(guids_chunk)
            Block.preload_addon_versions(blocks)
            for block in blocks:
                change = bool(block.id)
                for field, val in common_args.items():
                    setattr(block, field, val)
                if change:
                    setattr(block, 'modified', modified_datetime)
                block.save()
                block_activity_log_save(block, change=change)
                blocks_saved.append((block.id, block.guid))
            self.processed_guids['blocks_saved'] = blocks_saved
            self.save()

        return blocks<|MERGE_RESOLUTION|>--- conflicted
+++ resolved
@@ -145,14 +145,13 @@
         default=False,
         help_text='Include in legacy xml blocklist too, as well as new v3')
 
-<<<<<<< HEAD
     def clean(self):
         min_vint = addon_version_int(self.min_version)
         max_vint = addon_version_int(self.max_version)
         if min_vint > max_vint:
             raise ValidationError(
                 _('Min version can not be greater than Max version'))
-=======
+
     @property
     def invalid_guid_count(self):
         return len(self.processed_guids.get('invalid_guids', []))
@@ -190,7 +189,6 @@
                 block.guid for block in processed_guids['blocks']]
             self.processed_guids = processed_guids
         super().save(*args, **kwargs)
->>>>>>> e8014484
 
     @classmethod
     def process_input_guids(cls, guids, load_full_objects=True):
