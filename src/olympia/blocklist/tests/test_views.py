from django.test.utils import override_settings

from olympia.amo.tests import addon_factory, reverse_ns, TestCase, user_factory
from olympia.amo.urlresolvers import get_outgoing_url
from olympia.blocklist.models import Block
from olympia.blocklist.serializers import BlockSerializer


class TestBlockViewSet(TestCase):
    def setUp(self):
        self.block = Block.objects.create(
            guid='foo@baa.com',
            min_version='45',
            reason='something happened',
            url='https://goo.gol',
<<<<<<< HEAD
            updated_by=user_factory())
        self.url = reverse_ns(
            'blocklist-block-detail',
            api_version='v5',
            args=(str(self.block.guid),)
=======
            updated_by=user_factory(),
>>>>>>> bce03529
        )

    def test_get_pk(self):
        self.url = reverse_ns(
            'blocklist-block-detail',
            api_version='v5',
            args=(str(self.block.id),)
        )
        response = self.client.get(self.url)
        assert response.status_code == 200
        assert response.json() == BlockSerializer(instance=self.block).data

    def test_get_guid(self):
        response = self.client.get(self.url)
        assert response.status_code == 200
        assert response.json() == BlockSerializer(instance=self.block).data

    def test_url(self):
        response = self.client.get(self.url)
        assert response.status_code == 200
        assert response.json()['url'] == {
            'url': self.block.url,
            'outgoing': get_outgoing_url(self.block.url)}

    def test_addon_name(self):
<<<<<<< HEAD
=======
        url = reverse_ns(
            'blocklist-block-detail', args=(self.block.guid,), api_version='v5'
        )
>>>>>>> bce03529
        addon = addon_factory(
            guid=self.block.guid, name='English name', default_locale='en-CA'
        )
        addon.name = {'fr': 'Lé name Francois'}
        addon.save()
        response = self.client.get(self.url)
        assert response.status_code == 200
        assert response.json()['addon_name'] == {
            'en-CA': 'English name',
            'fr': 'Lé name Francois',
        }

        url = self.url + '?lang=de-DE'
        response = self.client.get(url)
        assert response.json()['addon_name'] == {
            'en-CA': 'English name',
            'de-DE': None,
            '_default': 'en-CA',
        }
        assert list(response.json()['addon_name'])[0] == 'en-CA'

        overridden_api_gates = {'v5': ('l10n_flat_input_output',)}
        with override_settings(DRF_API_GATES=overridden_api_gates):
            response = self.client.get(url)
        assert response.json()['addon_name'] == 'English name'<|MERGE_RESOLUTION|>--- conflicted
+++ resolved
@@ -13,15 +13,12 @@
             min_version='45',
             reason='something happened',
             url='https://goo.gol',
-<<<<<<< HEAD
-            updated_by=user_factory())
+            updated_by=user_factory(),
+        )
         self.url = reverse_ns(
             'blocklist-block-detail',
             api_version='v5',
-            args=(str(self.block.guid),)
-=======
-            updated_by=user_factory(),
->>>>>>> bce03529
+            args=(str(self.block.guid),),
         )
 
     def test_get_pk(self):
@@ -47,12 +44,6 @@
             'outgoing': get_outgoing_url(self.block.url)}
 
     def test_addon_name(self):
-<<<<<<< HEAD
-=======
-        url = reverse_ns(
-            'blocklist-block-detail', args=(self.block.guid,), api_version='v5'
-        )
->>>>>>> bce03529
         addon = addon_factory(
             guid=self.block.guid, name='English name', default_locale='en-CA'
         )
