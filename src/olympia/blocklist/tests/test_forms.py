from django.contrib import admin as admin_site
from django.core.exceptions import ValidationError
from django.test import RequestFactory

from olympia.amo.tests import (
    TestCase,
    addon_factory,
    block_factory,
    user_factory,
    version_factory,
)
from olympia.blocklist.admin import BlocklistSubmissionAdmin
from olympia.blocklist.forms import MultiAddForm, MultiDeleteForm
from olympia.blocklist.models import Block, BlocklistSubmission


class TestBlocklistSubmissionForm(TestCase):
    def setUp(self):
        self.user = user_factory()
        self.new_addon = addon_factory(
            guid='any@new', average_daily_users=100, version_kw={'version': '5.56'}
        )
        self.another_new_addon = addon_factory(
            guid='another@new',
            average_daily_users=100000,
        )

        self.full_existing_addon = addon_factory(guid='full@existing')
        self.full_existing_addon_v1 = self.full_existing_addon.current_version
        self.full_existing_addon_v2 = version_factory(addon=self.full_existing_addon)
        self.existing_block_full = block_factory(
            addon=self.full_existing_addon,
            updated_by=self.user,
        )

        self.partial_existing_addon = addon_factory(
            guid='partial@existing',
            average_daily_users=99,
        )
        self.partial_existing_addon_v_blocked = (
            self.partial_existing_addon.current_version
        )
        self.existing_block_partial = block_factory(
            addon=self.partial_existing_addon,
            updated_by=self.user,
        )
        self.partial_existing_addon_v_notblocked = version_factory(
            addon=self.partial_existing_addon
        )

    def test_changed_version_ids_choices_add_action(self):
        block_admin = BlocklistSubmissionAdmin(
            model=BlocklistSubmission, admin_site=admin_site
        )
        request = RequestFactory().get('/')

        Form = block_admin.get_form(request=request)
        data = {
            'action': str(BlocklistSubmission.ACTION_ADDCHANGE),
            'input_guids': f'{self.new_addon.guid}\n'
            f'{self.existing_block_full.guid}\n'
            f'{self.existing_block_partial.guid}\n'
            'invalid@guid',
        }
        form = Form(data=data)
        assert form.fields['changed_version_ids'].choices == [
            (
                self.new_addon.guid,
                [
                    (
                        self.new_addon.current_version.id,
                        self.new_addon.current_version.version,
                    )
                ],
            ),
            (
                self.existing_block_partial.guid,
                [
                    (
                        self.partial_existing_addon_v_notblocked.id,
                        self.partial_existing_addon_v_notblocked.version,
                    )
                ],
            ),
        ]
        assert form.invalid_guids == ['invalid@guid']

        form = Form(
            data={**data, 'changed_version_ids': [self.new_addon.current_version.id]}
        )
        assert form.is_valid(), form.errors
        assert not form.errors

        form = Form(
            data={
                **data,
                'changed_version_ids': [self.partial_existing_addon_v_blocked.id],
            }
        )
        assert not form.is_valid()
        assert form.errors == {
            'changed_version_ids': [
                f'Select a valid choice. {self.partial_existing_addon_v_blocked.id} is '
                'not one of the available choices.'
            ]
        }

    def test_changed_version_ids_choices_delete_action(self):
        block_admin = BlocklistSubmissionAdmin(
            model=BlocklistSubmission, admin_site=admin_site
        )
        request = RequestFactory().get('/')

        Form = block_admin.get_form(request=request)
        data = {
            'action': str(BlocklistSubmission.ACTION_DELETE),
            'input_guids': f'{self.new_addon.guid}\n'
            f'{self.existing_block_full.guid}\n'
            f'{self.existing_block_partial.guid}\n'
            'invalid@guid',
        }
        form = Form(data=data)
        assert form.fields['changed_version_ids'].choices == [
            (
                self.existing_block_full.guid,
                [
                    (
                        self.full_existing_addon_v1.id,
                        self.full_existing_addon_v1.version,
                    ),
                    (
                        self.full_existing_addon_v2.id,
                        self.full_existing_addon_v2.version,
                    ),
                ],
            ),
            (self.new_addon.guid, []),
            (
                self.existing_block_partial.guid,
                [
                    (
                        self.partial_existing_addon_v_blocked.id,
                        self.partial_existing_addon_v_blocked.version,
                    )
                ],
            ),
        ]
        assert form.invalid_guids == ['invalid@guid']

        form = Form(
            data={
                **data,
                'changed_version_ids': [
                    self.partial_existing_addon_v_blocked.id,
                    self.full_existing_addon_v1.id,
                ],
            }
        )
        assert form.is_valid(), form.errors
        assert not form.errors

        form = Form(
            data={**data, 'changed_version_ids': [self.new_addon.current_version.id]}
        )
        assert not form.is_valid()
        assert form.errors == {
            'changed_version_ids': [
                f'Select a valid choice. {self.new_addon.current_version.id} is not '
                'one of the available choices.'
            ]
        }

    def test_initial_reason_and_url_values(self):
        block_admin = BlocklistSubmissionAdmin(
            model=BlocklistSubmission, admin_site=admin_site
        )
        request = RequestFactory().get('/')

        Form = block_admin.get_form(request=request)
        data = {
            'input_guids': f'{self.new_addon.guid}\n'
            f'{self.existing_block_full.guid}\n'
            f'{self.existing_block_partial.guid}\n'
            'invalid@guid',
        }
        self.existing_block_partial.update(reason='partial reason')
        self.existing_block_full.update(reason='full reason')
        self.existing_block_partial.update(url='url')
        self.existing_block_full.update(url='url')

        form = Form(initial=data)
        # when we just have a single existing block we default to the existing values
        # (existing_block_full is ignored entirely because won't be updated)
        assert form.initial['reason'] == 'partial reason'
        assert form.initial['url'] == 'url'
        assert 'update_url_value' not in form.initial
        assert 'update_reason_value' not in form.initial

        # lets make existing_block_full not fully blocked
        self.full_existing_addon_v2.blockversion.delete()
        form = Form(initial=data)
        assert 'reason' not in form.initial  # two values so not default
        assert form.initial['url'] == 'url'  # both the same, so we can default
        assert 'update_url_value' not in form.initial
        assert form.initial['update_reason_value'] is False  # checkbox defaults false

<<<<<<< HEAD
    def test_new_blocks_must_have_changed_versions(self):
        block_admin = BlocklistSubmissionAdmin(
            model=BlocklistSubmission, admin_site=admin_site
        )
        request = RequestFactory().get('/')

        Form = block_admin.get_form(request=request)
        data = {
            'action': str(BlocklistSubmission.ACTION_ADDCHANGE),
            'input_guids': f'{self.new_addon.guid}\n'
            f'{self.existing_block_full.guid}\n'
            f'{self.existing_block_partial.guid}\n'
            'invalid@guid',
            # only one version selected
            'changed_version_ids': [self.partial_existing_addon_v_notblocked.id],
        }
        form = Form(data=data)
        assert not form.is_valid()
        assert form.errors == {
            # only new_addon is an error- existing blocks can just have metadata changes
            'changed_version_ids': [f'{self.new_addon.guid} has no changed versions']
        }

        # delete action is similar, but we allow deleting a block with no versions
        Block.objects.create(addon=self.new_addon, updated_by=self.user)
        data['action'] = str(BlocklistSubmission.ACTION_DELETE)
        data['changed_version_ids'] = [
            self.partial_existing_addon_v_blocked.id,
            self.full_existing_addon_v1.id,
        ]
        form = Form(data=data)
        assert form.is_valid(), form.errors

    def test_update_url_reason_sets_null(self):
=======
    def test_clean(self):
>>>>>>> 309c6d5f
        block_admin = BlocklistSubmissionAdmin(
            model=BlocklistSubmission, admin_site=admin_site
        )
        request = RequestFactory().get('/')

        Form = block_admin.get_form(request=request)
        data = {
            'input_guids': f'{self.new_addon.guid}\n'
            f'{self.existing_block_full.guid}\n'
            f'{self.existing_block_partial.guid}\n'
            'invalid@guid',
            'url': 'new url',
            'update_url_value': False,
            'reason': 'new reason',
            # no update_reason_value
        }
        form = Form(data=data)
        form.is_valid()
        # if update_xxx_value is False or mising the value will be ignored
        assert form.cleaned_data['url'] is None
        assert form.cleaned_data['reason'] is None

        data['url'] = None
        data['update_url_value'] = True
        data['update_reason_value'] = True
        form = Form(data=data)
        form.is_valid()
        # if update_xxx_value is True a value should be set, even if None in data
        assert form.cleaned_data['url'] == ''
        assert form.cleaned_data['reason'] == 'new reason'


class TestMultiDeleteForm(TestCase):
    def test_guids_must_exist_for_block_deletion(self):
        data = {
            'guids': 'any@thing\nsecond@thing',
        }
        Block.objects.create(guid='any@thing', updated_by=user_factory())

        form = MultiDeleteForm(data=data)
        form.is_valid()
        with self.assertRaises(ValidationError):
            # second@thing doesn't exist as a block
            form.clean()

        Block.objects.create(guid='second@thing', updated_by=user_factory())
        form.is_valid()
        form.clean()  # would raise


class TestMultiAddForm(TestCase):
    def test_guid_must_exist_in_database(self):
        data = {
            'guids': 'any@thing',
        }

        form = MultiAddForm(data=data)
        form.is_valid()
        with self.assertRaises(ValidationError):
            # any@thing doesn't exist
            form.clean()

        # but that check is bypassed for multiple guids
        # (which are highlighted on the following page instead)
        data = {
            'guids': 'any@thing\nsecond@thing',
        }

        form = MultiAddForm(data=data)
        addon_factory(guid='any@thing')
        Block.objects.create(guid='any@thing', updated_by=user_factory())
        addon_factory(guid='second@thing')
        form.is_valid()
        form.clean()  # would raise<|MERGE_RESOLUTION|>--- conflicted
+++ resolved
@@ -204,7 +204,6 @@
         assert 'update_url_value' not in form.initial
         assert form.initial['update_reason_value'] is False  # checkbox defaults false
 
-<<<<<<< HEAD
     def test_new_blocks_must_have_changed_versions(self):
         block_admin = BlocklistSubmissionAdmin(
             model=BlocklistSubmission, admin_site=admin_site
@@ -238,10 +237,7 @@
         form = Form(data=data)
         assert form.is_valid(), form.errors
 
-    def test_update_url_reason_sets_null(self):
-=======
     def test_clean(self):
->>>>>>> 309c6d5f
         block_admin = BlocklistSubmissionAdmin(
             model=BlocklistSubmission, admin_site=admin_site
         )
@@ -257,6 +253,7 @@
             'update_url_value': False,
             'reason': 'new reason',
             # no update_reason_value
+            'changed_version_ids': [self.new_addon.current_version.id],
         }
         form = Form(data=data)
         form.is_valid()
