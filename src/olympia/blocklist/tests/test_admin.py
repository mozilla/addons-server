import json
from datetime import datetime, timedelta
from unittest import mock

from django.conf import settings
from django.contrib.admin.models import ADDITION, LogEntry
from django.contrib.contenttypes.models import ContentType
from django.urls import reverse

from freezegun import freeze_time
from pyquery import PyQuery as pq

from olympia import amo
from olympia.activity.models import ActivityLog
from olympia.addons.models import DeniedGuid
from olympia.amo.templatetags.jinja_helpers import absolutify
from olympia.amo.tests import (
    TestCase,
    addon_factory,
    block_factory,
    user_factory,
    version_factory,
)
from olympia.reviewers.models import NeedsHumanReview

from ..models import Block, BlocklistSubmission


FANCY_QUOTE_OPEN = '“'
FANCY_QUOTE_CLOSE = '”'
LONG_DASH = '—'


class TestBlockAdmin(TestCase):
    def setUp(self):
        self.admin_home_url = reverse('admin:index')
        self.list_url = reverse('admin:blocklist_block_changelist')
        self.add_url = reverse('admin:blocklist_block_add')
        self.submission_url = reverse('admin:blocklist_blocklistsubmission_add')

    def test_can_see_addon_module_in_admin_with_review_admin(self):
        user = user_factory(email='someone@mozilla.com')
        self.grant_permission(user, 'Blocklist:Create')
        self.client.force_login(user)
        response = self.client.get(self.admin_home_url, follow=True)
        assert response.status_code == 200
        doc = pq(response.content)
        modules = [x.text for x in doc('a.section')]
        assert modules == ['Blocklist']

    def test_can_not_see_addon_module_in_admin_without_permissions(self):
        user = user_factory(email='someone@mozilla.com')
        self.client.force_login(user)
        response = self.client.get(self.admin_home_url, follow=True)
        assert response.status_code == 200
        doc = pq(response.content)
        modules = [x.text for x in doc('a.section')]
        assert modules == []

    def test_can_list(self):
        addon = addon_factory()
        block_factory(guid=addon.guid, updated_by=user_factory())
        user = user_factory(email='someone@mozilla.com')
        self.grant_permission(user, 'Blocklist:Create')
        self.client.force_login(user)
        response = self.client.get(self.list_url, follow=True)
        assert response.status_code == 200
        assert addon.guid in response.content.decode('utf-8')

    def test_can_not_list_without_permission(self):
        addon = addon_factory()
        block_factory(guid=addon.guid, updated_by=user_factory())
        user = user_factory(email='someone@mozilla.com')
        self.client.force_login(user)
        response = self.client.get(self.list_url, follow=True)
        assert response.status_code == 403
        assert addon.guid not in response.content.decode('utf-8')

    def test_add(self):
        user = user_factory(email='someone@mozilla.com')
        self.grant_permission(user, 'Blocklist:Create')
        self.client.force_login(user)

        response = self.client.get(self.add_url, follow=True)
        assert b'Add-on GUIDs (one per line)' in response.content

        # Submit an empty list of guids should redirect back to the page
        response = self.client.post(self.add_url, {'guids': ''}, follow=False)
        assert b'Add-on GUIDs (one per line)' in response.content

        # A single invalid guid should redirect back to the page too (for now)
        response = self.client.post(self.add_url, {'guids': 'guid@'}, follow=False)
        assert b'Add-on GUIDs (one per line)' in response.content
        assert b'Add-on with GUID guid@ does not exist' in response.content

        addon_factory(guid='guid@')
        # But should continue to the django admin add page if it exists
        response = self.client.post(self.add_url, {'guids': 'guid@'}, follow=True)
        self.assertRedirects(response, self.submission_url, status_code=307)

        # Multiple guids are redirected to the multiple guid view
        response = self.client.post(
            self.add_url, {'guids': 'guid@\nfoo@baa'}, follow=True
        )
        self.assertRedirects(response, self.submission_url, status_code=307)

    def test_add_from_addon_pk_view(self):
        user = user_factory(email='someone@mozilla.com')
        self.grant_permission(user, 'Blocklist:Create')
        self.client.force_login(user)

        addon = addon_factory(version_kw={'version': '123.456'})
        url = reverse('admin:blocklist_block_addaddon', args=(addon.id,))
        response = self.client.post(url, follow=True)
        self.assertRedirects(response, self.submission_url + f'?guids={addon.guid}')

        # if (for some reason) we're passed a previous, deleted, addon
        # instance, we still correctly passed along the guid.
        deleted_addon = addon_factory(status=amo.STATUS_DELETED)
        deleted_addon.addonguid.update(guid=addon.guid)
        url = reverse('admin:blocklist_block_addaddon', args=(deleted_addon.id,))
        response = self.client.post(url, follow=True)
        self.assertRedirects(response, self.submission_url + f'?guids={addon.guid}')

<<<<<<< HEAD
=======
        # GET params are passed along
        version = addon.current_version
        second_version = version_factory(
            addon=addon, channel=amo.CHANNEL_UNLISTED, version='100.000.000'
        )
        response = self.client.post(
            url + f'?min_version={version.version}&', follow=True
        )
        self.assertRedirects(
            response,
            self.submission_url + f'?guids={addon.guid}&min_version={version.version}',
        )

        # And version ids are expanded and passed along
        response = self.client.post(
            url + f'?v={version.pk}&v={second_version.pk}', follow=True
        )
        self.assertRedirects(
            response,
            self.submission_url
            + f'?guids={addon.guid}'
            + f'&min_version={second_version.version}&max_version={version.version}',
        )
        assert not response.context['messages']

        # The order of the params doesn't determine max and min
        response = self.client.post(
            url + f'?v={second_version.pk}&v={version.pk}', follow=True
        )
        self.assertRedirects(
            response,
            self.submission_url
            + f'?guids={addon.guid}'
            + f'&min_version={second_version.version}&max_version={version.version}',
        )
        assert not response.context['messages']

        # Existing blocks are redirected to the change view instead
        block = Block.objects.create(addon=addon, updated_by=user_factory())
        response = self.client.post(
            url + f'?v={version.pk}&v={second_version.pk}', follow=True
        )
        self.assertRedirects(
            response, reverse('admin:blocklist_block_change', args=(block.pk,))
        )
        # with a message warning the versions were ignored
        assert [msg.message for msg in response.context['messages']] == [
            f'The versions {second_version.version} to {version.version} could not be '
            'pre-selected because some versions have been blocked already'
        ]

        # Pending blocksubmissions are redirected to the submission view
        submission = BlocklistSubmission.objects.create(input_guids=addon.guid)
        response = self.client.post(
            url + f'?v={version.pk}&v={second_version.pk}', follow=True
        )
        self.assertRedirects(
            response,
            reverse(
                'admin:blocklist_blocklistsubmission_change', args=(submission.pk,)
            ),
        )
        # with a message warning the versions were ignored
        assert [msg.message for msg in response.context['messages']] == [
            f'The versions {second_version.version} to {version.version} could not be '
            'pre-selected because this addon is part of a pending submission'
        ]

>>>>>>> 998a2b7c
    def test_guid_redirects(self):
        block = block_factory(guid='foo@baa', updated_by=user_factory())
        user = user_factory(email='someone@mozilla.com')
        self.grant_permission(user, 'Blocklist:Create')
        self.client.force_login(user)

        response = self.client.post(
            reverse('admin:blocklist_block_change', args=(block.guid,)), follow=True
        )
        self.assertRedirects(
            response,
            reverse('admin:blocklist_block_change', args=(block.pk,)),
            status_code=301,
        )


class TestBlocklistSubmissionAdmin(TestCase):
    def setUp(self):
        self.submission_url = reverse('admin:blocklist_blocklistsubmission_add')
        self.submission_list_url = reverse(
            'admin:blocklist_blocklistsubmission_changelist'
        )
        self.task_user = user_factory(id=settings.TASK_USER_ID)

    def test_add_single(self):
        user = user_factory(email='someone@mozilla.com')
        self.grant_permission(user, 'Blocklist:Create')
        self.client.force_login(user)

        deleted_addon = addon_factory(version_kw={'version': '1.2.5'})
        deleted_addon_version = deleted_addon.current_version
        NeedsHumanReview.objects.create(version=deleted_addon_version)
        deleted_addon.delete()
        deleted_addon.addonguid.update(guid='guid@')
        addon = addon_factory(
            guid='guid@', name='Danger Danger', version_kw={'version': '1.2a'}
        )
        first_version = addon.current_version
        disabled_version = version_factory(
            addon=addon,
            version='2.5',
            file_kw={'status': amo.STATUS_DISABLED},
        )
        NeedsHumanReview.objects.create(version=disabled_version)
        deleted_version = version_factory(
            addon=addon,
            version='2.5.1',
            deleted=True,
            file_kw={'status': amo.STATUS_DISABLED},
        )
        NeedsHumanReview.objects.create(version=deleted_version)
        second_version = version_factory(addon=addon, version='3')
        pending_version = version_factory(
            addon=addon, version='5.999', file_kw={'status': amo.STATUS_AWAITING_REVIEW}
        )
        # Delete any ActivityLog caused by our creations above to make things
        # easier to test.
        ActivityLog.objects.all().delete()

        response = self.client.get(self.submission_url + '?guids=guid@', follow=True)
        content = response.content.decode('utf-8')
        assert 'Add-on GUIDs (one per line)' not in content
        assert 'guid@' in content
        assert 'Danger Danger' in content
        assert str(addon.average_daily_users) in content
        assert Block.objects.count() == 0  # Check we didn't create it already
        assert 'Block History' in content

        changed_version_ids = [
            deleted_addon_version.id,
            first_version.id,
            disabled_version.id,
            deleted_version.id,
            second_version.id,
        ]
        # Create the block
        response = self.client.post(
            self.submission_url,
            {
                'input_guids': 'guid@',
                'action': str(BlocklistSubmission.ACTION_ADDCHANGE),
                'changed_version_ids': changed_version_ids,
                'url': 'dfd',
                'reason': 'some reason',
                '_save': 'Save',
            },
            follow=True,
        )
        assert response.status_code == 200
        assert Block.objects.count() == 1
        block = Block.objects.first()
        assert block.addon == addon
        # Multiple versions rejection somehow forces us to go through multiple
        # add-on status updates, it all turns out to be ok in the end though...
        logs = ActivityLog.objects.for_addons(addon)
        assert len(logs) == 4
        assert logs[0].action == amo.LOG.CHANGE_STATUS.id
        assert logs[1].action == amo.LOG.CHANGE_STATUS.id
        reject_log = logs[2]
        assert reject_log.action == amo.LOG.REJECT_VERSION.id
        block_log = logs[3]
        assert block_log.action == amo.LOG.BLOCKLIST_BLOCK_ADDED.id
        assert block_log.arguments == [addon, addon.guid, block]
        assert block_log.details['versions'] == changed_version_ids
        assert block_log.details['reason'] == 'some reason'
        assert block_log == (
            ActivityLog.objects.for_block(block).filter(action=block_log.action).get()
        )
        assert block_log == (
            ActivityLog.objects.for_guidblock('guid@')
            .filter(action=block_log.action)
            .get()
        )
        # The Reject and block activities are recorded once for all affected
        # versions, but attached separately to each of them through VersionLog.
        assert [reject_log, block_log] == list(
            ActivityLog.objects.for_versions(first_version)
        )
        assert [reject_log, block_log] == list(
            ActivityLog.objects.for_versions(second_version)
        )
        assert [block_log] == list(
            ActivityLog.objects.for_versions(deleted_addon_version)
        )
        assert not ActivityLog.objects.for_versions(pending_version).exists()
        change_url = reverse(
            'admin:blocklist_blocklistsubmission_change',
            args=(BlocklistSubmission.objects.last().id,),
        )
        assert [msg.message for msg in response.context['messages']] == [
            f'The blocklist submission {FANCY_QUOTE_OPEN}'
            f'<a href="{change_url}">Auto Sign-off: guid@; dfd; some reason</a>'
            f'{FANCY_QUOTE_CLOSE} was added successfully.'
        ]
        # The disabled and deleted versions should only have the block activity,
        # not a reject activity
        assert [block_log] == list(ActivityLog.objects.for_versions(disabled_version))
        assert [block_log] == list(ActivityLog.objects.for_versions(deleted_version))

        response = self.client.get(
            reverse('admin:blocklist_block_change', args=(block.pk,))
        )
        content = response.content.decode('utf-8')
        todaysdate = datetime.now().date()
        assert f'<a href="dfd">{todaysdate}</a>' in content
        assert f'Block added by {user.name}:\n        guid@' in content
        assert f'versions [{",".join(str(id_) for id_ in changed_version_ids)}].' in (
            content
        )

        addon.reload()
        first_version.file.reload()
        second_version.file.reload()
        pending_version.file.reload()
        disabled_version.file.reload()
        deleted_version.file.reload()
        assert addon.status != amo.STATUS_DISABLED  # not 0 - * so no change
        assert first_version.file.status == amo.STATUS_DISABLED
        assert second_version.file.status == amo.STATUS_DISABLED
        assert pending_version.file.status == (
            amo.STATUS_AWAITING_REVIEW
        )  # no change because not in Block
        assert disabled_version.file.status == amo.STATUS_DISABLED  # no change
        assert deleted_version.file.status == amo.STATUS_DISABLED  # no change
        disabled_version.reload()
        deleted_version.reload()
        deleted_addon_version.reload()
        assert not disabled_version.needshumanreview_set.filter(is_active=True).exists()
        assert not deleted_version.needshumanreview_set.filter(is_active=True).exists()
        assert not deleted_addon_version.needshumanreview_set.filter(
            is_active=True
        ).exists()

    def _test_add_multiple_submit(self, addon_adu, delay=0):
        """addon_adu is important because whether dual signoff is needed is
        based on what the average_daily_users is."""
        user = user_factory(email='someone@mozilla.com')
        self.grant_permission(user, 'Blocklist:Create')
        self.client.force_login(user)

        new_addon_adu = addon_adu
        new_addon = addon_factory(
            guid='any@new', name='New Danger', average_daily_users=new_addon_adu
        )
        existing_and_complete = block_factory(
            addon=addon_factory(guid='full@existing', name='Full Danger'),
            # addon will have a different adu
            average_daily_users_snapshot=346733434,
            updated_by=user_factory(),
        )
        partial_addon_adu = addon_adu - 1
        partial_addon = addon_factory(
            guid='partial@existing',
            name='Partial Danger',
            average_daily_users=(partial_addon_adu),
        )
        existing_and_partial = block_factory(
            guid=partial_addon.guid,
            # should be updated to addon's adu
            average_daily_users_snapshot=146722437,
            updated_by=user_factory(),
        )
        version_factory(addon=partial_addon)
        # Delete any ActivityLog caused by our creations above to make things
        # easier to test.
        ActivityLog.objects.all().delete()

        response = self.client.post(
            self.submission_url,
            {'guids': 'any@new\npartial@existing\nfull@existing\ninvalid@'},
            follow=True,
        )
        content = response.content.decode('utf-8')
        # meta data for new blocks and existing ones needing update:
        assert 'Add-on GUIDs (one per line)' not in content
        total_adu = new_addon_adu + partial_addon_adu
        assert f'2 Add-on GUIDs with {total_adu:,} users:' in content
        assert 'any@new' in content
        assert 'New Danger' in content
        assert str(new_addon.average_daily_users) in content
        assert 'partial@existing' in content
        assert 'Partial Danger' in content
        assert str(partial_addon.average_daily_users) in content
        # but not for existing blocks already 0 - *
        assert 'full@existing' in content
        assert 'Full Danger' not in content
        assert str(existing_and_complete.addon.average_daily_users) not in content
        # no metadata for an invalid guid but it should be shown
        assert 'invalid@' in content
        # Check we didn't create the block already
        assert Block.objects.count() == 2
        assert BlocklistSubmission.objects.count() == 0

        # Create the block submission
        response = self.client.post(
            self.submission_url,
            {
                'input_guids': ('any@new\npartial@existing\nfull@existing\ninvalid@'),
                'action': str(BlocklistSubmission.ACTION_ADDCHANGE),
                'changed_version_ids': [
                    new_addon.current_version.id,
                    partial_addon.current_version.id,
                ],
                'disable_addon': True,
                'url': 'dfd',
                'reason': 'some reason',
                'delay_days': delay,
                '_save': 'Save',
            },
            follow=True,
        )
        assert response.status_code == 200
        return (new_addon, existing_and_complete, partial_addon, existing_and_partial)

    def _test_add_multiple_verify_blocks(
        self,
        new_addon,
        existing_and_full,
        partial_addon,
        existing_and_partial,
        has_signoff=True,
    ):
        assert Block.objects.count() == 3
        assert BlocklistSubmission.objects.count() == 1
        submission = BlocklistSubmission.objects.get()
        all_blocks = Block.objects.all()

        new_block = all_blocks[2]
        assert new_block.addon == new_addon
        assert new_block.average_daily_users_snapshot == new_block.current_adu
        logs = list(
            ActivityLog.objects.for_addons(new_addon)
            .exclude(action=amo.LOG.BLOCKLIST_SIGNOFF.id)
            .order_by('pk')
        )
        add_log = logs[0]
        change_status_log = logs[1]
        reject_log = logs[2]
        assert add_log.action == amo.LOG.BLOCKLIST_BLOCK_ADDED.id
        assert add_log.arguments == [new_addon, new_addon.guid, new_block]
        assert add_log.details['versions'] == [new_addon.current_version.id]
        assert add_log.details['reason'] == 'some reason'
        if has_signoff:
            assert add_log.details['signoff_state'] == 'Approved'
            assert add_log.details['signoff_by'] == submission.signoff_by.id
        else:
            assert add_log.details['signoff_state'] == 'Auto Sign-off'
            assert 'signoff_by' not in add_log.details
        block_log = (
            ActivityLog.objects.for_block(new_block)
            .filter(action=add_log.action)
            .last()
        )
        assert block_log == add_log
        assert (
            add_log
            == ActivityLog.objects.for_versions(new_addon.current_version).order_by(
                'pk'
            )[0]
        )
        assert reject_log.action == amo.LOG.REJECT_VERSION.id
        assert reject_log.arguments == [new_addon, new_addon.current_version]
        assert reject_log.user == self.task_user
        assert (
            reject_log
            == ActivityLog.objects.for_versions(new_addon.current_version).order_by(
                'pk'
            )[1]
        )
        assert change_status_log.action == amo.LOG.CHANGE_STATUS.id

        existing_and_partial = existing_and_partial.reload()
        assert all_blocks[1] == existing_and_partial
        # confirm properties were updated
        assert all(ver.is_blocked for ver in partial_addon.versions.all())
        assert existing_and_partial.reason == 'some reason'
        assert existing_and_partial.url == 'dfd'
        assert existing_and_partial.average_daily_users_snapshot == (
            existing_and_partial.current_adu
        )
        logs = list(
            ActivityLog.objects.for_addons(partial_addon)
            .exclude(action=amo.LOG.BLOCKLIST_SIGNOFF.id)
            .order_by('pk')
        )
        edit_log = logs[0]
        reject_log = logs[1]
        assert edit_log.action == amo.LOG.BLOCKLIST_BLOCK_EDITED.id
        assert edit_log.arguments == [
            partial_addon,
            partial_addon.guid,
            existing_and_partial,
        ]
        assert edit_log.details['versions'] == [
            ver.id for ver in partial_addon.versions.all().order_by('id')
        ]
        assert edit_log.details['reason'] == 'some reason'
        if has_signoff:
            assert edit_log.details['signoff_state'] == 'Approved'
            assert edit_log.details['signoff_by'] == submission.signoff_by.id
        else:
            assert edit_log.details['signoff_state'] == 'Auto Sign-off'
            assert 'signoff_by' not in edit_log.details
        block_log = (
            ActivityLog.objects.for_block(existing_and_partial)
            .filter(action=edit_log.action)
            .first()
        )
        assert block_log == edit_log
        assert (
            edit_log
            == ActivityLog.objects.for_versions(partial_addon.current_version).order_by(
                'pk'
            )[0]
        )
        assert reject_log.action == amo.LOG.REJECT_VERSION.id
        assert reject_log.arguments == [partial_addon, partial_addon.current_version]
        assert reject_log.user == self.task_user
        assert (
            reject_log
            == ActivityLog.objects.for_versions(partial_addon.current_version).order_by(
                'pk'
            )[1]
        )
        assert change_status_log.action == amo.LOG.CHANGE_STATUS.id

        existing_and_full = existing_and_full.reload()
        assert all_blocks[0] == existing_and_full
        # confirm properties *were not* updated.
        assert existing_and_full.reason != 'some reason'
        assert existing_and_full.url != 'dfd'
        assert not existing_and_full.average_daily_users_snapshot == (
            existing_and_full.current_adu
        )
        assert not ActivityLog.objects.for_addons(existing_and_full.addon).exists()
        assert not ActivityLog.objects.for_versions(
            existing_and_full.addon.current_version
        ).exists()

        assert submission.input_guids == (
            'any@new\npartial@existing\nfull@existing\ninvalid@'
        )
        assert submission.url == new_block.url
        assert submission.reason == new_block.reason

        assert submission.to_block == [
            {
                'guid': 'any@new',
                'id': None,
                'average_daily_users': new_addon.average_daily_users,
            },
            {
                'guid': 'partial@existing',
                'id': existing_and_partial.id,
                'average_daily_users': partial_addon.average_daily_users,
            },
        ]
        assert set(submission.block_set.all()) == {new_block, existing_and_partial}

        new_addon_version = new_addon.current_version
        new_addon.reload()
        new_addon_version.file.reload()
        assert new_addon.status == amo.STATUS_DISABLED
        assert new_addon_version.file.status == amo.STATUS_DISABLED
        partial_addon_version = partial_addon.current_version
        partial_addon.reload()
        partial_addon_version.file.reload()
        assert partial_addon.status == amo.STATUS_DISABLED
        assert partial_addon_version.file.status == (amo.STATUS_DISABLED)

    def test_submit_no_dual_signoff(self):
        addon_adu = settings.DUAL_SIGNOFF_AVERAGE_DAILY_USERS_THRESHOLD
        (
            new_addon,
            existing_and_full,
            partial_addon,
            existing_and_partial,
        ) = self._test_add_multiple_submit(addon_adu=addon_adu)
        self._test_add_multiple_verify_blocks(
            new_addon,
            existing_and_full,
            partial_addon,
            existing_and_partial,
            has_signoff=False,
        )

    def test_submit_dual_signoff(self):
        addon_adu = settings.DUAL_SIGNOFF_AVERAGE_DAILY_USERS_THRESHOLD + 1
        (
            new_addon,
            existing_and_full,
            partial_addon,
            existing_and_partial,
        ) = self._test_add_multiple_submit(addon_adu=addon_adu)
        # no new Block objects yet
        assert Block.objects.count() == 2
        # and existing block wasn't updated

        multi = BlocklistSubmission.objects.get()
        multi.update(
            signoff_state=BlocklistSubmission.SIGNOFF_APPROVED,
            signoff_by=user_factory(),
        )
        assert multi.is_submission_ready
        multi.save_to_block_objects()
        self._test_add_multiple_verify_blocks(
            new_addon, existing_and_full, partial_addon, existing_and_partial
        )

    @mock.patch('olympia.blocklist.forms.GUID_FULL_LOAD_LIMIT', 1)
    def test_add_multiple_bulk_so_fake_block_objects(self):
        user = user_factory(email='someone@mozilla.com')
        self.grant_permission(user, 'Blocklist:Create')
        self.client.force_login(user)

        new_addon = addon_factory(guid='any@new', name='New Danger')
        block_factory(
            addon=addon_factory(guid='full@existing', name='Full Danger'),
            updated_by=user_factory(),
        )
        partial_addon = addon_factory(guid='partial@existing', name='Partial Danger')
        block_factory(
            addon=partial_addon,
            updated_by=user_factory(),
            version_ids=[],
        )
        block_factory(
            addon=addon_factory(guid='regex@legacy'),
            updated_by=user_factory(),
        )
        response = self.client.post(
            self.submission_url,
            {
                'guids': 'any@new\npartial@existing\nfull@existing\ninvalid@\n'
                'regex@legacy',
                'changed_version_ids': [
                    new_addon.current_version.id,
                    partial_addon.current_version.id,
                ],
            },
            follow=True,
        )
        content = response.content.decode('utf-8')
        # This metadata should exist
        assert new_addon.guid in content
        assert str(new_addon.average_daily_users) in content
        assert partial_addon.guid in content
        assert str(partial_addon.average_daily_users) in content
        assert 'full@existing' in content
        assert 'invalid@' in content
        assert 'regex@legacy' in content

        # But Addon names or review links shouldn't have been loaded
        assert 'New Danger' not in content
        assert 'Partial Danger' not in content
        assert 'Full Danger' not in content
        assert 'Review Listed' not in content
        assert 'Review Unlisted' not in content

    def test_review_links(self):
        user = user_factory(email='someone@mozilla.com')
        self.grant_permission(user, 'Blocklist:Create')
        self.client.force_login(user)
        post_kwargs = {
            'path': self.submission_url,
            'data': {'guids': 'guid@\nfoo@baa\ninvalid@'},
            'follow': True,
        }

        # An addon with only listed versions should have listed link
        addon = addon_factory(
            guid='guid@', name='Danger Danger', version_kw={'version': '0.1'}
        )
        # This is irrelevant because a completed block doesn't have links
        block_factory(
            addon=addon_factory(guid='foo@baa'),
            updated_by=user_factory(),
        )
        response = self.client.post(**post_kwargs)
        assert b'Review Listed' in response.content
        assert b'Review Unlisted' not in response.content
        assert b'Edit Block' not in response.content
        assert not pq(response.content)('.existing_block')

        # Should work the same if partial block (exists but needs updating)
        existing_block = block_factory(
            version_ids=[], guid=addon.guid, updated_by=user_factory()
        )
        response = self.client.post(**post_kwargs)
        assert b'Review Listed' in response.content
        assert b'Review Unlisted' not in response.content
        assert pq(response.content)('.existing_block a').attr('href') == (
            reverse('admin:blocklist_block_change', args=(existing_block.pk,))
        )
        assert pq(response.content)('.existing_block').text() == ('[Edit Block]')

        # And an unlisted version
        version_factory(addon=addon, channel=amo.CHANNEL_UNLISTED, version='0.2')
        response = self.client.post(**post_kwargs)
        assert b'Review Listed' in response.content
        assert b'Review Unlisted' in response.content
        assert pq(response.content)('.existing_block a').attr('href') == (
            reverse('admin:blocklist_block_change', args=(existing_block.pk,))
        )
        assert pq(response.content)('.existing_block').text() == ('[Edit Block]')

        # And delete the block again
        existing_block.delete()
        response = self.client.post(**post_kwargs)
        assert b'Review Listed' in response.content
        assert b'Review Unlisted' in response.content
        assert b'Edit Block' not in response.content
        assert not pq(response.content)('.existing_block')

        addon.current_version.delete(hard=True)
        response = self.client.post(**post_kwargs)
        assert b'Review Listed' not in response.content
        assert b'Review Unlisted' in response.content

    def test_can_not_add_without_create_permission(self):
        user = user_factory(email='someone@mozilla.com')
        # The signoff permission shouldn't be sufficient
        self.grant_permission(user, 'Blocklist:Signoff')
        self.client.force_login(user)

        addon_factory(guid='guid@', name='Danger Danger')
        existing = block_factory(
            addon=addon_factory(guid='foo@baa'),
            updated_by=user_factory(),
        )
        response = self.client.post(
            self.submission_url, {'guids': 'guid@\nfoo@baa\ninvalid@'}, follow=True
        )
        assert response.status_code == 403
        assert b'Danger Danger' not in response.content

        # Try to create the block anyway
        response = self.client.post(
            self.submission_url,
            {
                'input_guids': 'guid@\nfoo@baa\ninvalid@',
                'action': str(BlocklistSubmission.ACTION_ADDCHANGE),
                'url': 'dfd',
                'reason': 'some reason',
                '_save': 'Save',
            },
            follow=True,
        )
        assert response.status_code == 403
        assert Block.objects.count() == 1
        existing = existing.reload()
        assert existing.reason == ''  # check the values didn't update.

    def _test_can_list_with_permission(self, permission):
        # add some guids to the multi block to test out the counts in the list
        addon = addon_factory(guid='guid@', name='Danger Danger')
        block = block_factory(
            version_ids=[],
            addon=addon_factory(
                guid='block@', name='High Voltage', average_daily_users=1
            ),
            updated_by=user_factory(),
        )
        add_change_subm = BlocklistSubmission.objects.create(
            input_guids='guid@\ninvalid@\nblock@',
            updated_by=user_factory(display_name='Bób'),
            action=BlocklistSubmission.ACTION_ADDCHANGE,
        )
        delete_subm = BlocklistSubmission.objects.create(
            input_guids='block@',
            updated_by=user_factory(display_name='Sué'),
            action=BlocklistSubmission.ACTION_DELETE,
        )
        add_change_subm.save()
        delete_subm.save()
        assert add_change_subm.to_block == [
            {
                'guid': 'guid@',
                'id': None,
                'average_daily_users': addon.average_daily_users,
            },
            {
                'guid': 'block@',
                'id': block.id,
                'average_daily_users': block.addon.average_daily_users,
            },
        ]
        assert delete_subm.to_block == [
            {
                'guid': 'block@',
                'id': block.id,
                'average_daily_users': block.addon.average_daily_users,
            },
        ]

        user = user_factory(email='someone@mozilla.com')
        self.grant_permission(user, permission)
        self.client.force_login(user)

        response = self.client.get(self.submission_list_url, follow=True)
        assert response.status_code == 200
        assert 'Bób' in response.content.decode('utf-8')
        assert 'Sué' in response.content.decode('utf-8')
        doc = pq(response.content)
        assert doc('th.field-blocks_count').text() == '1 add-ons 2 add-ons'
        assert doc('.field-action').text() == ('Delete Add/Change')
        assert doc('.field-state').text() == 'Pending Sign-off Pending Sign-off'

    def test_can_list_with_blocklist_create(self):
        self._test_can_list_with_permission('Blocklist:Create')

    def test_can_list_with_blocklist_signoff(self):
        self._test_can_list_with_permission('Blocklist:Signoff')

    def test_can_not_list_without_permission(self):
        BlocklistSubmission.objects.create(updated_by=user_factory(display_name='Bób'))
        user = user_factory(email='someone@mozilla.com')
        self.client.force_login(user)

        response = self.client.get(self.submission_list_url, follow=True)
        assert response.status_code == 403
        assert 'Bób' not in response.content.decode('utf-8')

    def test_edit_with_blocklist_create(self):
        threshold = settings.DUAL_SIGNOFF_AVERAGE_DAILY_USERS_THRESHOLD
        addon = addon_factory(
            guid='guid@', name='Danger Danger', average_daily_users=threshold + 1
        )
        mbs = BlocklistSubmission.objects.create(
            input_guids='guid@\ninvalid@\nsecond@invalid',
            updated_by=user_factory(),
            changed_version_ids=[addon.current_version.id],
        )
        assert mbs.to_block == [
            {
                'guid': 'guid@',
                'id': None,
                'average_daily_users': addon.average_daily_users,
            }
        ]

        user = user_factory(email='someone@mozilla.com')
        self.grant_permission(user, 'Blocklist:Create')
        self.client.force_login(user)
        multi_url = reverse(
            'admin:blocklist_blocklistsubmission_change', args=(mbs.id,)
        )

        response = self.client.get(multi_url, follow=True)
        assert response.status_code == 200
        assert b'guid@<br>invalid@<br>second@invalid' in response.content
        doc = pq(response.content)
        buttons = doc('.submit-row input')
        assert buttons[0].attrib['value'] == 'Update'
        assert len(buttons) == 1
        assert b'Reject Submission' not in response.content
        assert b'Approve Submission' not in response.content

        response = self.client.post(
            multi_url,
            {
                'input_guids': 'guid2@\nfoo@baa',  # should be ignored
                'changed_version_ids': [],  # should be ignored
                'url': 'new.url',
                # disable_addon defaults to True, so omitting it is changing to False
                'reason': 'a new reason thats longer than 40 charactors',
                '_save': 'Update',
            },
            follow=True,
        )
        assert response.status_code == 200
        mbs = mbs.reload()

        # the read-only values above weren't changed.
        assert mbs.input_guids == 'guid@\ninvalid@\nsecond@invalid'
        assert mbs.changed_version_ids != []
        # but the other details were
        assert mbs.url == 'new.url'
        assert mbs.reason == 'a new reason thats longer than 40 charactors'
        assert mbs.disable_addon is False

        # The blocklistsubmission wasn't approved or rejected though
        assert mbs.signoff_state == BlocklistSubmission.SIGNOFF_PENDING
        assert Block.objects.count() == 0

        log_entry = LogEntry.objects.get()
        assert log_entry.user == user
        assert log_entry.object_id == str(mbs.id)
        change_json = json.loads(log_entry.change_message)
        # change_message fields are the Field names rather than the fields in django3.2
        change_json[0]['changed']['fields'] = [
            field.lower() for field in change_json[0]['changed']['fields']
        ]
        assert change_json == [
            {'changed': {'fields': ['disable addon', 'url', 'reason']}}
        ]

        response = self.client.get(multi_url, follow=True)
        assert (
            f'Changed {FANCY_QUOTE_OPEN}Pending Sign-off: guid@, invalid@, '
            'second@invalid; new.url; a new reason thats longer than 40 cha...'
            in response.content.decode('utf-8')
        )

    def test_edit_page_with_blocklist_signoff(self):
        addon = addon_factory(guid='guid@', name='Danger Danger')
        mbs = BlocklistSubmission.objects.create(
            input_guids='guid@\ninvalid@\nsecond@invalid',
            updated_by=user_factory(),
            changed_version_ids=[addon.current_version.id],
        )
        assert mbs.to_block == [
            {
                'guid': 'guid@',
                'id': None,
                'average_daily_users': addon.average_daily_users,
            }
        ]

        user = user_factory(email='someone@mozilla.com')
        self.grant_permission(user, 'Blocklist:Signoff')
        self.client.force_login(user)
        multi_url = reverse(
            'admin:blocklist_blocklistsubmission_change', args=(mbs.id,)
        )

        response = self.client.get(multi_url, follow=True)
        assert response.status_code == 200
        assert b'guid@<br>invalid@<br>second@invalid' in response.content
        doc = pq(response.content)
        buttons = doc('.submit-row input')
        assert len(buttons) == 2
        assert buttons[0].attrib['value'] == 'Reject Submission'
        assert buttons[1].attrib['value'] == 'Approve Submission'

        # Try to submit an update - no signoff approve or reject
        response = self.client.post(
            multi_url,
            {
                'input_guids': 'guid2@\nfoo@baa',
                'action': str(BlocklistSubmission.ACTION_DELETE),
                'changed_version_ids': [],
                'url': 'new.url',
                'reason': 'a reason',
                '_save': 'Update',
            },
            follow=True,
        )
        assert response.status_code == 403
        mbs = mbs.reload()

        # none of the values above were changed because they're all read-only.
        assert mbs.input_guids == 'guid@\ninvalid@\nsecond@invalid'
        assert mbs.action == 0
        assert mbs.changed_version_ids != []
        assert mbs.url != 'new.url'
        assert mbs.reason != 'a reason'

        # The blocklistsubmission wasn't approved or rejected either
        assert mbs.signoff_state == BlocklistSubmission.SIGNOFF_PENDING
        assert Block.objects.count() == 0
        assert LogEntry.objects.count() == 0

    def test_signoff_approve(self):
        addon = addon_factory(guid='guid@', name='Danger Danger')
        version = addon.current_version
        mbs = BlocklistSubmission.objects.create(
            input_guids='guid@\ninvalid@',
            updated_by=user_factory(),
            changed_version_ids=[version.id],
        )
        assert mbs.to_block == [
            {
                'guid': 'guid@',
                'id': None,
                'average_daily_users': addon.average_daily_users,
            }
        ]

        user = user_factory(email='someone@mozilla.com')
        self.grant_permission(user, 'Blocklist:Signoff')
        self.client.force_login(user)
        multi_url = reverse(
            'admin:blocklist_blocklistsubmission_change', args=(mbs.id,)
        )
        response = self.client.post(
            multi_url,
            {
                'input_guids': 'guid2@\nfoo@baa',  # should be ignored
                'changed_version_ids': [],  # should be ignored
                'url': 'new.url',  # should be ignored
                'reason': 'a reason',  # should be ignored
                '_approve': 'Approve Submission',
            },
            follow=True,
        )
        assert response.status_code == 200
        mbs = mbs.reload()
        assert mbs.signoff_by == user

        # the read-only values above weren't changed.
        assert mbs.input_guids == 'guid@\ninvalid@'
        assert mbs.changed_version_ids != []
        assert mbs.url != 'new.url'
        assert mbs.reason != 'a reason'

        # As it was signed off, the block should have been created
        assert Block.objects.count() == 1
        new_block = Block.objects.get()

        assert new_block.addon == addon
        logs = ActivityLog.objects.for_addons(addon)
        change_status_log = logs[0]
        reject_log = logs[1]
        signoff_log = logs[2]
        add_log = logs[3]
        assert add_log.action == amo.LOG.BLOCKLIST_BLOCK_ADDED.id
        assert add_log.arguments == [addon, addon.guid, new_block]
        assert add_log.details['versions'] == [addon.current_version.id]
        assert add_log.details['reason'] == ''
        assert add_log.details['signoff_state'] == 'Approved'
        assert add_log.details['signoff_by'] == user.id
        assert add_log.user == mbs.updated_by
        block_log = (
            ActivityLog.objects.for_block(new_block)
            .filter(action=add_log.action)
            .last()
        )
        assert block_log == add_log
        assert add_log == ActivityLog.objects.for_versions(addon.current_version).last()

        assert signoff_log.action == amo.LOG.BLOCKLIST_SIGNOFF.id
        assert signoff_log.arguments == [addon, addon.guid, 'add', new_block]
        assert signoff_log.user == user

        assert reject_log.action == amo.LOG.REJECT_VERSION.id
        assert reject_log.arguments == [addon, version]
        assert reject_log.user == self.task_user
        assert (
            reject_log
            == ActivityLog.objects.for_versions(addon.current_version).first()
        )

        assert change_status_log.action == amo.LOG.CHANGE_STATUS.id

        assert mbs.to_block == [
            {
                'guid': 'guid@',
                'id': None,
                'average_daily_users': addon.average_daily_users,
            }
        ]
        assert list(mbs.block_set.all()) == [new_block]

        log_entry = LogEntry.objects.last()
        assert log_entry.user == user
        assert log_entry.object_id == str(mbs.id)
        other_obj = addon_factory(id=mbs.id)
        LogEntry.objects.log_action(
            user_factory().id,
            ContentType.objects.get_for_model(other_obj).pk,
            other_obj.id,
            repr(other_obj),
            ADDITION,
            'not a Block!',
        )

        response = self.client.get(multi_url, follow=True)
        assert (
            f'Changed {FANCY_QUOTE_OPEN}Approved: guid@, invalid@'
            f'{FANCY_QUOTE_CLOSE} {LONG_DASH} Sign-off Approval'
            in response.content.decode('utf-8')
        )
        assert b'not a Block!' not in response.content

        # we disabled versions and the addon (because 0 - *)
        addon.reload()
        version.file.reload()
        assert addon.status == amo.STATUS_DISABLED
        assert version.file.status == amo.STATUS_DISABLED

    def test_signoff_reject(self):
        addon = addon_factory(guid='guid@', name='Danger Danger')
        version = addon.current_version
        mbs = BlocklistSubmission.objects.create(
            input_guids='guid@\ninvalid@',
            updated_by=user_factory(),
            changed_version_ids=[version.id],
        )
        assert mbs.to_block == [
            {
                'guid': 'guid@',
                'id': None,
                'average_daily_users': addon.average_daily_users,
            }
        ]

        user = user_factory(email='someone@mozilla.com')
        self.grant_permission(user, 'Blocklist:Signoff')
        self.client.force_login(user)
        multi_url = reverse(
            'admin:blocklist_blocklistsubmission_change', args=(mbs.id,)
        )
        response = self.client.post(
            multi_url,
            {
                'input_guids': 'guid2@\nfoo@baa',  # should be ignored
                'versions': [],  # should be ignored
                'url': 'new.url',  # should be ignored
                'reason': 'a reason',  # should be ignored
                '_reject': 'Reject Submission',
            },
            follow=True,
        )
        assert response.status_code == 200
        mbs = mbs.reload()

        # the read-only values above weren't changed.
        assert mbs.input_guids == 'guid@\ninvalid@'
        assert mbs.changed_version_ids != []
        assert mbs.url != 'new.url'
        assert mbs.reason != 'a reason'

        # And the blocklistsubmission was rejected, so no Blocks created
        assert mbs.signoff_state == BlocklistSubmission.SIGNOFF_REJECTED
        assert Block.objects.count() == 0
        assert not mbs.is_submission_ready

        log_entry = LogEntry.objects.last()
        assert log_entry.user == user
        assert log_entry.object_id == str(mbs.id)
        other_obj = addon_factory(id=mbs.id)
        LogEntry.objects.log_action(
            user_factory().id,
            ContentType.objects.get_for_model(other_obj).pk,
            other_obj.id,
            repr(other_obj),
            ADDITION,
            'not a Block!',
        )

        response = self.client.get(multi_url, follow=True)
        content = response.content.decode('utf-8')
        assert (
            f'Changed {FANCY_QUOTE_OPEN}Rejected: guid@, invalid@'
            f'{FANCY_QUOTE_CLOSE} {LONG_DASH} Sign-off Rejection' in content
        )
        assert 'not a Block!' not in content

        # statuses didn't change
        addon.reload()
        version.reload()
        assert addon.status != amo.STATUS_DISABLED
        assert version.file.status != amo.STATUS_DISABLED

    def test_cannot_approve_with_only_block_create_permission(self):
        addon = addon_factory(guid='guid@', name='Danger Danger')
        mbs = BlocklistSubmission.objects.create(
            input_guids='guid@\ninvalid@', updated_by=user_factory()
        )
        assert mbs.to_block == [
            {
                'guid': 'guid@',
                'id': None,
                'average_daily_users': addon.average_daily_users,
            }
        ]

        user = user_factory(email='someone@mozilla.com')
        self.grant_permission(user, 'Blocklist:Create')
        self.client.force_login(user)
        multi_url = reverse(
            'admin:blocklist_blocklistsubmission_change', args=(mbs.id,)
        )
        response = self.client.post(
            multi_url,
            {
                'input_guids': 'guid2@\nfoo@baa',  # should be ignored
                'changed_version_ids': [],  # should be ignored
                'url': 'new.url',  # could be updated with this permission
                'reason': 'a reason',  # could be updated with this permission
                '_approve': 'Approve Submission',
            },
            follow=True,
        )
        assert response.status_code == 403
        mbs = mbs.reload()
        # It wasn't signed off
        assert not mbs.signoff_by
        assert mbs.signoff_state == BlocklistSubmission.SIGNOFF_PENDING
        # And the details weren't updated either
        assert mbs.url != 'new.url'
        assert mbs.reason != 'a reason'

    def test_can_only_reject_your_own_with_only_block_create_permission(self):
        addon = addon_factory(guid='guid@', name='Danger Danger')
        submission = BlocklistSubmission.objects.create(
            input_guids='guid@\ninvalid@', updated_by=user_factory()
        )
        assert submission.to_block == [
            {
                'guid': 'guid@',
                'id': None,
                'average_daily_users': addon.average_daily_users,
            }
        ]

        user = user_factory(email='someone@mozilla.com')
        self.grant_permission(user, 'Blocklist:Create')
        self.client.force_login(user)
        change_url = reverse(
            'admin:blocklist_blocklistsubmission_change', args=(submission.id,)
        )
        response = self.client.post(
            change_url,
            {
                'input_guids': 'guid2@\nfoo@baa',  # should be ignored
                'changed_version_ids': [],  # should be ignored
                'url': 'new.url',  # could be updated with this permission
                'reason': 'a reason',  # could be updated with this permission
                '_reject': 'Reject Submission',
            },
            follow=True,
        )
        assert response.status_code == 403
        submission = submission.reload()
        # It wasn't signed off
        assert not submission.signoff_by
        assert submission.signoff_state == BlocklistSubmission.SIGNOFF_PENDING
        # And the details weren't updated either
        assert submission.url != 'new.url'
        assert submission.reason != 'a reason'

        # except if it's your own submission
        submission.update(updated_by=user)
        response = self.client.get(change_url, follow=True)
        assert response.status_code == 200
        doc = pq(response.content)
        buttons = doc('.submit-row input')
        assert buttons[0].attrib['value'] == 'Update'
        assert buttons[1].attrib['value'] == 'Reject Submission'
        assert len(buttons) == 2
        assert b'Approve Submission' not in response.content

        response = self.client.post(
            change_url,
            {
                'input_guids': 'guid2@\nfoo@baa',  # should be ignored
                'changed_version_ids': [],  # should be ignored
                'url': 'new.url',  # could be updated with this permission
                'reason': 'a reason',  # could be updated with this permission
                '_reject': 'Reject Submission',
            },
            follow=True,
        )
        assert response.status_code == 200
        submission = submission.reload()
        assert submission.signoff_state == BlocklistSubmission.SIGNOFF_REJECTED
        assert not submission.signoff_by
        assert submission.url == 'new.url'
        assert submission.reason == 'a reason'

    def test_signed_off_view(self):
        addon = addon_factory(guid='guid@', name='Danger Danger')
        mbs = BlocklistSubmission.objects.create(
            input_guids='guid@\ninvalid@\nsecond@invalid',
            updated_by=user_factory(),
            signoff_by=user_factory(),
            signoff_state=BlocklistSubmission.SIGNOFF_APPROVED,
        )
        assert mbs.to_block == [
            {
                'guid': 'guid@',
                'id': None,
                'average_daily_users': addon.average_daily_users,
            }
        ]
        mbs.save_to_block_objects()
        block = Block.objects.get()
        assert mbs.signoff_state == BlocklistSubmission.SIGNOFF_PUBLISHED
        # update addon adu to something different
        assert block.average_daily_users_snapshot == addon.average_daily_users
        addon.update(average_daily_users=1234)

        user = user_factory(email='someone@mozilla.com')
        self.grant_permission(user, 'Blocklist:Create')
        self.client.force_login(user)
        multi_view_url = reverse(
            'admin:blocklist_blocklistsubmission_change', args=(mbs.id,)
        )

        response = self.client.get(multi_view_url, follow=True)
        assert response.status_code == 200
        assert b'guid@<br>invalid@<br>second@invalid' in response.content
        doc = pq(response.content)
        review_link = doc('div.field-blocks div div a')[0]
        assert review_link.attrib['href'] == absolutify(
            reverse('reviewers.review', args=(addon.pk,))
        )
        guid_link = doc('div.field-blocks div div a')[1]
        assert guid_link.attrib['href'] == reverse(
            'admin:blocklist_block_change', args=(block.pk,)
        )
        assert not doc('submit-row input')
        assert str(block.average_daily_users_snapshot) in (
            response.content.decode('utf-8')
        )

    def test_list_filters(self):
        now = datetime.now()
        user = user_factory(email='someone@mozilla.com')
        self.grant_permission(user, 'Blocklist:Signoff')
        self.client.force_login(user)
        addon_factory(guid='pending1@')
        addon_factory(guid='pending2@')
        addon_factory(guid='published@')
        BlocklistSubmission.objects.create(
            input_guids='pending1@\npending2@',
            signoff_state=BlocklistSubmission.SIGNOFF_PENDING,
        )
        BlocklistSubmission.objects.create(
            input_guids='missing@',
            signoff_state=BlocklistSubmission.SIGNOFF_APPROVED,
            delayed_until=now + timedelta(days=1),
        )
        BlocklistSubmission.objects.create(
            input_guids='published@',
            signoff_state=BlocklistSubmission.SIGNOFF_PUBLISHED,
            delayed_until=now - timedelta(days=1),
        )

        response = self.client.get(self.submission_list_url, follow=True)
        assert response.status_code == 200
        doc = pq(response.content)

        # default is to only show Pending Sign-off (signoff_state=0)
        assert doc('#result_list tbody tr').length == 1
        assert doc('.field-blocks_count').text() == '2 add-ons'

        expected_filters = [
            ('All', '?signoff_state=all'),
            ('Delayed', '?signoff_state=delayed'),
            ('Pending Sign-off', '?signoff_state=0'),
            ('Approved', '?signoff_state=1'),
            ('Rejected', '?signoff_state=2'),
            ('Auto Sign-off', '?signoff_state=3'),
            ('Published', '?signoff_state=4'),
        ]
        filters = [(x.text, x.attrib['href']) for x in doc('#changelist-filter a')]
        assert filters == expected_filters
        # Should be shown as selected too
        assert doc('#changelist-filter li.selected a').text() == 'Pending Sign-off'

        # Repeat with the Pending filter explictly selected
        response = self.client.get(self.submission_list_url, {'signoff_state': 0})
        assert response.status_code == 200
        doc = pq(response.content)
        assert doc('#result_list tbody tr').length == 1
        assert doc('.field-blocks_count').text() == '2 add-ons'
        assert doc('#changelist-filter li.selected a').text() == 'Pending Sign-off'
        assert doc('#changelist-form td.field-state').text() == 'Pending Sign-off'

        # The delayed filter should show a different selection of submissions
        response = self.client.get(
            self.submission_list_url, {'signoff_state': 'delayed'}
        )
        assert response.status_code == 200
        doc = pq(response.content)
        assert doc('#result_list tbody tr').length == 1
        assert doc('.field-blocks_count').text() == '0 add-ons'
        assert doc('#changelist-filter li.selected a').text() == 'Delayed'
        assert doc('#changelist-form td.field-state').text() == 'Approved:Delayed'

        # And then lastly with all submissions showing
        response = self.client.get(self.submission_list_url, {'signoff_state': 'all'})
        assert response.status_code == 200
        doc = pq(response.content)
        assert doc('#result_list tbody tr').length == 3
        assert doc('#changelist-filter li.selected a').text() == 'All'
        assert doc('#changelist-form td.field-state').text() == (
            'Published Approved:Delayed Pending Sign-off'
        )

    def test_blocked_deleted_keeps_addon_status(self):
        user = user_factory(email='someone@mozilla.com')
        self.grant_permission(user, 'Blocklist:Create')
        self.client.force_login(user)

        deleted_addon = addon_factory(guid='guid@', version_kw={'version': '1.2.5'})
        version = deleted_addon.current_version
        NeedsHumanReview.objects.create(version=version)
        deleted_addon.delete()
        assert deleted_addon.status == amo.STATUS_DELETED
        assert not DeniedGuid.objects.filter(guid=deleted_addon.guid).exists()

        response = self.client.get(self.submission_url + '?guids=guid@', follow=True)
        content = response.content.decode('utf-8')
        assert 'Add-on GUIDs (one per line)' not in content
        assert deleted_addon.guid in content
        assert Block.objects.count() == 0  # Check we didn't create it already
        assert 'Block History' in content

        # Create the block
        response = self.client.post(
            self.submission_url,
            {
                'input_guids': 'guid@',
                'action': str(BlocklistSubmission.ACTION_ADDCHANGE),
                'changed_version_ids': [version.id],
                'disable_addon': True,
                'url': 'dfd',
                'reason': 'some reason',
                '_save': 'Save',
            },
            follow=True,
        )
        assert response.status_code == 200
        assert Block.objects.count() == 1
        block = Block.objects.first()
        assert block.addon == deleted_addon
        deleted_addon.reload()
        assert deleted_addon.status == amo.STATUS_DELETED  # Should stay deleted
        assert DeniedGuid.objects.filter(guid=deleted_addon.guid).exists()
        version.reload()
        version.file.reload()
        assert version.file.status == amo.STATUS_DISABLED
        assert not version.needshumanreview_set.filter(is_active=True).exists()

    def test_blocking_addon_guid_already_denied(self):
        user = user_factory(email='someone@mozilla.com')
        self.grant_permission(user, 'Blocklist:Create')
        self.client.force_login(user)

        deleted_addon = addon_factory(guid='guid@', version_kw={'version': '1.2.5'})
        version = deleted_addon.current_version
        deleted_addon.delete()
        assert deleted_addon.status == amo.STATUS_DELETED
        deleted_addon.deny_resubmission()
        assert DeniedGuid.objects.filter(guid=deleted_addon.guid).exists()

        response = self.client.get(self.submission_url + '?guids=guid@', follow=True)
        content = response.content.decode('utf-8')
        assert 'Add-on GUIDs (one per line)' not in content
        assert deleted_addon.guid in content
        assert Block.objects.count() == 0  # Check we didn't create it already
        assert 'Block History' in content

        # Create the block
        response = self.client.post(
            self.submission_url,
            {
                'input_guids': 'guid@',
                'action': str(BlocklistSubmission.ACTION_ADDCHANGE),
                'changed_version_ids': [version.id],
                'url': 'dfd',
                'reason': 'some reason',
                '_save': 'Save',
            },
            follow=True,
        )
        assert response.status_code == 200
        assert Block.objects.count() == 1
        block = Block.objects.first()
        assert block.addon == deleted_addon
        deleted_addon.reload()
        assert deleted_addon.status == amo.STATUS_DELETED  # Should stay deleted
        assert DeniedGuid.objects.filter(guid=deleted_addon.guid).exists()

    @freeze_time('2023-01-01 12:34:56', as_arg=True)
    def test_add_with_delayed(frozen_time, self):
        delay_days = 2
        addon_adu = settings.DUAL_SIGNOFF_AVERAGE_DAILY_USERS_THRESHOLD - 1
        (
            new_addon,
            existing_and_full,
            partial_addon,
            existing_and_partial,
        ) = self._test_add_multiple_submit(addon_adu=addon_adu, delay=delay_days)
        # no new Block objects yet even though under the threshold
        assert Block.objects.count() == 2
        multi = BlocklistSubmission.objects.get()
        assert multi.signoff_state == BlocklistSubmission.SIGNOFF_AUTOAPPROVED
        assert not multi.is_submission_ready

        frozen_time.tick(delta=timedelta(days=delay_days, seconds=1))
        # Now we're past, the submission is ready
        assert multi.is_submission_ready
        assert multi.signoff_state == BlocklistSubmission.SIGNOFF_AUTOAPPROVED

        multi.save_to_block_objects()
        self._test_add_multiple_verify_blocks(
            new_addon,
            existing_and_full,
            partial_addon,
            existing_and_partial,
            has_signoff=False,
        )
        assert multi.reload().signoff_state == BlocklistSubmission.SIGNOFF_PUBLISHED

    def test_approve_delayed(self):
        now = datetime.now()
        addon = addon_factory(
            guid='guid@',
            average_daily_users=settings.DUAL_SIGNOFF_AVERAGE_DAILY_USERS_THRESHOLD - 1,
        )
        mbs = BlocklistSubmission.objects.create(
            input_guids=addon.guid,
            updated_by=user_factory(),
            delayed_until=now + timedelta(days=2),
        )
        assert mbs.to_block[0]['guid'] == addon.guid
        assert mbs.signoff_state == BlocklistSubmission.SIGNOFF_PENDING

        user = user_factory(email='someone@mozilla.com')
        self.grant_permission(user, 'Blocklist:Signoff')
        self.client.force_login(user)
        multi_url = reverse(
            'admin:blocklist_blocklistsubmission_change', args=(mbs.id,)
        )
        response = self.client.post(
            multi_url,
            {
                '_approve': 'Approve Submission',
            },
            follow=True,
        )
        assert response.status_code == 200
        mbs = mbs.reload()
        assert mbs.signoff_by == user

        # Approved but not published
        assert mbs.signoff_state == BlocklistSubmission.SIGNOFF_APPROVED
        # And no blocks have been created
        assert not Block.objects.exists()

        response = self.client.get(multi_url, follow=True)
        assert (
            f'Changed {FANCY_QUOTE_OPEN}Approved: {addon.guid}{FANCY_QUOTE_CLOSE} '
            f'{LONG_DASH} Sign-off Approval' in response.content.decode('utf-8')
        )

    def test_reject_delayed(self):
        addon = addon_factory(guid='guid@', name='Danger Danger')
        version = addon.current_version
        mbs = BlocklistSubmission.objects.create(
            input_guids='guid@\ninvalid@',
            changed_version_ids=[version.id],
            updated_by=user_factory(),
            signoff_state=BlocklistSubmission.SIGNOFF_AUTOAPPROVED,
            delayed_until=datetime.now() + timedelta(days=1),
        )
        assert mbs.to_block[0]['guid'] == 'guid@'

        user = user_factory(email='someone@mozilla.com')
        self.grant_permission(user, 'Blocklist:Signoff')
        self.client.force_login(user)
        multi_url = reverse(
            'admin:blocklist_blocklistsubmission_change', args=(mbs.id,)
        )
        response = self.client.post(
            multi_url,
            {
                'input_guids': 'guid2@\nfoo@baa',  # should be ignored
                'changed_version_ids': [],  # should be ignored
                'url': 'new.url',  # should be ignored
                'reason': 'a reason',  # should be ignored
                '_reject': 'Reject Submission',
            },
            follow=True,
        )
        assert response.status_code == 200
        mbs = mbs.reload()

        # the read-only values above weren't changed.
        assert mbs.input_guids == 'guid@\ninvalid@'
        assert mbs.changed_version_ids != []
        assert mbs.url != 'new.url'
        assert mbs.reason != 'a reason'

        # And the blocklistsubmission was rejected, so no Blocks created
        assert mbs.signoff_state == BlocklistSubmission.SIGNOFF_REJECTED
        assert Block.objects.count() == 0
        assert not mbs.is_submission_ready

        response = self.client.get(multi_url, follow=True)
        content = response.content.decode('utf-8')
        assert (
            f'Changed {FANCY_QUOTE_OPEN}Rejected: guid@, invalid@'
            f'{FANCY_QUOTE_CLOSE} {LONG_DASH} Sign-off Rejection' in content
        )

        # statuses didn't change
        addon.reload()
        version.reload()
        assert addon.status != amo.STATUS_DISABLED
        assert version.file.status != amo.STATUS_DISABLED

    def test_edit_delay(self):
        user = user_factory(email='someone@mozilla.com')
        self.grant_permission(user, 'Blocklist:Create')
        self.client.force_login(user)

        threshold = settings.DUAL_SIGNOFF_AVERAGE_DAILY_USERS_THRESHOLD
        addon = addon_factory(guid='guid@', average_daily_users=threshold + 1)
        now = datetime.now()
        mbs = BlocklistSubmission.objects.create(
            input_guids=addon.guid,
            changed_version_ids=[addon.current_version.id],
            updated_by=user_factory(),
            signoff_state=BlocklistSubmission.SIGNOFF_PENDING,
            delayed_until=now + timedelta(days=1),
        )
        assert mbs.to_block[0]['guid'] == addon.guid
        multi_url = reverse(
            'admin:blocklist_blocklistsubmission_change', args=(mbs.id,)
        )

        # First a change to a date in the future
        response = self.client.post(
            multi_url,
            {'delayed_until': now + timedelta(days=5), '_save': 'Update'},
            follow=True,
        )
        assert response.status_code == 200
        mbs = mbs.reload()
        # new delayed date
        assert mbs.delayed_until == now + timedelta(days=5)
        # The blocklistsubmission wasn't approved or rejected though
        assert mbs.signoff_state == BlocklistSubmission.SIGNOFF_PENDING
        assert Block.objects.count() == 0

        # Then to a date that is already past
        response = self.client.post(
            multi_url,
            {'delayed_until': now, '_save': 'Update'},
            follow=True,
        )
        assert response.status_code == 200
        mbs = mbs.reload()
        # new delayed date
        assert mbs.delayed_until == now
        # No change in state because it still needs signoff
        assert mbs.signoff_state == BlocklistSubmission.SIGNOFF_PENDING
        assert Block.objects.count() == 0

        # But if the submission didn't need dual signoff then it will be auto approved
        # reset the submission state first
        mbs.signoff_state = BlocklistSubmission.SIGNOFF_AUTOAPPROVED
        mbs.delayed_until = now + timedelta(days=5)
        mbs.to_block[0]['average_daily_users'] = threshold - 1
        mbs.save()
        assert mbs.all_adu_safe()
        response = self.client.post(
            multi_url,
            {'delayed_until': now, '_save': 'Update'},
            follow=True,
        )
        assert response.status_code == 200
        mbs = mbs.reload()
        # new delayed date
        assert mbs.delayed_until == now
        # The submission is auto approved
        assert mbs.signoff_state == BlocklistSubmission.SIGNOFF_PUBLISHED
        assert Block.objects.count() == 1


class TestBlockAdminDelete(TestCase):
    def setUp(self):
        self.delete_url = reverse('admin:blocklist_block_delete_multiple')
        self.submission_url = reverse('admin:blocklist_blocklistsubmission_add')

    def test_delete_input(self):
        user = user_factory(email='someone@mozilla.com')
        self.grant_permission(user, 'Blocklist:Create')
        self.client.force_login(user)

        response = self.client.get(self.delete_url, follow=True)
        assert b'Add-on GUIDs (one per line)' in response.content

        # Submit an empty list of guids should redirect back to the page
        response = self.client.post(self.delete_url, {'guids': ''}, follow=False)
        assert b'Add-on GUIDs (one per line)' in response.content
        assert b'This field is required' in response.content

        # Any invalid guids should redirect back to the page too, with an error
        block_factory(addon=addon_factory(guid='guid@'), updated_by=user_factory())
        response = self.client.post(
            self.delete_url, {'guids': 'guid@\n{12345-6789}'}, follow=False
        )
        assert b'Add-on GUIDs (one per line)' in response.content
        assert b'Block with GUID {12345-6789} not found' in response.content

        # Valid blocks are redirected to the multiple guid view
        # We're purposely not creating the add-on here to test the edge-case
        # where the addon has been hard-deleted or otherwise doesn't exist.
        block_factory(guid='{12345-6789}', updated_by=user_factory())
        assert Block.objects.count() == 2
        response = self.client.post(
            self.delete_url, {'guids': 'guid@\n{12345-6789}'}, follow=True
        )
        self.assertRedirects(response, self.submission_url, status_code=307)

    def _test_delete_multiple_submit(self, addon_adu):
        """addon_adu is important because whether dual signoff is needed is
        based on what the average_daily_users is."""
        user = user_factory(email='someone@mozilla.com')
        self.grant_permission(user, 'Blocklist:Create')
        self.client.force_login(user)

        block_one_ver = block_factory(
            addon=addon_factory(
                guid='guid@', name='Normal', average_daily_users=addon_adu
            ),
            updated_by=user_factory(),
        )
        block_no_addon = block_factory(guid='{12345-6789}', updated_by=user_factory())
        addon_with_two_versions = addon_factory(guid='legacy@')
        # add a new version - we won't unblock the first version
        partial_new_version = version_factory(addon=addon_with_two_versions)
        block_two_ver = block_factory(
            addon=addon_with_two_versions,
            updated_by=user_factory(),
        )

        response = self.client.post(
            self.submission_url,
            {
                'guids': 'guid@\n{12345-6789}\nlegacy@',
                'action': str(BlocklistSubmission.ACTION_DELETE),
            },
            follow=True,
        )
        content = response.content.decode('utf-8')
        # meta data for block:
        assert 'Add-on GUIDs (one per line)' not in content
        assert 'Delete Blocks' in content
        assert 'guid@' in content
        assert 'Normal' in content
        assert str(block_one_ver.addon.average_daily_users) in content
        assert '{12345-6789}' in content
        # The fields only used for Add/Change submissions shouldn't be shown
        assert 'reason' not in content
        # Check we didn't delete the blocks already
        assert Block.objects.count() == 3
        assert BlocklistSubmission.objects.count() == 0

        # Create the block submission
        response = self.client.post(
            self.submission_url,
            {
                'input_guids': 'guid@\n{12345-6789}\nlegacy@',
                'action': str(BlocklistSubmission.ACTION_DELETE),
                'changed_version_ids': [
                    block_one_ver.addon.current_version.id,
                    partial_new_version.id,
                ],
                '_save': 'Save',
            },
            follow=True,
        )
        assert response.status_code == 200
        return block_one_ver, block_no_addon, block_two_ver

    def _test_delete_verify(
        self, block_with_addon, block_no_addon, block_two_ver, has_signoff=True
    ):
        assert BlocklistSubmission.objects.count() == 1
        submission = BlocklistSubmission.objects.get()
        block_from_addon = block_with_addon.addon
        assert Block.objects.count() == 1
        assert Block.objects.get() == block_two_ver

        add_log = ActivityLog.objects.for_addons(block_from_addon).last()
        assert add_log.action == amo.LOG.BLOCKLIST_BLOCK_DELETED.id
        assert add_log.arguments == [block_from_addon, block_from_addon.guid, None]
        if has_signoff:
            assert add_log.details['signoff_state'] == 'Approved'
            assert add_log.details['signoff_by'] == submission.signoff_by.id
        else:
            assert add_log.details['signoff_state'] == 'Auto Sign-off'
            assert 'signoff_by' not in add_log.details
        vlog = ActivityLog.objects.for_versions(block_from_addon.current_version).last()
        assert vlog == add_log

        assert submission.input_guids == ('guid@\n{12345-6789}\nlegacy@')

        assert submission.to_block == [
            {
                'guid': 'guid@',
                'id': block_with_addon.id,
                'average_daily_users': block_from_addon.average_daily_users,
            },
            {
                'guid': 'legacy@',
                'id': block_two_ver.id,
                'average_daily_users': block_two_ver.addon.average_daily_users,
            },
            {
                'guid': '{12345-6789}',
                'id': block_no_addon.id,
                'average_daily_users': -1,
            },
        ]
        assert list(submission.block_set.all()) == [block_two_ver]

    def test_submit_no_dual_signoff(self):
        addon_adu = settings.DUAL_SIGNOFF_AVERAGE_DAILY_USERS_THRESHOLD
        (
            block_with_addon,
            block_no_addon,
            block_two_ver,
        ) = self._test_delete_multiple_submit(addon_adu=addon_adu)
        self._test_delete_verify(
            block_with_addon, block_no_addon, block_two_ver, has_signoff=False
        )

    def test_submit_dual_signoff(self):
        addon_adu = settings.DUAL_SIGNOFF_AVERAGE_DAILY_USERS_THRESHOLD + 1
        (
            block_with_addon,
            block_no_addon,
            block_two_ver,
        ) = self._test_delete_multiple_submit(addon_adu=addon_adu)
        # Blocks shouldn't have been deleted yet
        assert Block.objects.count() == 3, Block.objects.all()

        submission = BlocklistSubmission.objects.get()
        submission.update(
            signoff_state=BlocklistSubmission.SIGNOFF_APPROVED,
            signoff_by=user_factory(),
        )
        assert submission.is_submission_ready
        submission.delete_block_objects()
        self._test_delete_verify(
            block_with_addon, block_no_addon, block_two_ver, has_signoff=True
        )

    def test_edit_with_delete_submission(self):
        threshold = settings.DUAL_SIGNOFF_AVERAGE_DAILY_USERS_THRESHOLD
        block = block_factory(
            addon=addon_factory(
                guid='guid@', name='Danger Danger', average_daily_users=threshold + 1
            ),
            updated_by=user_factory(),
        )
        mbs = BlocklistSubmission.objects.create(
            input_guids='guid@',
            updated_by=user_factory(),
            action=BlocklistSubmission.ACTION_DELETE,
        )
        assert mbs.to_block == [
            {
                'guid': 'guid@',
                'id': block.id,
                'average_daily_users': block.addon.average_daily_users,
            }
        ]

        user = user_factory(email='someone@mozilla.com')
        self.grant_permission(user, 'Blocklist:Create')
        self.client.force_login(user)
        multi_url = reverse(
            'admin:blocklist_blocklistsubmission_change', args=(mbs.id,)
        )

        response = self.client.get(multi_url, follow=True)
        assert response.status_code == 200
        assert b'guid@' in response.content
        doc = pq(response.content)
        buttons = doc('.submit-row input')
        assert len(buttons) == 0
        assert b'Reject Submission' not in response.content
        assert b'Approve Submission' not in response.content

    def test_django_delete_redirects_to_bulk(self):
        block = block_factory(
            addon=addon_factory(guid='foo@baa', name='Danger Danger'),
            updated_by=user_factory(),
        )
        django_delete_url = reverse('admin:blocklist_block_delete', args=(block.pk,))

        user = user_factory(email='someone@mozilla.com')
        self.grant_permission(user, 'Blocklist:Create')
        self.client.force_login(user)
        assert Block.objects.count() == 1

        response = self.client.get(django_delete_url, follow=True)
        self.assertRedirects(
            response,
            self.submission_url + '?guids=foo@baa&action=1',
            target_status_code=200,
        )

        # No immediate delete.
        assert Block.objects.count() == 1

        assert (
            not ActivityLog.objects.for_addons(block.addon)
            .filter(action=amo.LOG.BLOCKLIST_BLOCK_DELETED.id)
            .exists()
        )
        assert (
            not ActivityLog.objects.for_block(block)
            .filter(action=amo.LOG.BLOCKLIST_BLOCK_DELETED.id)
            .exists()
        )

    def test_can_not_delete_without_permission(self):
        block = block_factory(
            addon=addon_factory(guid='foo@baa', name='Danger Danger'),
            updated_by=user_factory(),
        )
        django_delete_url = reverse('admin:blocklist_block_delete', args=(block.pk,))
        user = user_factory(email='someone@mozilla.com')
        self.client.force_login(user)
        assert Block.objects.count() == 1

        # Can't access delete confirmation page.
        response = self.client.get(django_delete_url, follow=True)
        assert response.status_code == 403<|MERGE_RESOLUTION|>--- conflicted
+++ resolved
@@ -110,6 +110,8 @@
         self.client.force_login(user)
 
         addon = addon_factory(version_kw={'version': '123.456'})
+        version = addon.current_version
+        second_version = version_factory(addon=addon, channel=amo.CHANNEL_UNLISTED)
         url = reverse('admin:blocklist_block_addaddon', args=(addon.id,))
         response = self.client.post(url, follow=True)
         self.assertRedirects(response, self.submission_url + f'?guids={addon.guid}')
@@ -122,21 +124,6 @@
         response = self.client.post(url, follow=True)
         self.assertRedirects(response, self.submission_url + f'?guids={addon.guid}')
 
-<<<<<<< HEAD
-=======
-        # GET params are passed along
-        version = addon.current_version
-        second_version = version_factory(
-            addon=addon, channel=amo.CHANNEL_UNLISTED, version='100.000.000'
-        )
-        response = self.client.post(
-            url + f'?min_version={version.version}&', follow=True
-        )
-        self.assertRedirects(
-            response,
-            self.submission_url + f'?guids={addon.guid}&min_version={version.version}',
-        )
-
         # And version ids are expanded and passed along
         response = self.client.post(
             url + f'?v={version.pk}&v={second_version.pk}', follow=True
@@ -145,54 +132,10 @@
             response,
             self.submission_url
             + f'?guids={addon.guid}'
-            + f'&min_version={second_version.version}&max_version={version.version}',
+            + f'&changed_version_ids={version.version},{second_version.version}',
         )
         assert not response.context['messages']
 
-        # The order of the params doesn't determine max and min
-        response = self.client.post(
-            url + f'?v={second_version.pk}&v={version.pk}', follow=True
-        )
-        self.assertRedirects(
-            response,
-            self.submission_url
-            + f'?guids={addon.guid}'
-            + f'&min_version={second_version.version}&max_version={version.version}',
-        )
-        assert not response.context['messages']
-
-        # Existing blocks are redirected to the change view instead
-        block = Block.objects.create(addon=addon, updated_by=user_factory())
-        response = self.client.post(
-            url + f'?v={version.pk}&v={second_version.pk}', follow=True
-        )
-        self.assertRedirects(
-            response, reverse('admin:blocklist_block_change', args=(block.pk,))
-        )
-        # with a message warning the versions were ignored
-        assert [msg.message for msg in response.context['messages']] == [
-            f'The versions {second_version.version} to {version.version} could not be '
-            'pre-selected because some versions have been blocked already'
-        ]
-
-        # Pending blocksubmissions are redirected to the submission view
-        submission = BlocklistSubmission.objects.create(input_guids=addon.guid)
-        response = self.client.post(
-            url + f'?v={version.pk}&v={second_version.pk}', follow=True
-        )
-        self.assertRedirects(
-            response,
-            reverse(
-                'admin:blocklist_blocklistsubmission_change', args=(submission.pk,)
-            ),
-        )
-        # with a message warning the versions were ignored
-        assert [msg.message for msg in response.context['messages']] == [
-            f'The versions {second_version.version} to {version.version} could not be '
-            'pre-selected because this addon is part of a pending submission'
-        ]
-
->>>>>>> 998a2b7c
     def test_guid_redirects(self):
         block = block_factory(guid='foo@baa', updated_by=user_factory())
         user = user_factory(email='someone@mozilla.com')
