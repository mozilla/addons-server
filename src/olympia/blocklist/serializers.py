from rest_framework import fields

from olympia import amo
from olympia.api.fields import OutgoingURLField, TranslationSerializerField
from olympia.api.serializers import AMOModelSerializer
from olympia.versions.models import Version

from .models import Block


class BlockSerializer(AMOModelSerializer):
    addon_name = TranslationSerializerField(source='addon.name')
    url = OutgoingURLField()
    min_version = fields.SerializerMethodField()
    max_version = fields.SerializerMethodField()
    versions = fields.SerializerMethodField()
    is_all_versions = fields.SerializerMethodField()

    class Meta:
        model = Block
        fields = (
            'id',
            'created',
            'modified',
            'addon_name',
            'guid',
            'min_version',
            'max_version',
            'reason',
            'url',
            'versions',
            'is_all_versions',
        )

    def get_versions(self, obj):
        if not hasattr(obj, '_blockversion_set_qs_values_list'):
            obj._blockversion_set_qs_values_list = list(
                obj.blockversion_set.order_by('version__version').values_list(
                    'version__version', flat=True
                )
            )
<<<<<<< HEAD
        return obj._blockversion_set_qs_values_list

    def get_min_version(self, obj):
        return versions[0] if (versions := self.get_versions(obj)) else ''

    def get_max_version(self, obj):
        return versions[-1] if (versions := self.get_versions(obj)) else ''
=======
        )

    def get_is_all_versions(self, obj):
        cannot_upload_new_versions = not obj.addon or obj.addon.status in (
            amo.STATUS_DISABLED,
            amo.STATUS_DELETED,
        )
        unblocked_versions_qs = Version.unfiltered.filter(
            addon__addonguid__guid=obj.guid, file__is_signed=True
        ).exclude(blockversion__id__isnull=False)
        return cannot_upload_new_versions and not unblocked_versions_qs.exists()
>>>>>>> 5e65201f
<|MERGE_RESOLUTION|>--- conflicted
+++ resolved
@@ -34,12 +34,11 @@
 
     def get_versions(self, obj):
         if not hasattr(obj, '_blockversion_set_qs_values_list'):
-            obj._blockversion_set_qs_values_list = list(
+            obj._blockversion_set_qs_values_list = sorted(
                 obj.blockversion_set.order_by('version__version').values_list(
                     'version__version', flat=True
                 )
             )
-<<<<<<< HEAD
         return obj._blockversion_set_qs_values_list
 
     def get_min_version(self, obj):
@@ -47,8 +46,6 @@
 
     def get_max_version(self, obj):
         return versions[-1] if (versions := self.get_versions(obj)) else ''
-=======
-        )
 
     def get_is_all_versions(self, obj):
         cannot_upload_new_versions = not obj.addon or obj.addon.status in (
@@ -58,5 +55,4 @@
         unblocked_versions_qs = Version.unfiltered.filter(
             addon__addonguid__guid=obj.guid, file__is_signed=True
         ).exclude(blockversion__id__isnull=False)
-        return cannot_upload_new_versions and not unblocked_versions_qs.exists()
->>>>>>> 5e65201f
+        return cannot_upload_new_versions and not unblocked_versions_qs.exists()