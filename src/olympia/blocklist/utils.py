--- conflicted
+++ resolved
@@ -38,8 +38,8 @@
     al = log_create(
         amo.LOG.BLOCKLIST_BLOCK_DELETED, obj.addon, obj.guid, obj,
         details={'guid': obj.guid}, user=user)
+    add_version_log_for_blocked_versions(obj, al)
 
-<<<<<<< HEAD
 
 def format_block_history(logs):
     def format_html_join_kw(sep, format_string, kwargs_generator):
@@ -79,7 +79,4 @@
         for log in logs)
     return format_html(
         '<ul>\n{}\n</ul>',
-        format_html_join_kw('\n', history_format_string, log_entries_gen))
-=======
-    add_version_log_for_blocked_versions(obj, al)
->>>>>>> b985fe64
+        format_html_join_kw('\n', history_format_string, log_entries_gen))