from datetime import datetime, timedelta

from django import forms
from django.core.exceptions import ValidationError
from django.forms.widgets import HiddenInput, NumberInput

from olympia.amo.admin import HTML5DateTimeInput
from olympia.amo.forms import AMOModelForm
from olympia.reviewers.models import ReviewActionReason

from .models import Block, BlocklistSubmission
from .utils import splitlines


# The limit for how many GUIDs should be fully loaded with all metadata
GUID_FULL_LOAD_LIMIT = 100


class MultiGUIDInputForm(forms.Form):
    existing_block = None

    guids = forms.CharField(
        widget=forms.Textarea(
            attrs={'cols': '80', 'rows': '10', 'required wrap': 'off'}
        )
    )


class MultiDeleteForm(MultiGUIDInputForm):
    def clean(self):
        guids = splitlines(self.cleaned_data.get('guids'))
        matching = Block.objects.filter(guid__in=guids).values_list('guid', flat=True)

        missing_guids = (guid for guid in guids if guid not in matching)
        errors = [
            ValidationError(f'Block with GUID {guid} not found')
            for guid in missing_guids
        ]

        if errors:
            raise ValidationError(errors)


class MultiAddForm(MultiGUIDInputForm):
    def clean(self):
        guids = splitlines(self.cleaned_data.get('guids'))

        if len(guids) == 1:
            guid = guids[0]
            blk = self.existing_block = Block.objects.filter(guid=guid).first()
            if not blk and not Block.get_addons_for_guids_qs((guid,)).exists():
                raise ValidationError(f'Add-on with GUID {guid} does not exist')


class CannedResponseWidget(forms.widgets.CheckboxSelectMultiple):
    def create_option(
        self, name, value, label, selected, index, subindex=None, attrs=None
    ):
        option = super().create_option(
            name, value, label, selected, index, subindex=subindex, attrs=attrs
        )
        if instance := getattr(value, 'instance', None):
            option['attrs'] = {
                **(option.get('attrs') or {}),
                'data-block-reason': instance.canned_block_reason,
            }
        return option


class BlocklistSubmissionForm(AMOModelForm):
    delay_days = forms.fields.IntegerField(
        widget=NumberInput,
        initial=0,
        label='Delay Block by days',
        required=False,
        min_value=0,
    )
    delayed_until = forms.fields.DateTimeField(
        widget=HTML5DateTimeInput, required=False
    )
    # Note we don't render the widget - we manually create the checkboxes in
    # enhanced_blocks.html
    changed_version_ids = forms.fields.TypedMultipleChoiceField(
        choices=(), coerce=int, required=False
    )
    update_reason_value = forms.fields.BooleanField(required=False, initial=True)
    update_url_value = forms.fields.BooleanField(required=False, initial=True)
    canned_reasons = forms.ModelMultipleChoiceField(
        required=False,
        queryset=ReviewActionReason.objects.filter(
            is_active=True,
        ).exclude(canned_block_reason=''),
        widget=CannedResponseWidget,
    )

    def __init__(self, data=None, *args, **kw):
        instance = kw.get('instance')
        self.is_add_change = self.get_value(
            instance, data, kw, 'action', str(BlocklistSubmission.ACTION_ADDCHANGE)
        ) == str(BlocklistSubmission.ACTION_ADDCHANGE)
        input_guids = self.get_value(instance, data, kw, 'input_guids', '')

        super().__init__(data, *args, **kw)

        load_full_objects = len(splitlines(input_guids)) <= GUID_FULL_LOAD_LIMIT

        if not instance:
            self.fields['input_guids'].widget = HiddenInput()
            self.fields['action'].widget = HiddenInput()
            self.fields['delayed_until'].widget = HiddenInput()

        if (
            not instance
            or instance.signoff_state != BlocklistSubmission.SIGNOFF_PUBLISHED
        ):
            objects = BlocklistSubmission.process_input_guids(
                input_guids,
                load_full_objects=load_full_objects,
                filter_existing=self.is_add_change,
            )
            objects['total_adu'] = sum(block.current_adu for block in objects['blocks'])
            self.initial = self.initial or {}

            if changed_version_ids_field := self.fields.get('changed_version_ids'):
                self.setup_changed_version_ids_field(
                    changed_version_ids_field,
                    objects['blocks'],
                    self.is_add_change,
                    data,
                )
<<<<<<< HEAD
                self.changed_version_ids_choices = [
                    v_id
                    for _guid, opts in changed_version_ids_field.choices
                    for (v_id, _text) in opts
                ]
                if not data and 'changed_version_ids' not in (self.initial or {}):
                    # preselect all the options
                    self.initial[
                        'changed_version_ids'
                    ] = self.changed_version_ids_choices
=======
            for field_name in ('reason', 'url'):
                values = {
                    getattr(block, field_name, '')
                    for block in objects['blocks']
                    if block.id
                }
                update_field_name = f'update_{field_name}_value'
                if len(values) == 1 and (value := tuple(values)[0]):
                    # if there's just one existing value, prefill the field
                    self.initial[field_name] = value
                elif len(values) > 1:
                    # If the field has multiple existing values, default to not changing
                    self.initial[update_field_name] = False

>>>>>>> 0aada54b
            for key, value in objects.items():
                setattr(self, key, value)
        elif instance:
            self.blocks = instance.get_blocks_submitted(
                load_full_objects_threshold=GUID_FULL_LOAD_LIMIT
            )
            if load_full_objects:
                # if it's less than the limit we loaded full Block instances
                # so preload the addon_versions so the review links are
                # generated efficiently.
                Block.preload_addon_versions(self.blocks)
        for field_name in ('reason', 'url'):
            update_field_name = f'update_{field_name}_value'
            if not instance:
                values = {
                    getattr(block, field_name, '') for block in self.blocks if block.id
                }
                if len(values) == 1 and (value := tuple(values)[0]):
                    # if there's just one existing value, prefill the field
                    self.initial[field_name] = value
                elif len(values) > 1:
                    # If the field has multiple existing values, default to not changing
                    self.initial[update_field_name] = False
            else:
                self.initial[update_field_name] = (
                    getattr(instance, field_name) is not None
                )

    def setup_changed_version_ids_field(self, field, blocks, is_add_change, data):
        field.choices = [
            (
                block.guid,
                [
                    (version.id, version.version)
                    for version in block.addon_versions
                    # ^ is XOR
                    # - for add action it allows the version when it is NOT blocked
                    # - for delete action it allows the version when it IS blocked
                    if (version.is_blocked ^ is_add_change)
                    and not version.blocklist_submission_id
                ],
            )
            for block in blocks
        ]

        self.changed_version_ids_choices = [
            v_id for _guid, opts in field.choices for (v_id, _text) in opts
        ]
        if not data and 'changed_version_ids' not in (self.initial or {}):
            # preselect all the options
            self.initial['changed_version_ids'] = self.changed_version_ids_choices

    def get_value(self, instance, data, kw, field_name, default):
        return (
            getattr(instance, field_name, default)
            if instance
            else (
                (data or {}).get(field_name)
                or (kw.get('initial') or {}).get(field_name, default)
            )
        )

    def clean_changed_version_ids(self):
        data = self.cleaned_data.get('changed_version_ids', [])
        errors = []
        # we're checking new blocks for add/change; and all blocks for delete
        for block in (bl for bl in self.blocks if not bl.id or not self.is_add_change):
            version_ids = [v.id for v in block.addon_versions]
            changed_ids = (v_id for v_id in data if v_id in version_ids)
            blocked_ids = (v.id for v in block.addon_versions if v.is_blocked)
            # for add/change we raise if there are no changed ids for this addon
            # for delete, only if there is also at least one existing blocked version
            if (self.is_add_change or any(blocked_ids)) and not any(changed_ids):
                errors.append(ValidationError(f'{block.guid} has no changed versions'))

        if errors:
            raise ValidationError(errors)
        return data

    def clean(self):
        super().clean()
        data = self.cleaned_data
        if delay_days := data.get('delay_days', 0):
            data['delayed_until'] = datetime.now() + timedelta(days=delay_days)
        for field_name in ('reason', 'url'):
            if not data.get(f'update_{field_name}_value'):
                data[field_name] = None
            elif field_name in data and data[field_name] is None:
                data[field_name] = ''<|MERGE_RESOLUTION|>--- conflicted
+++ resolved
@@ -128,33 +128,6 @@
                     self.is_add_change,
                     data,
                 )
-<<<<<<< HEAD
-                self.changed_version_ids_choices = [
-                    v_id
-                    for _guid, opts in changed_version_ids_field.choices
-                    for (v_id, _text) in opts
-                ]
-                if not data and 'changed_version_ids' not in (self.initial or {}):
-                    # preselect all the options
-                    self.initial[
-                        'changed_version_ids'
-                    ] = self.changed_version_ids_choices
-=======
-            for field_name in ('reason', 'url'):
-                values = {
-                    getattr(block, field_name, '')
-                    for block in objects['blocks']
-                    if block.id
-                }
-                update_field_name = f'update_{field_name}_value'
-                if len(values) == 1 and (value := tuple(values)[0]):
-                    # if there's just one existing value, prefill the field
-                    self.initial[field_name] = value
-                elif len(values) > 1:
-                    # If the field has multiple existing values, default to not changing
-                    self.initial[update_field_name] = False
-
->>>>>>> 0aada54b
             for key, value in objects.items():
                 setattr(self, key, value)
         elif instance:
