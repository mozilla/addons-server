from types import SimpleNamespace

from django import http
from django.contrib import admin, auth, contenttypes
from django.core.exceptions import PermissionDenied
from django.forms.widgets import HiddenInput
from django.shortcuts import get_object_or_404, redirect
from django.template.loader import render_to_string
from django.template.response import TemplateResponse
from django.urls import path, reverse
from django.utils.html import format_html

from olympia.activity.models import ActivityLog
from olympia.addons.models import Addon
from olympia.amo.admin import AMOModelAdmin
from olympia.amo.utils import HttpResponseTemporaryRedirect

from .forms import (
    BlocklistSubmissionForm,
    MultiAddForm,
    MultiDeleteForm,
)
from .models import Block, BlocklistSubmission
from .tasks import process_blocklistsubmission
from .utils import splitlines


class BlocklistSubmissionStateFilter(admin.SimpleListFilter):
    title = 'Signoff State'
    parameter_name = 'signoff_state'
    default_value = BlocklistSubmission.SIGNOFF_PENDING
    field_choices = BlocklistSubmission.SIGNOFF_STATES.items()
    ALL = 'all'
    DELAYED = 'delayed'

    def lookups(self, request, model_admin):
        return ((self.ALL, 'All'), (self.DELAYED, 'Delayed'), *self.field_choices)

    def choices(self, cl):
        value = self.value()
        for lookup, title in self.lookup_choices:
            selected = (
                lookup == self.default_value if value is None else value == str(lookup)
            )
            yield {
                'selected': selected,
                'query_string': cl.get_query_string({self.parameter_name: lookup}, []),
                'display': title,
            }

    def queryset(self, request, queryset):
        value = self.value()
        if value == self.ALL:
            return queryset
        elif value == self.DELAYED:
            return queryset.delayed()
        real_value = self.default_value if value is None else value
        return queryset.filter(**{self.parameter_name: real_value})


class BlockAdminAddMixin:
    def get_urls(self):
        my_urls = [
            path(
                'delete_multiple/',
                self.admin_site.admin_view(self.delete_multiple_view),
                name='blocklist_block_delete_multiple',
            ),
            path(
                'add_addon/<path:pk>/',
                self.admin_site.admin_view(self.add_from_addon_pk_view),
                name='blocklist_block_addaddon',
            ),
        ]
        return my_urls + super().get_urls()

    def add_view(self, request, form_url='', extra_context=None):
        return self._multi_input_view(
            request, add=True, form_url=form_url, extra_context=extra_context
        )

    def delete_multiple_view(self, request, form_url='', extra_context=None):
        return self._multi_input_view(
            request, add=False, form_url=form_url, extra_context=extra_context
        )

    def _multi_input_view(self, request, *, add, form_url='', extra_context=None):
        MultiForm = MultiAddForm if add else MultiDeleteForm
        if request.method == 'POST':
            form = MultiForm(request.POST)
            if form.is_valid():
                return HttpResponseTemporaryRedirect(
                    reverse('admin:blocklist_blocklistsubmission_add')
                )
        else:
            form = MultiForm()

        context = {
            'form': form,
            'add': add,
            'change': False,
            'has_view_permission': self.has_view_permission(request, None),
            'has_add_permission': self.has_add_permission(request),
            'has_change_permission': self.has_change_permission(request, None),
            'app_label': 'blocklist',
            'opts': self.model._meta,
            'title': 'Block Add-ons' if add else 'Delete Blocks',
            'save_as': False,
        }
        return TemplateResponse(
            request, 'admin/blocklist/multi_guid_input.html', context
        )

    def add_from_addon_pk_view(self, request, pk, **kwargs):
        addon = get_object_or_404(Addon.unfiltered, pk=pk or kwargs.get('pk'))
<<<<<<< HEAD
=======
        get_params = request.GET.copy()
        if changed_version_ids := get_params.pop('v', None):
            version_strings = Version.unfiltered.filter(
                id__in=(int(id_) for id_ in changed_version_ids)
            ).values_list('version', flat=True)
            get_params['min_version'] = min(version_strings)
            get_params['max_version'] = max(version_strings)
>>>>>>> 998a2b7c

        return redirect(
            reverse('admin:blocklist_blocklistsubmission_add')
            + f'?guids={addon.addonguid_guid}&{request.GET.urlencode()}'
        )


@admin.register(BlocklistSubmission)
class BlocklistSubmissionAdmin(AMOModelAdmin):
    list_display = (
        'blocks_count',
        'action',
        'state',
        'delayed_until',
        'updated_by',
        'modified',
    )
    list_filter = (BlocklistSubmissionStateFilter,)
    ordering = ['-created']
    view_on_site = False
    list_select_related = ('updated_by', 'signoff_by')
    change_form_template = 'admin/blocklist/blocklistsubmission_change_form.html'
    form = BlocklistSubmissionForm

    class Media:
        css = {'all': ('css/admin/blocklist_blocklistsubmission.css',)}
        js = ('js/i18n/en-US.js',)

    def state(self, obj):
        return f'{obj.get_signoff_state_display()}' + (
            ':Delayed' if obj.is_delayed else ''
        )

    state.admin_order_field = '-signoff_state'

    def has_delete_permission(self, request, obj=None):
        # For now, keep all BlocklistSubmission records.
        # TODO: define under what cirumstances records can be safely deleted.
        # https://github.com/mozilla/addons-server/issues/13278
        return False

    def is_approvable(self, obj):
        return obj and obj.signoff_state == BlocklistSubmission.SIGNOFF_PENDING

    def is_changeable(self, obj):
        return obj and obj.signoff_state in (
            BlocklistSubmission.SIGNOFF_PENDING,
            BlocklistSubmission.SIGNOFF_AUTOAPPROVED,
        )

    def get_value(self, name, request, obj=None, default=None):
        """Gets the named property from the obj if provided, or POST or GET."""
        return (
            getattr(obj, name, default)
            if obj
            else request.POST.get(name, request.GET.get(name, default))
        )

    def is_add_change_submission(self, request, obj):
        return str(self.get_value('action', request, obj, 0)) == str(
            BlocklistSubmission.ACTION_ADDCHANGE
        )

    def has_change_permission(self, request, obj=None, strict=False):
        """While a block submission is pending we want it to be partially
        editable (the url and reason).  Once it's been rejected or approved it
        can't be changed though.  Normally, as sign-off uses the changeform,
        we need to return true if the user has sign-off permission instead.
        We can override that permissive behavior with `strict=True`."""
        change_perm = super().has_change_permission(request, obj=obj)
        reject_perm = self.has_signoff_reject_permission(request, obj=obj)
        either_perm = change_perm or (reject_perm and not strict)
        return either_perm and (not obj or self.is_changeable(obj))

    def has_view_permission(self, request, obj=None):
        return (
            super().has_view_permission(request, obj)
            or self.has_signoff_approve_permission(request, obj)
            or self.has_signoff_reject_permission(request, obj)
        )

    def has_signoff_approve_permission(self, request, obj=None):
        """This controls whether the sign-off approve action is
        available on the change form.  `BlocklistSubmission.can_user_signoff`
        confirms the current user, who will signoff, is different from the user
        who submitted the guids (unless settings.DEBUG is True when the check
        is ignored)"""
        opts = self.opts
        codename = auth.get_permission_codename('signoff', opts)
        has_perm = request.user.has_perm(f'{opts.app_label}.{codename}')
        return has_perm and (not obj or obj.can_user_signoff(request.user))

    def has_signoff_reject_permission(self, request, obj=None):
        """This controls whether the sign-off reject action is
        available on the change form.  Users can reject their own submission
        regardless."""
        opts = self.opts
        codename = auth.get_permission_codename('signoff', opts)
        has_perm = request.user.has_perm(f'{opts.app_label}.{codename}')
        is_own_submission = obj and obj.updated_by == request.user
        return has_perm or is_own_submission

    def get_fieldsets(self, request, obj):
        input_guids = (
            'Input Guids',
            {
                'fields': (
                    'action',
                    'input_guids',
                ),
                'classes': ('collapse',),
            },
        )
        block_history = ('Block History', {'fields': ('block_history',)})
        if not obj:
            edit_title = 'Add New Blocks'
        elif obj.signoff_state == BlocklistSubmission.SIGNOFF_PUBLISHED:
            edit_title = 'Blocks Published'
        else:
            edit_title = 'Proposed New Blocks'

        add_change = (
            edit_title,
            {
                'fields': (
                    'blocks',
                    'disable_addon',
                    'changed_version_ids',
                    'url',
                    'reason',
                    'updated_by',
                    'signoff_by',
                    'submission_logs',
                ),
            },
        )

        delay_new = (
            'Delay',
            {
                'fields': ('delay_days', 'delayed_until'),
            },
        )

        delay_change = (
            'Delay',
            {
                'fields': ('delayed_until',),
            },
        )

        delete = (
            'Delete Blocks',
            {
                'fields': (
                    'blocks',
                    'changed_version_ids',
                    'updated_by',
                    'signoff_by',
                    'submission_logs',
                ),
            },
        )

        if self.is_add_change_submission(request, obj):
            return (
                (input_guids, add_change, delay_change)
                if obj
                else (input_guids, block_history, add_change, delay_new)
            )
        else:
            return (
                (input_guids, delete) if obj else (input_guids, block_history, delete)
            )

    def get_readonly_fields(self, request, obj=None):
        ro_fields = [
            'blocks',
            'updated_by',
            'signoff_by',
            'block_history',
            'submission_logs',
        ]
        if obj:
            ro_fields += [
                'input_guids',
                'action',
                'changed_version_ids',
                'delay_days',
            ]
            if not self.has_change_permission(request, obj, strict=True):
                ro_fields += admin.utils.flatten_fieldsets(
                    self.get_fieldsets(request, obj)
                )

        return ro_fields

    def _get_input_guids(self, request):
        return splitlines(
            self.get_value(
                'guids', request, default=request.POST.get('input_guids', '')
            )
        )

    def get_form(self, request, obj=None, change=False, **kwargs):
        form = super().get_form(request, obj, change, **kwargs)
        if not change:
            form.base_fields['input_guids'].widget = HiddenInput()
            form.base_fields['action'].widget = HiddenInput()
            if 'delayed_until' in form.base_fields:
                form.base_fields['delayed_until'].widget = HiddenInput()
        return form

    def add_view(self, request, **kwargs):
        if not self.has_add_permission(request):
            raise PermissionDenied

        MultiBlockForm = self.get_form(request, change=False, **kwargs)
        is_delete = not self.is_add_change_submission(request, None)
        guids_data = self.get_value('guids', request)
        if guids_data and 'input_guids' not in request.POST:
            # If we get a guids param it's a redirect from input_guids_view.
            initial = {key: values for key, values in request.GET.items()}
            initial.update(**{'input_guids': guids_data})
            if 'action' in request.POST:
                initial['action'] = request.POST['action']
            form = MultiBlockForm(initial=initial)
        elif request.method == 'POST':
            form_data = request.POST.copy()
            # Otherwise, if its a POST try to process the form.
            form = MultiBlockForm(form_data)
            if form.is_valid():
                # Save the object so we have the guids
                obj = form.save(commit=False)
                obj.updated_by = request.user
                self.save_model(request, obj, form, change=False)
                self.log_addition(request, obj, [{'added': {}}])
                return self.response_add(request, obj)
            else:
                guids_data = form_data.get('input_guids')
        else:
            # if its not a POST and no ?guids there's nothing to do so go back
            return redirect('admin:blocklist_block_add')
        context = {
            'form': form,
            'fieldsets': self.get_fieldsets(request, None),
            'add': True,
            'change': False,
            'has_view_permission': self.has_view_permission(request, None),
            'has_add_permission': self.has_add_permission(request),
            'app_label': 'blocklist',
            'opts': self.model._meta,
            'title': 'Delete Blocks' if is_delete else 'Block Add-ons',
            'save_as': False,
            'block_history': self.block_history(self.model(input_guids=guids_data)),
            'submission_published': False,
            'site_title': None,
            'is_popup': False,
            'form_url': '',
        }
        return TemplateResponse(
            request, 'admin/blocklist/blocklistsubmission_add_form.html', context
        )

    def change_view(self, request, object_id, form_url='', extra_context=None):
        extra_context = extra_context or {}
        obj = self.get_object(request, object_id)
        if not obj:
            return self._get_obj_does_not_exist_redirect(
                request, self.model._meta, object_id
            )
        extra_context['can_change_object'] = (
            obj.action == BlocklistSubmission.ACTION_ADDCHANGE
            and self.has_change_permission(request, obj, strict=True)
        )
        extra_context['can_approve'] = self.is_approvable(
            obj
        ) and self.has_signoff_approve_permission(request, obj)
        extra_context['can_reject'] = self.is_changeable(
            obj
        ) and self.has_signoff_reject_permission(request, obj)
        return super().change_view(
            request, object_id, form_url=form_url, extra_context=extra_context
        )

    def render_change_form(
        self, request, context, add=False, change=False, form_url='', obj=None
    ):
        if change:
            # add this to the instance so blocks() below can reference it.
            obj._blocks = context['adminform'].form.blocks
        return super().render_change_form(
            request, context, add=add, change=change, form_url=form_url, obj=obj
        )

    def save_model(self, request, obj, form, change):
        if change and self.is_changeable(obj):
            is_approve = '_approve' in request.POST
            is_reject = '_reject' in request.POST
            if is_approve and self.is_approvable(obj):
                if not self.has_signoff_approve_permission(request, obj):
                    raise PermissionDenied
                obj.signoff_state = BlocklistSubmission.SIGNOFF_APPROVED
                obj.signoff_by = request.user
            elif is_reject:
                if not self.has_signoff_reject_permission(request, obj):
                    raise PermissionDenied
                obj.signoff_state = BlocklistSubmission.SIGNOFF_REJECTED
            elif not self.has_change_permission(request, obj, strict=True):
                # users without full change permission should only do signoff
                raise PermissionDenied

        super().save_model(request, obj, form, change)

        obj.update_signoff_for_auto_approval()

        if obj.is_submission_ready:
            # Then launch a task to async save the individual blocks
            process_blocklistsubmission.delay(obj.id)

    def log_change(self, request, obj, message):
        log_entry = None
        is_approve = '_approve' in request.POST
        is_reject = '_reject' in request.POST
        if is_approve:
            signoff_msg = 'Sign-off Approval'
        elif is_reject:
            signoff_msg = 'Sign-off Rejection'
        else:
            signoff_msg = ''

        if not message and signoff_msg:
            # if there's no message (i.e. no changed fields) just use ours.
            log_entry = super().log_change(request, obj, signoff_msg)
        else:
            # otherwise let the message be built as normal
            log_entry = super().log_change(request, obj, message)
            if signoff_msg:
                # before flattening it if we need to add on ours
                log_entry.change_message = (
                    signoff_msg + ' & ' + log_entry.get_change_message()
                )
                log_entry.save()

        return log_entry

    def submission_logs(self, obj):
        content_type = contenttypes.models.ContentType.objects.get_for_model(self.model)
        logs = admin.models.LogEntry.objects.filter(
            object_id=obj.id, content_type=content_type
        )
        return '\n'.join(f'{log.action_time.date()}: {str(log)}' for log in logs)

    def blocks(self, obj):
        # Annoyingly, we don't have the full context, but we stashed blocks
        # earlier in render_change_form().
        is_published = obj.signoff_state == BlocklistSubmission.SIGNOFF_PUBLISHED

        return render_to_string(
            'admin/blocklist/includes/enhanced_blocks.html',
            {
                'form': SimpleNamespace(blocks=obj._blocks),
                'submission_published': is_published,
            },
        )

    def blocks_count(self, obj):
        return f'{len(obj.to_block)} add-ons'

    def block_history(self, obj):
        guids = splitlines(obj.input_guids)
        if len(guids) != 1:
            return ''
        logs = (
            ActivityLog.objects.for_guidblock(guids[0])
            .filter(action__in=Block.ACTIVITY_IDS)
            .order_by('created')
        )
        return render_to_string('admin/blocklist/includes/logs.html', {'logs': logs})


@admin.register(Block)
class BlockAdmin(BlockAdminAddMixin, AMOModelAdmin):
    list_display = ('guid', 'updated_by', 'modified')
    readonly_fields = (
        'addon_guid',
        'addon_name',
        'addon_updated',
        'users',
        'review_listed_link',
        'review_unlisted_link',
        'block_history',
        'url_link',
        'blocked_versions',
    )
    ordering = ['-modified']
    view_on_site = False
    list_select_related = ('updated_by',)
    change_list_template = 'admin/blocklist/block_change_list.html'
    change_form_template = 'admin/blocklist/block_change_form.html'

    class Media:
        css = {'all': ('css/admin/blocklist_block.css',)}
        js = ('js/i18n/en-US.js',)

    def addon_guid(self, obj):
        return obj.guid

    addon_guid.short_description = 'Add-on GUID'

    def addon_name(self, obj):
        return obj.addon.name

    def addon_updated(self, obj):
        return obj.addon.modified

    def users(self, obj):
        return obj.average_daily_users_snapshot

    def blocked_versions(self, obj):
        return ', '.join(
            sorted(obj.blockversion_set.values_list('version__version', flat=True))
        )

    def block_history(self, obj):
        logs = (
            ActivityLog.objects.for_guidblock(obj.guid)
            .filter(action__in=Block.ACTIVITY_IDS)
            .order_by('created')
        )
        submission = obj.active_submissions.last()
        return render_to_string(
            'admin/blocklist/includes/logs.html',
            {
                'logs': logs,
                'blocklistsubmission': submission,
                'blocklistsubmission_changes': submission.get_changes_from_block(obj)
                if submission
                else {},
            },
        )

    def url_link(self, obj):
        return format_html('<a href="{}">{}</a>', obj.url, obj.url)

    def get_fieldsets(self, request, obj):
        details = (
            None,
            {
                'fields': (
                    'addon_guid',
                    'addon_name',
                    'addon_updated',
                    'users',
                    ('review_listed_link', 'review_unlisted_link'),
                )
            },
        )
        history = ('Block History', {'fields': ('block_history',)})
        edit = (
            'Edit Block',
            {
                'fields': (
                    'blocked_versions',
                    ('url', 'url_link'),
                    'reason',
                ),
            },
        )

        return (details, history, edit)

    def has_change_permission(self, request, obj=None):
        return False

    def has_delete_permission(self, request, obj=None):
        if obj and obj.is_readonly:
            return False
        else:
            return super().has_delete_permission(request, obj=obj)

    def save_model(self, request, obj, form, change):
        # We don't save via this Admin so if we get here something has gone
        # wrong.
        raise PermissionDenied

    def delete_model(self, request, obj):
        # We don't delete via this Admin so if we get here something has gone
        # wrong.
        raise PermissionDenied

    def changeform_view(self, request, obj_id=None, form_url='', extra_context=None):
        extra_context = extra_context or {}
        if obj_id:
            obj = (
                self.get_object(request, obj_id)
                # if we can't find the obj_id maybe it's a guid instead
                or self.get_object(request, obj_id, 'guid')
            )
            if obj and str(obj_id) != str(obj.id):
                # we found it from the guid if the obj_id != obj.id so redirect
                url = request.path.replace(obj_id, str(obj.id), 1)
                return http.HttpResponsePermanentRedirect(url)
        else:
            obj = None
        if obj and request.method == 'POST':
            if not self.has_change_permission(request, obj):
                raise PermissionDenied
            ModelForm = self.get_form(request, obj, change=bool(obj_id))
            form = ModelForm(request.POST, request.FILES, instance=obj)
            if form.is_valid():
                return HttpResponseTemporaryRedirect(
                    reverse('admin:blocklist_blocklistsubmission_add')
                )

        extra_context['show_save_and_continue'] = False

        return super().changeform_view(
            request, object_id=obj_id, form_url=form_url, extra_context=extra_context
        )

    def delete_view(self, request, object_id, extra_context=None):
        obj = self.get_object(request, object_id)
        if not self.has_delete_permission(request, obj):
            raise PermissionDenied
        return redirect(
            reverse('admin:blocklist_blocklistsubmission_add')
            + f'?guids={obj.guid}&action={BlocklistSubmission.ACTION_DELETE}'
        )<|MERGE_RESOLUTION|>--- conflicted
+++ resolved
@@ -113,20 +113,13 @@
 
     def add_from_addon_pk_view(self, request, pk, **kwargs):
         addon = get_object_or_404(Addon.unfiltered, pk=pk or kwargs.get('pk'))
-<<<<<<< HEAD
-=======
         get_params = request.GET.copy()
         if changed_version_ids := get_params.pop('v', None):
-            version_strings = Version.unfiltered.filter(
-                id__in=(int(id_) for id_ in changed_version_ids)
-            ).values_list('version', flat=True)
-            get_params['min_version'] = min(version_strings)
-            get_params['max_version'] = max(version_strings)
->>>>>>> 998a2b7c
+            get_params['changed_version_ids'] = list(changed_version_ids)
 
         return redirect(
             reverse('admin:blocklist_blocklistsubmission_add')
-            + f'?guids={addon.addonguid_guid}&{request.GET.urlencode()}'
+            + f'?guids={addon.addonguid_guid}&{get_params.urlencode()}'
         )
 
 
