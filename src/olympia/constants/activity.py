from collections import namedtuple
from inspect import isclass

from django.utils.translation import gettext_lazy as _


RETENTION_DAYS = 365

__all__ = (
    'LOG',
    'LOG_BY_ID',
    'LOG_KEEP',
)


class _LOG:
    action_class = None


class CREATE_ADDON(_LOG):
    id = 1
    action_class = 'add'
    format = _('{addon} was created.')
    keep = True
    show_user_to_developer = True


class EDIT_PROPERTIES(_LOG):
    """Expects: addon"""

    id = 2
    action_class = 'edit'
    format = _('{addon} properties edited.')
    show_user_to_developer = True


class EDIT_DESCRIPTIONS(_LOG):
    id = 3
    action_class = 'edit'
    format = _('{addon} description edited.')
    show_user_to_developer = True


class EDIT_CATEGORIES(_LOG):
    id = 4
    action_class = 'edit'
    format = _('Categories edited for {addon}.')
    show_user_to_developer = True


class ADD_USER_WITH_ROLE(_LOG):
    id = 5
    action_class = 'add'
    # L10n: {0} is the user role.
    format = _('{user} ({0}) added to {addon}.')
    keep = True
    show_user_to_developer = True


class REMOVE_USER_WITH_ROLE(_LOG):
    id = 6
    action_class = 'delete'
    # L10n: {0} is the user role.
    format = _('{user} ({0}) removed from {addon}.')
    keep = True
    show_user_to_developer = True


class EDIT_CONTRIBUTIONS(_LOG):
    id = 7
    action_class = 'edit'
    format = _('Contributions for {addon}.')


class USER_DISABLE(_LOG):
    id = 8
    format = _('{addon} disabled.')
    keep = True
    show_user_to_developer = True


class USER_ENABLE(_LOG):
    id = 9
    format = _('{addon} enabled.')
    keep = True
    show_user_to_developer = True


class CHANGE_STATUS(_LOG):
    id = 12
    # L10n: {status} is the status
    format = _('{addon} status changed to {status}.')
    keep = True


class ADD_VERSION(_LOG):
    id = 16
    action_class = 'add'
    format = _('{version} added to {addon}.')
    keep = True
    store_ip = True
    show_user_to_developer = True


class EDIT_VERSION(_LOG):
    id = 17
    action_class = 'edit'
    format = _('{version} edited for {addon}.')
    show_user_to_developer = True


class DELETE_VERSION(_LOG):
    id = 18
    action_class = 'delete'
    # Note, {0} is a string not a version since the version is deleted.
    # L10n: {0} is the version number
    format = _('Version {0} deleted from {addon}.')
    keep = True
    show_user_to_developer = True


class ADD_FILE_TO_VERSION(_LOG):
    id = 19
    action_class = 'add'
    format = _('File {file} added to {version} of {addon}.')


class DELETE_FILE_FROM_VERSION(_LOG):
    """
    Expecting: addon, filename, version
    Because the file is being deleted, filename and version
    should be strings and not the object.
    """

    id = 20
    action_class = 'delete'
    format = _('File {0} deleted from {version} of {addon}.')


class APPROVE_VERSION(_LOG):
    id = 21
    action_class = 'approve'
    format = _('{addon} {version} approved.')
    short = _('Approved')
    keep = True
    review_email_user = True
    review_queue = True
    reviewer_review_action = True


class PRELIMINARY_VERSION(_LOG):
    id = 42
    action_class = 'approve'
    format = _('{addon} {version} given preliminary review.')
    short = _('Preliminarily approved')
    keep = True
    review_email_user = True
    review_queue = True
    reviewer_review_action = True


class REJECT_VERSION(_LOG):
    # takes add-on, version, reviewtype
    id = 43
    action_class = 'reject'
    format = _('{addon} {version} rejected.')
    short = _('Rejected')
    keep = True
    review_email_user = True
    review_queue = True
    reviewer_review_action = True


class RETAIN_VERSION(_LOG):
    # takes add-on, version, reviewtype
    id = 22
    format = _('{addon} {version} retained.')
    short = _('Retained')
    keep = True
    review_email_user = True
    review_queue = True
    reviewer_review_action = True


class ESCALATE_VERSION(_LOG):
    # takes add-on, version, reviewtype
    id = 23
    format = _('{addon} {version} escalated.')
    short = _('Super review requested')
    keep = True
    review_email_user = True
    review_queue = True
    hide_developer = True


class REQUEST_VERSION(_LOG):
    # takes add-on, version, reviewtype
    id = 24
    format = _('{addon} {version} review requested.')
    short = _('Review requested')
    keep = True
    review_email_user = True
    review_queue = True


# Obsolete now that we have pending rejections, kept for compatibility.
class REQUEST_INFORMATION(_LOG):
    id = 44
    format = _('{addon} {version} more information requested.')
    short = _('More information requested')
    keep = True
    review_email_user = True
    review_queue = True
    reviewer_review_action = True


# Obsolete now that we've split the requests for admin review into separate
# actions for code/theme/content, but kept for compatibility with old history,
# and also to re-use the `sanitize` property.
class REQUEST_SUPER_REVIEW(_LOG):
    id = 45
    format = _('{addon} {version} super review requested.')
    short = _('Super review requested')
    keep = True
    review_queue = True
    sanitize = _(
        "The add-on has been flagged for Admin Review. It's still "
        'in our review queue, but it will need to be checked by one '
        'of our admin reviewers. The review might take longer than '
        'usual.'
    )
    reviewer_review_action = True


class COMMENT_VERSION(_LOG):
    id = 49
    format = '{addon} {version} reviewer comment.'
    short = _('Commented')
    keep = True
    review_queue = True
    hide_developer = True
    reviewer_review_action = True


class ADD_TAG(_LOG):
    id = 25
    action_class = 'tag'
    format = _('{tag} added to {addon}.')
    show_user_to_developer = True


class REMOVE_TAG(_LOG):
    id = 26
    action_class = 'tag'
    format = _('{tag} removed from {addon}.')
    show_user_to_developer = True


class ADD_TO_COLLECTION(_LOG):
    id = 27
    action_class = 'collection'
    format = _('{addon} added to {collection}.')
    show_user_to_developer = True


class REMOVE_FROM_COLLECTION(_LOG):
    id = 28
    action_class = 'collection'
    format = _('{addon} removed from {collection}.')
    show_user_to_developer = True


class ADD_RATING(_LOG):
    id = 29
    action_class = 'review'
    format = _('{rating} for {addon} written.')
    show_user_to_developer = True
    store_ip = True


class ADD_RECOMMENDED_CATEGORY(_LOG):
    id = 31
    action_class = 'edit'
    # L10n: {0} is a category name.
    format = _('{addon} featured in {0}.')


class REMOVE_RECOMMENDED_CATEGORY(_LOG):
    id = 32
    action_class = 'edit'
    # L10n: {0} is a category name.
    format = _('{addon} no longer featured in {0}.')


class ADD_RECOMMENDED(_LOG):
    id = 33
    format = _('{addon} is now featured.')
    keep = True


class REMOVE_RECOMMENDED(_LOG):
    id = 34
    format = _('{addon} is no longer featured.')
    keep = True


class ADD_APPVERSION(_LOG):
    id = 35
    action_class = 'add'
    # L10n: {0} is the application, {1} is the version of the app
    format = _('{0} {1} added.')


class CHANGE_USER_WITH_ROLE(_LOG):
    """Expects: author.user, role, addon"""

    id = 36
    # L10n: {0} is the user role
    format = _('{user} role changed to {0} for {addon}.')
    keep = True
    show_user_to_developer = True


class CHANGE_LICENSE(_LOG):
    """Expects: license, addon"""

    id = 37
    action_class = 'edit'
    format = _('{addon} is now licensed under {0}.')
    show_user_to_developer = True


class CHANGE_POLICY(_LOG):
    id = 38
    action_class = 'edit'
    format = _('{addon} policy changed.')
    show_user_to_developer = True


class CHANGE_MEDIA(_LOG):
    id = 39
    action_class = 'edit'
    format = _('{addon} icon or previews changed.')
    show_user_to_developer = True


class APPROVE_RATING(_LOG):
    id = 40
    action_class = 'approve'
    format = _('{rating} for {addon} approved.')
    reviewer_format = '{user_responsible} approved {rating} for {addon}.'
    keep = True
    reviewer_event = True


class DELETE_RATING(_LOG):
    """Requires rating.id and add-on objects."""

    id = 41
    action_class = 'review'
    format = _('Review {rating} for {addon} deleted.')
    reviewer_format = '{user_responsible} deleted {rating} for {addon}.'
    keep = True
    reviewer_event = True


class MAX_APPVERSION_UPDATED(_LOG):
    id = 46
    format = _('Application max version for {version} updated.')
    show_user_to_developer = True


class BULK_VALIDATION_EMAILED(_LOG):
    id = 47
    format = _('Authors emailed about compatibility of {version}.')


class BULK_VALIDATION_USER_EMAILED(_LOG):
    id = 130
    format = _('Email sent to Author about add-on compatibility.')


class CHANGE_PASSWORD(_LOG):
    id = 48
    format = _('Password changed.')


class APPROVE_VERSION_WAITING(_LOG):
    id = 53
    action_class = 'approve'
    format = _('{addon} {version} approved but waiting to be made public.')
    short = _('Approved but waiting')
    keep = True
    review_email_user = True
    review_queue = True


class USER_EDITED(_LOG):
    id = 60
    format = _('Account updated.')


class USER_DELETED(_LOG):
    id = 61
    format = _('Account {user} deleted.')


class USER_AUTO_DELETED(_LOG):
    id = 62
    format = 'Account {user} deleted, from FxaNotificationView event.'
    admin_event = True


class CUSTOM_TEXT(_LOG):
    id = 98
    format = '{0}'


class CUSTOM_HTML(_LOG):
    id = 99
    format = '{0}'


class OBJECT_ADDED(_LOG):
    id = 100
    format = _('Created: {0}.')
    admin_event = True


class OBJECT_EDITED(_LOG):
    id = 101
    format = _('Edited field: {2} set to: {0}.')
    admin_event = True


class OBJECT_DELETED(_LOG):
    id = 102
    format = _('Deleted: {1}.')
    admin_event = True


class ADMIN_USER_EDITED(_LOG):
    id = 103
    format = 'User {user} edited by {user_responsible}'
    admin_event = True


class ADMIN_USER_ANONYMIZED(_LOG):
    id = 104
    format = 'User {user} anonymized by {user_responsible}.'
    keep = True
    admin_event = True


class ADMIN_USER_RESTRICTED(_LOG):
    id = 105
    format = 'User {user} restricted by {user_responsible}.'
    keep = True
    admin_event = True


class ADMIN_VIEWED_LOG(_LOG):
    id = 106
    format = 'Admin {user_responsible} viewed activity log for {user}.'
    admin_event = True


class EDIT_RATING(_LOG):
    id = 107
    action_class = 'review'
    format = _('{rating} for {addon} updated.')
    show_user_to_developer = True
    store_ip = True


class THEME_REVIEW(_LOG):
    id = 108
    action_class = 'review'
    format = _('{addon} reviewed.')
    keep = True


class ADMIN_USER_BANNED(_LOG):
    id = 109
    format = _('User {user} banned.')
    keep = True
    admin_event = True


class ADMIN_USER_PICTURE_DELETED(_LOG):
    id = 110
    format = _('User {user} picture deleted.')
    admin_event = True


class GROUP_USER_ADDED(_LOG):
    id = 120
    action_class = 'access'
    format = _('User {user} added to {group}.')
    keep = True
    admin_event = True


class GROUP_USER_REMOVED(_LOG):
    id = 121
    action_class = 'access'
    format = _('User {user} removed from {group}.')
    keep = True
    admin_event = True


class ADDON_UNLISTED(_LOG):
    id = 128
    format = _('{addon} unlisted.')
    keep = True


class BETA_SIGNED(_LOG):
    id = 131
    format = _('{file} was signed.')
    keep = True


# Obsolete, we don't care about validation results on beta files.
class BETA_SIGNED_VALIDATION_FAILED(_LOG):
    id = 132
    format = _('{file} was signed.')
    keep = True


class DELETE_ADDON(_LOG):
    id = 133
    action_class = 'delete'
    # L10n: {0} is the add-on GUID.
    format = _('Add-on id {0} with GUID {1} has been deleted')
    keep = True
    show_user_to_developer = True


class EXPERIMENT_SIGNED(_LOG):
    id = 134
    format = _('{file} was signed.')
    keep = True


class UNLISTED_SIGNED(_LOG):
    id = 135
    format = _('{file} was signed.')
    keep = True


# Obsolete, we don't care about validation results on unlisted files anymore.
class UNLISTED_SIGNED_VALIDATION_FAILED(_LOG):
    id = 136
    format = _('{file} was signed.')
    keep = True


# Obsolete, we don't care about validation results on unlisted files anymore,
# and the distinction for sideloading add-ons is gone as well.
class UNLISTED_SIDELOAD_SIGNED_VALIDATION_PASSED(_LOG):
    id = 137
    format = _('{file} was signed.')
    keep = True


# Obsolete, we don't care about validation results on unlisted files anymore,
# and the distinction for sideloading add-ons is gone as well.
class UNLISTED_SIDELOAD_SIGNED_VALIDATION_FAILED(_LOG):
    id = 138
    format = _('{file} was signed.')
    keep = True


class PRELIMINARY_ADDON_MIGRATED(_LOG):
    id = 139
    format = _('{addon} migrated from preliminary.')
    keep = True
    review_queue = True


class DEVELOPER_REPLY_VERSION(_LOG):
    id = 140
    format = _('Reply by developer on {addon} {version}.')
    short = _('Developer Reply')
    keep = True
    review_queue = True
    show_user_to_developer = True


class REVIEWER_REPLY_VERSION(_LOG):
    id = 141
    format = _('Reply by reviewer on {addon} {version}.')
    short = _('Reviewer Reply')
    keep = True
    review_queue = True


class APPROVAL_NOTES_CHANGED(_LOG):
    id = 142
    format = _('Approval notes changed for {addon} {version}.')
    short = _('Approval notes changed')
    keep = True
    review_queue = True
    show_user_to_developer = True


class SOURCE_CODE_UPLOADED(_LOG):
    id = 143
    format = _('Source code uploaded for {addon} {version}.')
    short = _('Source code uploaded')
    keep = True
    review_queue = True
    show_user_to_developer = True


class CONFIRM_AUTO_APPROVED(_LOG):
    id = 144
    format = _('{addon} {version} auto-approval confirmed.')
    short = _('Auto-Approval confirmed')
    keep = True
    reviewer_review_action = True
    review_queue = True
    hide_developer = True


class ENABLE_VERSION(_LOG):
    id = 145
    format = _('{addon} {version} re-enabled.')
    show_user_to_developer = True


class DISABLE_VERSION(_LOG):
    id = 146
    format = _('{addon} {version} disabled.')
    show_user_to_developer = True


class APPROVE_CONTENT(_LOG):
    id = 147
    format = _('{addon} {version} content approved.')
    short = _('Content approved')
    keep = True
    reviewer_review_action = True
    review_queue = True
    hide_developer = True


class REJECT_CONTENT(_LOG):
    id = 148
    action_class = 'reject'
    format = _('{addon} {version} content rejected.')
    short = _('Content rejected')
    keep = True
    review_email_user = True
    review_queue = True
    reviewer_review_action = True


class ADMIN_ALTER_INFO_REQUEST(_LOG):
    id = 149
    format = _('{addon} information request altered or removed by admin.')
    short = _('Information request altered')
    keep = True
    reviewer_review_action = True
    review_queue = True


class DEVELOPER_CLEAR_INFO_REQUEST(_LOG):
    id = 150
    format = _('Information request cleared by developer on {addon} {version}.')
    short = _('Information request removed')
    keep = True
    review_queue = True


class REQUEST_ADMIN_REVIEW_CODE(_LOG):
    id = 151
    format = _('{addon} {version} admin add-on-review requested.')
    short = _('Admin add-on-review requested')
    keep = True
    review_queue = True
    reviewer_review_action = True
    sanitize = REQUEST_SUPER_REVIEW.sanitize


class REQUEST_ADMIN_REVIEW_CONTENT(_LOG):
    id = 152
    format = _('{addon} {version} admin content-review requested.')
    short = _('Admin content-review requested')
    keep = True
    review_queue = True
    reviewer_review_action = True
    sanitize = REQUEST_SUPER_REVIEW.sanitize


class REQUEST_ADMIN_REVIEW_THEME(_LOG):
    id = 153
    format = _('{addon} {version} admin theme-review requested.')
    short = _('Admin theme-review requested')
    keep = True
    review_queue = True
    reviewer_review_action = True
    sanitize = REQUEST_SUPER_REVIEW.sanitize


class CREATE_STATICTHEME_FROM_PERSONA(_LOG):
    id = 154
    action_class = 'add'
    format = _('{addon} was migrated from a lightweight theme.')
    keep = True


class ADMIN_API_KEY_RESET(_LOG):
    id = 155
    format = _('User {user} api key reset.')
    admin_event = True


class BLOCKLIST_BLOCK_ADDED(_LOG):
    id = 156
    keep = True
    action_class = 'add'
    hide_developer = True
    format = _('Block for {0} added to Blocklist.')
    short = _('Block added')


class BLOCKLIST_BLOCK_EDITED(_LOG):
    id = 157
    keep = True
    action_class = 'edit'
    hide_developer = True
    format = _('Block for {0} edited in Blocklist.')
    short = _('Block edited')


class BLOCKLIST_BLOCK_DELETED(_LOG):
    id = 158
    keep = True
    action_class = 'delete'
    hide_developer = True
    format = _('Block for {0} deleted from Blocklist.')
    short = _('Block deleted')


class DENIED_GUID_ADDED(_LOG):
    id = 159
    keep = True
    action_class = 'add'
    hide_developer = True
    format = _('GUID for {addon} added to DeniedGuid.')


class DENIED_GUID_DELETED(_LOG):
    id = 160
    keep = True
    action_class = 'delete'
    hide_developer = True
    format = _('GUID for {addon} removed from DeniedGuid.')


class BLOCKLIST_SIGNOFF(_LOG):
    id = 161
    keep = True
    hide_developer = True
    format = _('Block {1} action for {0} signed off.')
    short = _('Block action signoff')


class ADMIN_USER_SESSION_RESET(_LOG):
    id = 162
    format = _('User {user} session(s) reset.')
    admin_event = True


class THROTTLED(_LOG):
    id = 163
    format = 'User {user_responsible} throttled for scope "{0}"'
    admin_event = True


class REJECT_CONTENT_DELAYED(_LOG):
    id = 164
    action_class = 'reject'
    format = _('{addon} {version} content reject scheduled.')
    short = _('Content reject scheduled')
    keep = True
    review_email_user = True
    review_queue = True
    reviewer_review_action = True


class REJECT_VERSION_DELAYED(_LOG):
    # takes add-on, version, reviewtype
    id = 165
    action_class = 'reject'
    format = _('{addon} {version} reject scheduled.')
    short = _('Rejection scheduled')
    keep = True
    review_email_user = True
    review_queue = True
    reviewer_review_action = True


class VERSION_RESIGNED(_LOG):
    # takes add-on, version, VersionString
    id = 166
    format = _('{addon} {version} re-signed (previously {0}).')
    short = _('Version re-signed')
    review_queue = True


class FORCE_DISABLE(_LOG):
    id = 167
    keep = True
    reviewer_review_action = True
    format = _('{addon} force-disabled')
    reviewer_format = '{addon} force-disabled by {user_responsible}.'
    admin_format = reviewer_format
    short = 'Force disabled'


class FORCE_ENABLE(_LOG):
    id = 168
    keep = True
    reviewer_review_action = True
    format = _('{addon} force-enabled')
    reviewer_format = '{addon} force-enabled by {user_responsible}.'
    admin_format = reviewer_format
    short = 'Force enabled'


class LOG_IN(_LOG):
    id = 169
    # Note: clear_old_user_data cron would delete the IPLog when needed, so we
    # can keep the activity log, it just won't have any IP associated with it.
    keep = True
    admin_event = True
    store_ip = True
    format = '{user_responsible} logged in.'


class RESTRICTED(_LOG):
    id = 170
    keep = True
    admin_event = True
    store_ip = True
    format = '{user_responsible} restricted.'


class UNREJECT_VERSION(_LOG):
    # takes add-on, version
    id = 171
    action_class = 'reject'
    format = _('{addon} {version} un-rejected.')
    short = _('Un-rejected')
    keep = True
    review_queue = True
    reviewer_review_action = True


class LOG_IN_API_TOKEN(_LOG):
    id = 172
    # Note: clear_old_user_data cron would delete the IPLog when needed, so we
    # can keep the activity log, it just won't have any IP associated with it.
    keep = True
    admin_event = True
    store_ip = True
    format = '{user_responsible} authenticated through an API token.'


# Obsolete now that this is done per version.
class CLEAR_NEEDS_HUMAN_REVIEWS_LEGACY(_LOG):
    id = 173
    format = '{addon} no longer flagged for human review.'
    short = 'Needs Human Review cleared'
    admin_event = True
    review_queue = True
    reviewer_review_action = True


class NEEDS_HUMAN_REVIEW_AUTOMATIC(_LOG):
    id = 174
    format = '{version} flagged for human review.'
    short = 'Flagged for human review'
    keep = True
    hide_developer = True


class REPLY_RATING(_LOG):
    id = 175
    action_class = 'review'
    format = _('Reply to {rating} for {addon} written.')
    show_user_to_developer = True
    store_ip = True


class CLEAR_NEEDS_HUMAN_REVIEW(_LOG):
    id = 176
    format = '{addon} {version} no longer flagged for human review.'
    short = 'Needs Human Review cleared'
    admin_event = True
    review_queue = True
    reviewer_review_action = True
    hide_developer = True


class CLEAR_PENDING_REJECTION(_LOG):
    id = 177
    format = _('{addon} {version} pending rejection cleared.')
    short = _('Pending rejection cleared')
    keep = True
    review_queue = True
    reviewer_review_action = True
    # Not hidden to developers.


class NEEDS_HUMAN_REVIEW(_LOG):
    id = 178
    format = '{addon} {version} flagged for human review.'
    short = 'Flagged for human review'
    keep = True
    review_queue = True
    reviewer_review_action = True
    hide_developer = True


class BLOCKLIST_VERSION_BLOCKED(_LOG):
    id = 179
    keep = True
    action_class = 'add'
    hide_developer = True
    format = _('{version} added to Blocklist.')
    short = _('Version Blocked')


class BLOCKLIST_VERSION_UNBLOCKED(_LOG):
    id = 180
    keep = True
    action_class = 'delete'
    hide_developer = True
    format = _('{version} removed from Blocklist.')
    short = _('Version Unblocked')


class CLEAR_ADMIN_REVIEW_THEME(_LOG):
    id = 181
    format = _('{addon} {version} admin add-on-review cleared.')
    short = _('Admin add-on-review cleared')
    keep = True
    review_queue = True
    reviewer_review_action = True
    admin_event = True


class ADDON_SLUG_CHANGED(_LOG):
    id = 182
    format = _('{user_responsible} changed {addon} slug from {0} to {1}.')
    short = _('Add-on slug changed')
    keep = True
    show_user_to_developer = True


class COLLECTION_DELETED(_LOG):
    id = 183
    format = _('Collection {collection} deleted by moderator')
    keep = True


class COLLECTION_UNDELETED(_LOG):
    id = 184
    format = _('Collection {collection} un-deleted by moderator')
    keep = True


<<<<<<< HEAD
class ADMIN_USER_CONTENT_RESTORED(_LOG):
    id = 185
    format = _('User {user} content restored.')
    keep = True
    admin_event = True
=======
class UNDELETE_RATING(_LOG):
    """Requires rating.id and add-on objects."""

    id = 185
    action_class = 'review'
    format = _('Review {rating} for {addon} un-deleted.')
    reviewer_format = '{user_responsible} un-deleted {rating} for {addon}.'
    keep = True
    reviewer_event = True
>>>>>>> 02b4e046


LOGS = [x for x in vars().values() if isclass(x) and issubclass(x, _LOG) and x != _LOG]
# Make sure there's no duplicate IDs.
assert len(LOGS) == len({log.id for log in LOGS})

LOG_BY_ID = {log.id: log for log in LOGS}
LOG = namedtuple('LogTuple', [log.__name__ for log in LOGS])(*(log for log in LOGS))
LOG_ADMINS = [log.id for log in LOGS if hasattr(log, 'admin_event')]
LOG_KEEP = [log.id for log in LOGS if hasattr(log, 'keep')]
LOG_RATING_MODERATION = [log.id for log in LOGS if hasattr(log, 'reviewer_event')]
LOG_REVIEW_QUEUE = [log.id for log in LOGS if hasattr(log, 'review_queue')]
LOG_REVIEWER_REVIEW_ACTION = [
    log.id for log in LOGS if hasattr(log, 'reviewer_review_action')
]

# Is the user emailed the message?
LOG_REVIEW_EMAIL_USER = [log.id for log in LOGS if hasattr(log, 'review_email_user')]
# Logs *not* to show to the developer.
LOG_HIDE_DEVELOPER = [
    log.id
    for log in LOGS
    if (getattr(log, 'hide_developer', False) or log.id in LOG_ADMINS)
]
# Review Queue logs to show to developer (i.e. hiding admin/private)
LOG_REVIEW_QUEUE_DEVELOPER = list(set(LOG_REVIEW_QUEUE) - set(LOG_HIDE_DEVELOPER))

# Actions for which the user name can be shown to developers.
# This is used by transformer_anonymize_user_for_developer to determine
# whether to anonymize the user for an activity.
LOG_SHOW_USER_TO_DEVELOPER = [
    log.id for log in LOGS if hasattr(log, 'show_user_to_developer')
]

# Actions that store IP
LOG_STORE_IPS = [log.id for log in LOGS if getattr(log, 'store_ip', False)]<|MERGE_RESOLUTION|>--- conflicted
+++ resolved
@@ -974,13 +974,6 @@
     keep = True
 
 
-<<<<<<< HEAD
-class ADMIN_USER_CONTENT_RESTORED(_LOG):
-    id = 185
-    format = _('User {user} content restored.')
-    keep = True
-    admin_event = True
-=======
 class UNDELETE_RATING(_LOG):
     """Requires rating.id and add-on objects."""
 
@@ -990,7 +983,13 @@
     reviewer_format = '{user_responsible} un-deleted {rating} for {addon}.'
     keep = True
     reviewer_event = True
->>>>>>> 02b4e046
+
+
+class ADMIN_USER_CONTENT_RESTORED(_LOG):
+    id = 186
+    format = _('User {user} content restored.')
+    keep = True
+    admin_event = True
 
 
 LOGS = [x for x in vars().values() if isclass(x) and issubclass(x, _LOG) and x != _LOG]
