# The absolute import feature is required so that we get the root celery
# module rather than `amo.celery`.
from __future__ import absolute_import

from collections import namedtuple
from inspect import isclass

from django.utils.translation import ugettext_lazy as _


__all__ = ('LOG', 'LOG_BY_ID', 'LOG_KEEP',)


class _LOG(object):
    action_class = None


class CREATE_ADDON(_LOG):
    id = 1
    action_class = 'add'
    format = _(u'{addon} was created.')
    keep = True


class EDIT_PROPERTIES(_LOG):
    """ Expects: addon """
    id = 2
    action_class = 'edit'
    format = _(u'{addon} properties edited.')


class EDIT_DESCRIPTIONS(_LOG):
    id = 3
    action_class = 'edit'
    format = _(u'{addon} description edited.')


class EDIT_CATEGORIES(_LOG):
    id = 4
    action_class = 'edit'
    format = _(u'Categories edited for {addon}.')


class ADD_USER_WITH_ROLE(_LOG):
    id = 5
    action_class = 'add'
    format = _(u'{0.name} ({1}) added to {addon}.')
    keep = True


class REMOVE_USER_WITH_ROLE(_LOG):
    id = 6
    action_class = 'delete'
    # L10n: {0} is the user being removed, {1} is their role.
    format = _(u'{0.name} ({1}) removed from {addon}.')
    keep = True


class EDIT_CONTRIBUTIONS(_LOG):
    id = 7
    action_class = 'edit'
    format = _(u'Contributions for {addon}.')


class USER_DISABLE(_LOG):
    id = 8
    format = _(u'{addon} disabled.')
    keep = True


class USER_ENABLE(_LOG):
    id = 9
    format = _(u'{addon} enabled.')
    keep = True


class CHANGE_STATUS(_LOG):
    id = 12
    # L10n: {status} is the status
    format = _(u'{addon} status changed to {status}.')
    keep = True


class ADD_VERSION(_LOG):
    id = 16
    action_class = 'add'
    format = _(u'{version} added to {addon}.')
    keep = True


class EDIT_VERSION(_LOG):
    id = 17
    action_class = 'edit'
    format = _(u'{version} edited for {addon}.')


class DELETE_VERSION(_LOG):
    id = 18
    action_class = 'delete'
    # Note, {0} is a string not a version since the version is deleted.
    # L10n: {0} is the version number
    format = _(u'Version {0} deleted from {addon}.')
    keep = True


class ADD_FILE_TO_VERSION(_LOG):
    id = 19
    action_class = 'add'
    format = _(u'File {0.name} added to {version} of {addon}.')


class DELETE_FILE_FROM_VERSION(_LOG):
    """
    Expecting: addon, filename, version
    Because the file is being deleted, filename and version
    should be strings and not the object.
    """
    id = 20
    action_class = 'delete'
    format = _(u'File {0} deleted from {version} of {addon}.')


class APPROVE_VERSION(_LOG):
    id = 21
    action_class = 'approve'
    format = _(u'{addon} {version} approved.')
    short = _(u'Approved')
    keep = True
    review_email_user = True
    review_queue = True
    reviewer_review_action = True


class PRELIMINARY_VERSION(_LOG):
    id = 42
    action_class = 'approve'
    format = _(u'{addon} {version} given preliminary review.')
    short = _(u'Preliminarily approved')
    keep = True
    review_email_user = True
    review_queue = True
    reviewer_review_action = True


class REJECT_VERSION(_LOG):
    # takes add-on, version, reviewtype
    id = 43
    action_class = 'reject'
    format = _(u'{addon} {version} rejected.')
    short = _(u'Rejected')
    keep = True
    review_email_user = True
    review_queue = True
    reviewer_review_action = True


class RETAIN_VERSION(_LOG):
    # takes add-on, version, reviewtype
    id = 22
    format = _(u'{addon} {version} retained.')
    short = _(u'Retained')
    keep = True
    review_email_user = True
    review_queue = True
    reviewer_review_action = True


class ESCALATE_VERSION(_LOG):
    # takes add-on, version, reviewtype
    id = 23
    format = _(u'{addon} {version} escalated.')
    short = _(u'Super review requested')
    keep = True
    review_email_user = True
    review_queue = True
    hide_developer = True


class REQUEST_VERSION(_LOG):
    # takes add-on, version, reviewtype
    id = 24
    format = _(u'{addon} {version} review requested.')
    short = _(u'Review requested')
    keep = True
    review_email_user = True
    review_queue = True


class REQUEST_INFORMATION(_LOG):
    id = 44
    format = _(u'{addon} {version} more information requested.')
    short = _(u'More information requested')
    keep = True
    review_email_user = True
    review_queue = True
    reviewer_review_action = True


class REQUEST_SUPER_REVIEW(_LOG):
    id = 45
    format = _(u'{addon} {version} super review requested.')
    short = _(u'Super review requested')
    keep = True
    review_queue = True
    sanitize = _(u'The addon has been flagged for Admin Review.  It\'s still '
                 u'in our review queue, but it will need to be checked by one '
                 u'of our admin reviewers. The review might take longer than '
                 u'usual.')
    reviewer_review_action = True


class COMMENT_VERSION(_LOG):
    id = 49
    format = _(u'Comment on {addon} {version}.')
    short = _(u'Commented')
    keep = True
    review_queue = True
    hide_developer = True
    reviewer_review_action = True


class ADD_TAG(_LOG):
    id = 25
    action_class = 'tag'
    format = _(u'{tag} added to {addon}.')


class REMOVE_TAG(_LOG):
    id = 26
    action_class = 'tag'
    format = _(u'{tag} removed from {addon}.')


class ADD_TO_COLLECTION(_LOG):
    id = 27
    action_class = 'collection'
    format = _(u'{addon} added to {collection}.')


class REMOVE_FROM_COLLECTION(_LOG):
    id = 28
    action_class = 'collection'
    format = _(u'{addon} removed from {collection}.')


class ADD_RATING(_LOG):
    id = 29
    action_class = 'review'
    format = _(u'{rating} for {addon} written.')


# TODO(davedash): Add these when we do the admin site
class ADD_RECOMMENDED_CATEGORY(_LOG):
    id = 31
    action_class = 'edit'
    # L10n: {0} is a category name.
    format = _(u'{addon} featured in {0}.')


class REMOVE_RECOMMENDED_CATEGORY(_LOG):
    id = 32
    action_class = 'edit'
    # L10n: {0} is a category name.
    format = _(u'{addon} no longer featured in {0}.')


class ADD_RECOMMENDED(_LOG):
    id = 33
    format = _(u'{addon} is now featured.')
    keep = True


class REMOVE_RECOMMENDED(_LOG):
    id = 34
    format = _(u'{addon} is no longer featured.')
    keep = True


class ADD_APPVERSION(_LOG):
    id = 35
    action_class = 'add'
    # L10n: {0} is the application, {1} is the version of the app
    format = _(u'{0} {1} added.')


class CHANGE_USER_WITH_ROLE(_LOG):
    """ Expects: author.user, role, addon """
    id = 36
    # L10n: {0} is a user, {1} is their role
    format = _(u'{0.name} role changed to {1} for {addon}.')
    keep = True


class CHANGE_LICENSE(_LOG):
    """ Expects: license, addon """
    id = 37
    action_class = 'edit'
    format = _(u'{addon} is now licensed under {0}.')


class CHANGE_POLICY(_LOG):
    id = 38
    action_class = 'edit'
    format = _(u'{addon} policy changed.')


class CHANGE_ICON(_LOG):
    id = 39
    action_class = 'edit'
    format = _(u'{addon} icon changed.')


class APPROVE_RATING(_LOG):
    id = 40
    action_class = 'approve'
    format = _(u'{rating} for {addon} approved.')
    reviewer_format = _(u'{user} approved {rating} for {addon}.')
    keep = True
    reviewer_event = True


class DELETE_RATING(_LOG):
    """Requires rating.id and add-on objects."""
    id = 41
    action_class = 'review'
    format = _(u'Review {rating} for {addon} deleted.')
    reviewer_format = _(u'{user} deleted {rating} for {addon}.')
    keep = True
    reviewer_event = True


class MAX_APPVERSION_UPDATED(_LOG):
    id = 46
    format = _(u'Application max version for {version} updated.')


class BULK_VALIDATION_EMAILED(_LOG):
    id = 47
    format = _(u'Authors emailed about compatibility of {version}.')


class BULK_VALIDATION_USER_EMAILED(_LOG):
    id = 130
    format = _(u'Email sent to Author about add-on compatibility.')


class CHANGE_PASSWORD(_LOG):
    id = 48
    format = _(u'Password changed.')


class APPROVE_VERSION_WAITING(_LOG):
    id = 53
    action_class = 'approve'
    format = _(u'{addon} {version} approved but waiting to be made public.')
    short = _(u'Approved but waiting')
    keep = True
    review_email_user = True
    review_queue = True


class USER_EDITED(_LOG):
    id = 60
    format = _(u'Account updated.')


class CUSTOM_TEXT(_LOG):
    id = 98
    format = '{0}'


class CUSTOM_HTML(_LOG):
    id = 99
    format = '{0}'


class OBJECT_ADDED(_LOG):
    id = 100
    format = _(u'Created: {0}.')
    admin_event = True


class OBJECT_EDITED(_LOG):
    id = 101
    format = _(u'Edited field: {2} set to: {0}.')
    admin_event = True


class OBJECT_DELETED(_LOG):
    id = 102
    format = _(u'Deleted: {1}.')
    admin_event = True


class ADMIN_USER_EDITED(_LOG):
    id = 103
    format = _(u'User {user} edited, reason: {1}')
    admin_event = True


class ADMIN_USER_ANONYMIZED(_LOG):
    id = 104
    format = _(u'User {user} anonymized.')
    admin_event = True


class ADMIN_USER_RESTRICTED(_LOG):
    id = 105
    format = _(u'User {user} restricted.')
    admin_event = True


class ADMIN_VIEWED_LOG(_LOG):
    id = 106
    format = _(u'Admin {0} viewed activity log for {user}.')
    admin_event = True


class EDIT_RATING(_LOG):
    id = 107
    action_class = 'review'
    format = _(u'{rating} for {addon} updated.')


class THEME_REVIEW(_LOG):
    id = 108
    action_class = 'review'
    format = _(u'{addon} reviewed.')


class ADMIN_USER_BANNED(_LOG):
    id = 109
    format = _(u'User {user} banned.')
    admin_event = True


class ADMIN_USER_PICTURE_DELETED(_LOG):
    id = 110
    format = _(u'User {user} picture deleted.')
    admin_event = True


class GROUP_USER_ADDED(_LOG):
    id = 120
    action_class = 'access'
    format = _(u'User {0.name} added to {group}.')
    keep = True
    admin_event = True


class GROUP_USER_REMOVED(_LOG):
    id = 121
    action_class = 'access'
    format = _(u'User {0.name} removed from {group}.')
    keep = True
    admin_event = True


class ADDON_UNLISTED(_LOG):
    id = 128
    format = _(u'{addon} unlisted.')
    keep = True


class BETA_SIGNED(_LOG):
    id = 131
    format = _(u'{file} was signed.')
    keep = True


# Obsolete, we don't care about validation results on beta files.
class BETA_SIGNED_VALIDATION_FAILED(_LOG):
    id = 132
    format = _(u'{file} was signed.')
    keep = True


class DELETE_ADDON(_LOG):
    id = 133
    action_class = 'delete'
    # L10n: {0} is the add-on GUID.
    format = _(u'Addon id {0} with GUID {1} has been deleted')
    keep = True


class EXPERIMENT_SIGNED(_LOG):
    id = 134
    format = _(u'{file} was signed.')
    keep = True


class UNLISTED_SIGNED(_LOG):
    id = 135
    format = _(u'{file} was signed.')
    keep = True


# Obsolete, we don't care about validation results on unlisted files anymore.
class UNLISTED_SIGNED_VALIDATION_FAILED(_LOG):
    id = 136
    format = _(u'{file} was signed.')
    keep = True


# Obsolete, we don't care about validation results on unlisted files anymore,
# and the distinction for sideloading add-ons is gone as well.
class UNLISTED_SIDELOAD_SIGNED_VALIDATION_PASSED(_LOG):
    id = 137
    format = _(u'{file} was signed.')
    keep = True


# Obsolete, we don't care about validation results on unlisted files anymore,
# and the distinction for sideloading add-ons is gone as well.
class UNLISTED_SIDELOAD_SIGNED_VALIDATION_FAILED(_LOG):
    id = 138
    format = _(u'{file} was signed.')
    keep = True


class PRELIMINARY_ADDON_MIGRATED(_LOG):
    id = 139
    format = _(u'{addon} migrated from preliminary.')
    keep = True
    review_queue = True


class DEVELOPER_REPLY_VERSION(_LOG):
    id = 140
    format = _(u'Reply by developer on {addon} {version}.')
    short = _(u'Developer Reply')
    keep = True
    review_queue = True


class REVIEWER_REPLY_VERSION(_LOG):
    id = 141
    format = _(u'Reply by reviewer on {addon} {version}.')
    short = _(u'Reviewer Reply')
    keep = True
    review_queue = True


class APPROVAL_NOTES_CHANGED(_LOG):
    id = 142
    format = _(u'Approval notes changed for {addon} {version}.')
    short = _(u'Approval notes changed')
    keep = True
    review_queue = True


class SOURCE_CODE_UPLOADED(_LOG):
    id = 143
    format = _(u'Source code uploaded for {addon} {version}.')
    short = _(u'Source code uploaded')
    keep = True
    review_queue = True


class CONFIRM_AUTO_APPROVED(_LOG):
    id = 144
    format = _(u'Auto-Approval confirmed for {addon} {version}.')
    short = _(u'Auto-Approval confirmed')
    keep = True
    reviewer_review_action = True
    review_queue = True
    hide_developer = True


class ENABLE_VERSION(_LOG):
    id = 145
    format = _(u'{addon} {version} re-enabled.')


class DISABLE_VERSION(_LOG):
    id = 146
    format = _(u'{addon} {version} disabled.')


class APPROVE_CONTENT(_LOG):
    id = 147
    format = _(u'{addon} {version} content approved.')
    short = _(u'Content approved')
    keep = True
    reviewer_review_action = True
    review_queue = True
    hide_developer = True


class REJECT_CONTENT(_LOG):
    id = 148
    action_class = 'reject'
    format = _(u'{addon} {version} content rejected.')
    short = _(u'Content rejected')
    keep = True
    review_email_user = True
    review_queue = True
    reviewer_review_action = True


class ADMIN_ALTER_INFO_REQUEST(_LOG):
    id = 149
    format = _(u'{addon} information request altered or removed by admin.')
    short = _(u'Information request altered')
    keep = True
    reviewer_review_action = True
    review_queue = True


class DEVELOPER_CLEAR_INFO_REQUEST(_LOG):
    id = 150
    format = _(u'Information request cleared by developer on '
               u'{addon} {version}.')
    short = _(u'Information request removed')
    keep = True
    review_queue = True


class REQUEST_ADMIN_REVIEW_CODE(_LOG):
    id = 151
    format = _(u'{addon} {version} admin add-on-review requested.')
    short = _(u'Admin add-on-review requested')
    keep = True
    review_queue = True
    reviewer_review_action = True


class REQUEST_ADMIN_REVIEW_CONTENT(_LOG):
    id = 152
    format = _(u'{addon} {version} admin content-review requested.')
    short = _(u'Admin content-review requested')
    keep = True
    review_queue = True
    reviewer_review_action = True


class REQUEST_ADMIN_REVIEW_THEME(_LOG):
    id = 153
    format = _(u'{addon} {version} admin theme-review requested.')
    short = _(u'Admin theme-review requested')
    keep = True
    review_queue = True
    reviewer_review_action = True


class CREATE_STATICTHEME_FROM_PERSONA(_LOG):
    id = 154
    action_class = 'add'
    format = _(u'{addon} was migrated from a lightweight theme.')
    keep = True


class ADMIN_API_KEY_RESET(_LOG):
    id = 155
    format = _(u'User {user} api key reset.')
    admin_event = True


class BLOCKLIST_BLOCK_ADDED(_LOG):
    id = 156
    keep = True
    action_class = 'add'
    hide_developer = True
    format = _('Block for {0} added to Blocklist.')
    short = _('Block added')


class BLOCKLIST_BLOCK_EDITED(_LOG):
    id = 157
    keep = True
    action_class = 'edit'
    hide_developer = True
    format = _('Block for {0} edited in Blocklist.')
    short = _('Block edited')


class BLOCKLIST_BLOCK_DELETED(_LOG):
    id = 158
    keep = True
    action_class = 'delete'
    hide_developer = True
    format = _('Block for {0} deleted from Blocklist.')
    short = _('Block deleted')


<<<<<<< HEAD
class BLOCKLIST_SIGNOFF(_LOG):
    id = 159
    keep = True
    hide_developer = True
    format = _('Block {1} action for {0} signed off.')
    short = _('Block action signoff')
=======
class DENIED_GUID_ADDED(_LOG):
    id = 159
    keep = True
    action_class = 'add'
    hide_developer = True
    format = _('GUID for {addon} added to DeniedGuid.')


class DENIED_GUID_DELETED(_LOG):
    id = 160
    keep = True
    action_class = 'delete'
    hide_developer = True
    format = _('GUID for {addon} removed from DeniedGuid.')
>>>>>>> 8b8cd4a5


LOGS = [x for x in vars().values()
        if isclass(x) and issubclass(x, _LOG) and x != _LOG]
# Make sure there's no duplicate IDs.
assert len(LOGS) == len(set(log.id for log in LOGS))

LOG_BY_ID = dict((l.id, l) for l in LOGS)
LOG = namedtuple('LogTuple', [l.__name__ for l in LOGS])(*[l for l in LOGS])
LOG_ADMINS = [l.id for l in LOGS if hasattr(l, 'admin_event')]
LOG_KEEP = [l.id for l in LOGS if hasattr(l, 'keep')]
LOG_RATING_MODERATION = [l.id for l in LOGS if hasattr(l, 'reviewer_event')]
LOG_REVIEW_QUEUE = [l.id for l in LOGS if hasattr(l, 'review_queue')]
LOG_REVIEWER_REVIEW_ACTION = [
    l.id for l in LOGS if hasattr(l, 'reviewer_review_action')]

# Is the user emailed the message?
LOG_REVIEW_EMAIL_USER = [l.id for l in LOGS if hasattr(l, 'review_email_user')]
# Logs *not* to show to the developer.
LOG_HIDE_DEVELOPER = [l.id for l in LOGS
                      if (getattr(l, 'hide_developer', False) or
                          l.id in LOG_ADMINS)]
# Review Queue logs to show to developer (i.e. hiding admin/private)
LOG_REVIEW_QUEUE_DEVELOPER = list(set(LOG_REVIEW_QUEUE) -
                                  set(LOG_HIDE_DEVELOPER))<|MERGE_RESOLUTION|>--- conflicted
+++ resolved
@@ -683,29 +683,28 @@
     short = _('Block deleted')
 
 
-<<<<<<< HEAD
+class DENIED_GUID_ADDED(_LOG):
+    id = 159
+    keep = True
+    action_class = 'add'
+    hide_developer = True
+    format = _('GUID for {addon} added to DeniedGuid.')
+
+
+class DENIED_GUID_DELETED(_LOG):
+    id = 160
+    keep = True
+    action_class = 'delete'
+    hide_developer = True
+    format = _('GUID for {addon} removed from DeniedGuid.')
+
+
 class BLOCKLIST_SIGNOFF(_LOG):
-    id = 159
+    id = 161
     keep = True
     hide_developer = True
     format = _('Block {1} action for {0} signed off.')
     short = _('Block action signoff')
-=======
-class DENIED_GUID_ADDED(_LOG):
-    id = 159
-    keep = True
-    action_class = 'add'
-    hide_developer = True
-    format = _('GUID for {addon} added to DeniedGuid.')
-
-
-class DENIED_GUID_DELETED(_LOG):
-    id = 160
-    keep = True
-    action_class = 'delete'
-    hide_developer = True
-    format = _('GUID for {addon} removed from DeniedGuid.')
->>>>>>> 8b8cd4a5
 
 
 LOGS = [x for x in vars().values()
