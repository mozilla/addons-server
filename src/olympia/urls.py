from django.conf import settings
from django.conf.urls import include, url
from django.contrib import admin
from django.shortcuts import redirect
from django.views.decorators.cache import cache_page
<<<<<<< HEAD
from django.views.static import serve as serve_static
=======
from django.views.i18n import javascript_catalog
>>>>>>> 57915e24

from olympia.addons import views as addons_views
from olympia.amo.urlresolvers import reverse
from olympia.amo.utils import urlparams
from olympia.stats import views as stats_views
from olympia.versions import views as version_views
from olympia.versions.urls import download_patterns


admin.autodiscover()

handler403 = 'olympia.amo.views.handler403'
handler404 = 'olympia.amo.views.handler404'
handler500 = 'olympia.amo.views.handler500'


urlpatterns = [
    # Legacy Discovery pane is first for undetectable efficiency wins.
    url('^discovery/', include('olympia.legacy_discovery.urls')),

    # Home.
    url('^$', addons_views.home, name='home'),

    # Add-ons.
    url('', include('olympia.addons.urls')),

    # Browse pages.
    url('', include('olympia.browse.urls')),

    # Tags.
    url('', include('olympia.tags.urls')),

    # Collections.
    url('', include('olympia.bandwagon.urls')),

    # Files
    url('^files/', include('olympia.files.urls')),

    # Downloads.
    url('^downloads/', include(download_patterns)),

    # Users
    url('', include('olympia.users.urls')),

    # Developer Hub.
    url('^developers/', include('olympia.devhub.urls')),

    # Reviewers Hub.
    url('^reviewers/', include('olympia.reviewers.urls')),

    # Redirect everything under editors/ (old reviewer urls) to reviewers/.
    url('^editors/(.*)',
        lambda r, path: redirect('/reviewers/%s' % path, permanent=True)),

    # AMO admin (not django admin).
    url('^admin/', include('olympia.zadmin.urls')),

    # Localizable pages.
    url('', include('olympia.pages.urls')),

    # App versions.
    url('pages/appversions/', include('olympia.applications.urls')),

    # Services
    url('', include('olympia.amo.urls')),

    # Search
    url('^search/', include('olympia.search.urls')),

    # Javascript translations.
    # Should always be called with a cache-busting querystring.
    url('^jsi18n\.js$', cache_page(60 * 60 * 24 * 365)(javascript_catalog),
        {'domain': 'djangojs', 'packages': []}, name='jsi18n'),

    # SAMO (Legacy API)
    url('^api/', include('olympia.legacy_api.urls')),

    # API v3.
    url('^api/', include('olympia.api.urls')),

    url('^compatibility/', include('olympia.compat.urls')),

    # Site events data.
    url('^statistics/events-(?P<start>\d{8})-(?P<end>\d{8})\.json$',
        stats_views.site_events, name='amo.site_events'),

    # Site statistics that we are going to catch, the rest will fall through.
    url('^statistics/', include('olympia.stats.urls')),

    # Fall through for any URLs not matched above stats dashboard.
    url('^statistics/', lambda r: redirect('/'), name='statistics.dashboard'),

    # Redirect patterns.
    url('^bookmarks/?$',
        lambda r: redirect('browse.extensions', 'bookmarks', permanent=True)),

    url('^reviews/display/(\d+)',
        lambda r, id: redirect('addons.ratings.list', id, permanent=True)),

    url('^reviews/add/(\d+)',
        lambda r, id: redirect('addons.ratings.add', id, permanent=True)),

    url('^users/info/(\d+)',
        lambda r, id: redirect('users.profile', id, permanent=True)),

    url('^pages/about$',
        lambda r: redirect('pages.about', permanent=True)),

    url('^pages/credits$',
        lambda r: redirect('pages.credits', permanent=True)),

    url('^pages/faq$',
        lambda r: redirect('pages.faq', permanent=True)),

    # Redirect persona/xxx
    url('^getpersonas$',
        lambda r: redirect('http://www.getpersonas.com/gallery/All/Popular',
                           permanent=True)),

    url('^persona/(?P<persona_id>\d+)',
        addons_views.persona_redirect, name='persona'),

    url('^personas/film and tv/?$',
        lambda r: redirect('browse.personas', 'film-and-tv', permanent=True)),

    url('^addons/versions/(\d+)/?$',
        lambda r, id: redirect('addons.versions', id, permanent=True)),

    url('^addons/versions/(\d+)/format:rss$',
        lambda r, id: redirect('addons.versions.rss', id, permanent=True)),

    # Legacy redirect. Requires a view to get extra data not provided in URL.
    url('^versions/updateInfo/(?P<version_id>\d+)',
        version_views.update_info_redirect),

    url('^addons/reviews/(\d+)/format:rss$',
        lambda r, id: redirect('addons.ratings.list.rss', id, permanent=True)),

    url('^search-engines.*$',
        lambda r: redirect(urlparams(reverse('search.search'), atype=4),
                           permanent=True)),

    url('^addons/contribute/(\d+)/?$',
        lambda r, id: redirect('addons.contribute', id, permanent=True)),

    url('^recommended$',
        lambda r: redirect(reverse('browse.extensions') + '?sort=featured',
                           permanent=True)),

    url('^recommended/format:rss$',
        lambda r: redirect('browse.featured.rss', permanent=True)),
]

if settings.DEBUG:
    # Remove leading and trailing slashes so the regex matches.
    media_url = settings.MEDIA_URL.lstrip('/').rstrip('/')

    urlpatterns.append(
        url(
            r'^%s/(?P<path>.*)$' % media_url,
            serve_static,
            {'document_root': settings.MEDIA_ROOT}),
    )<|MERGE_RESOLUTION|>--- conflicted
+++ resolved
@@ -3,11 +3,8 @@
 from django.contrib import admin
 from django.shortcuts import redirect
 from django.views.decorators.cache import cache_page
-<<<<<<< HEAD
+from django.views.i18n import javascript_catalog
 from django.views.static import serve as serve_static
-=======
-from django.views.i18n import javascript_catalog
->>>>>>> 57915e24
 
 from olympia.addons import views as addons_views
 from olympia.amo.urlresolvers import reverse
