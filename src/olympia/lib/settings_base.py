# -*- coding: utf-8 -*-
# Django settings for addons-server project.

import environ
import logging
import os
import socket
import json

from django.urls import reverse_lazy
from django.utils.functional import lazy

import raven
from kombu import Queue

import olympia.core.logger


env = environ.Env()

ENVIRON_SETTINGS_FILE_PATH = '/etc/olympia/settings.env'

if os.path.exists(ENVIRON_SETTINGS_FILE_PATH):
    env.read_env(env_file=ENVIRON_SETTINGS_FILE_PATH)


ALLOWED_HOSTS = [
    '.allizom.org',
    '.mozilla.org',
    '.mozilla.com',
    '.mozilla.net',
    '.mozaws.net',
]

# jingo-minify settings
CACHEBUST_IMGS = True
try:
    # If we have build ids available, we'll grab them here and add them to our
    # CACHE_PREFIX.  This will let us not have to flush memcache during updates
    # and it will let us preload data into it before a production push.
    from build import BUILD_ID_CSS, BUILD_ID_JS
    build_id = "%s%s" % (BUILD_ID_CSS[:2], BUILD_ID_JS[:2])
except ImportError:
    build_id = ""

# jingo-minify: Style sheet media attribute default
CSS_MEDIA_DEFAULT = 'all'

# Make filepaths relative to the root of olympia.
BASE_DIR = os.path.dirname(os.path.dirname(__file__))
ROOT = os.path.join(BASE_DIR, '..', '..')


def path(*folders):
    return os.path.join(ROOT, *folders)


DEBUG = False

# Ensure that exceptions aren't re-raised.
DEBUG_PROPAGATE_EXCEPTIONS = False
SILENCED_SYSTEM_CHECKS = (
    # Recommendation to use OneToOneField instead of ForeignKey(unique=True)
    # but our translations are the way they are...
    'fields.W342',
)

# LESS CSS OPTIONS (Debug only).
LESS_PREPROCESS = True  # Compile LESS with Node, rather than client-side JS?
LESS_LIVE_REFRESH = False  # Refresh the CSS on save?
LESS_BIN = 'lessc'

# Path to cleancss (our CSS minifier).
CLEANCSS_BIN = 'cleancss'

# Path to uglifyjs (our JS minifier).
UGLIFY_BIN = 'uglifyjs'  # Set as None to use YUI instead (at your risk).

# rsvg-convert is used to save our svg static theme previews to png
RSVG_CONVERT_BIN = 'rsvg-convert'

# Path to pngcrush (to optimize the PNGs uploaded by developers).
PNGCRUSH_BIN = 'pngcrush'

FLIGTAR = 'amo-admins+fligtar-rip@mozilla.org'
THEMES_EMAIL = 'theme-reviews@mozilla.org'
ABUSE_EMAIL = 'amo-admins+ivebeenabused@mozilla.org'

# prod conf overrides these settings to only have 'v3' and 'v4'.
DRF_API_VERSIONS = ['v3', 'v4', 'v4dev']
DRF_API_REGEX = r'^/?api/(?:v3|v4|v4dev)/'

# Add Access-Control-Allow-Origin: * header for the new API with
# django-cors-headers.
CORS_ORIGIN_ALLOW_ALL = True
CORS_URLS_REGEX = DRF_API_REGEX


# Sadly the term WHITELIST is used by the library
# https://pypi.python.org/pypi/django-cors-headers-multi/1.2.0
def cors_endpoint_overrides(whitelist_endpoints):
    return [
        ('%saccounts/login/?$' % DRF_API_REGEX, {
            'CORS_ORIGIN_ALLOW_ALL': False,
            'CORS_ORIGIN_WHITELIST': whitelist_endpoints,
            'CORS_ALLOW_CREDENTIALS': True,
        }),
    ]


CORS_ENDPOINT_OVERRIDES = []


def get_db_config(environ_var, atomic_requests=True):
    values = env.db(
        var=environ_var,
        default='mysql://root:@localhost/olympia')

    values.update({
        # Run all views in a transaction unless they are decorated not to.
        # `atomic_requests` should be `False` for database replicas where no
        # write operations will ever happen.
        'ATOMIC_REQUESTS': atomic_requests,
        # Pool our database connections up for 300 seconds
        'CONN_MAX_AGE': 300,
        'ENGINE': 'olympia.core.db.mysql',
        'OPTIONS': {
            'sql_mode': 'STRICT_ALL_TABLES',
            'isolation_level': 'read committed'
        },
        'TEST': {
            'CHARSET': 'utf8',
            'COLLATION': 'utf8_general_ci'
        },
    })

    return values


DATABASES = {
    'default': get_db_config('DATABASES_DEFAULT_URL'),
}

# A database to be used by the services scripts, which does not use Django.
# Please note that this is not a full Django database connection
# so the amount of values supported are limited. By default we are using
# the same connection as 'default' but that changes in prod/dev/stage.
SERVICES_DATABASE = get_db_config('DATABASES_DEFAULT_URL')

DATABASE_ROUTERS = ('multidb.PinningMasterSlaveRouter',)

# Put the aliases for your slave databases in this list.
SLAVE_DATABASES = []

# Local time zone for this installation. Choices can be found here:
# http://en.wikipedia.org/wiki/List_of_tz_zones_by_name
# although not all choices may be available on all operating systems.
# If running in a Windows environment this must be set to the same as your
# system time zone.
TIME_ZONE = 'UTC'

# Language code for this installation. All choices can be found here:
# http://www.i18nguy.com/unicode/language-identifiers.html
LANGUAGE_CODE = 'en-US'

# Accepted locales.
AMO_LANGUAGES = (
    'af',  # Afrikaans
    'ar',  # Arabic
    'ast',  # Asturian
    'az',  # Azerbaijani
    'bg',  # Bulgarian
    'bn-BD',  # Bengali (Bangladesh)
    'bs',  # Bosnian
    'ca',  # Catalan
    'cak',  # Kaqchikel
    'cs',  # Czech
    'da',  # Danish
    'de',  # German
    'dsb',  # Lower Sorbian
    'el',  # Greek
    'en-CA',  # English (Canada)
    'en-GB',  # English (British)
    'en-US',  # English (US)
    'es',  # Spanish
    'eu',  # Basque
    'fa',  # Persian
    'fi',  # Finnish
    'fr',  # French
    'fy-NL',  # Frisian
    'ga-IE',  # Irish
    'gu',  # Gujarati
    'he',  # Hebrew
    'hsb',  # Upper Sorbian
    'hu',  # Hungarian
    # 'ia',  # Interlingua - doesn't exist in product_details yet.
    'id',  # Indonesian
    'it',  # Italian
    'ja',  # Japanese
    'ka',  # Georgian
    'kab',  # Kabyle
    'ko',  # Korean
    'mk',  # Macedonian
    'mn',  # Mongolian
    'ms',  # Malay
    'nb-NO',  # Norwegian (Bokmål)
    'nl',  # Dutch
    'nn-NO',  # Norwegian (Nynorsk)
    'pa-IN',  # Punjabi
    'pl',  # Polish
    'pt-BR',  # Portuguese (Brazilian)
    'pt-PT',  # Portuguese (Portugal)
    'ro',  # Romanian
    'ru',  # Russian
    'sk',  # Slovak
    'sl',  # Slovenian
    'sq',  # Albanian
    'sv-SE',  # Swedish
    'te',  # Telugu
    'th',  # Thai
    'tr',  # Turkish
    'uk',  # Ukrainian
    'ur',  # Urdu
    'vi',  # Vietnamese
    'zh-CN',  # Chinese (Simplified)
    'zh-TW',  # Chinese (Traditional)
)

# Bidirectional languages.
# Locales in here *must* be in `AMO_LANGUAGES` too.
LANGUAGES_BIDI = ('ar', 'fa', 'he', 'dbr', 'ur')

# Explicit conversion of a shorter language code into a more specific one.
SHORTER_LANGUAGES = {
    'en': 'en-US', 'ga': 'ga-IE', 'pt': 'pt-PT', 'sv': 'sv-SE', 'zh': 'zh-CN'
}


DEBUG_LANGUAGES = ('dbr', 'dbl')


def lazy_langs(languages):
    from product_details import product_details
    if not product_details.languages:
        return {}

    language_mapping = {}

    for lang in languages:
        if lang == 'dbl':
            lang_name = product_details.languages['dbg']['native']
        elif lang == 'dbr':
            lang_name = product_details.languages['dbg']['native'] + ' (RTL)'
        else:
            lang_name = product_details.languages[lang]['native']

        language_mapping[lang.lower()] = lang_name

    return language_mapping


# Where product details are stored see django-mozilla-product-details
PROD_DETAILS_DIR = path('src', 'olympia', 'lib', 'product_json')
PROD_DETAILS_STORAGE = 'olympia.lib.product_details_backend.NoCachePDFileStorage'  # noqa

# Override Django's built-in with our native names
LANGUAGES = lazy(lazy_langs, dict)(AMO_LANGUAGES)

LANGUAGE_URL_MAP = dict([(i.lower(), i) for i in AMO_LANGUAGES])

LOCALE_PATHS = (
    path('locale'),
)

# If you set this to False, Django will make some optimizations so as not
# to load the internationalization machinery.
USE_I18N = True

# The host currently running the site.  Only use this in code for good reason;
# the site is designed to run on a cluster and should continue to support that
HOSTNAME = socket.gethostname()

# The front end domain of the site. If you're not running on a cluster this
# might be the same as HOSTNAME but don't depend on that.  Use this when you
# need the real domain.
DOMAIN = HOSTNAME

# Full base URL for your main site including protocol.  No trailing slash.
#   Example: https://addons.mozilla.org
SITE_URL = 'http://%s' % DOMAIN

# Domain of the services site.  This is where your API, and in-product pages
# live.
SERVICES_DOMAIN = 'services.%s' % DOMAIN

# Full URL to your API service. No trailing slash.
#   Example: https://services.addons.mozilla.org
SERVICES_URL = 'http://%s' % SERVICES_DOMAIN

# Filter IP addresses of allowed clients that can post email through the API.
ALLOWED_CLIENTS_EMAIL_API = env.list('ALLOWED_CLIENTS_EMAIL_API', default=[])
# Auth token required to authorize inbound email.
INBOUND_EMAIL_SECRET_KEY = env('INBOUND_EMAIL_SECRET_KEY', default='')
# Validation key we need to send in POST response.
INBOUND_EMAIL_VALIDATION_KEY = env('INBOUND_EMAIL_VALIDATION_KEY', default='')
# Domain emails should be sent to.
INBOUND_EMAIL_DOMAIN = env('INBOUND_EMAIL_DOMAIN', default=DOMAIN)

# Absolute path to the directory that holds media.
# Example: "/home/media/media.lawrence.com/"
MEDIA_ROOT = path('user-media')

# URL that handles the media served from MEDIA_ROOT. Make sure to use a
# trailing slash if there is a path component (optional in other cases).
# Examples: "http://media.lawrence.com", "http://example.com/media/"
MEDIA_URL = '/user-media/'

# Absolute path to a temporary storage area
TMP_PATH = path('tmp')

# Tarballs in DUMPED_APPS_PATH deleted 30 days after they have been written.
DUMPED_APPS_DAYS_DELETE = 3600 * 24 * 30

# Tarballs in DUMPED_USERS_PATH deleted 30 days after they have been written.
DUMPED_USERS_DAYS_DELETE = 3600 * 24 * 30

# path that isn't just one /, and doesn't require any locale or app.
SUPPORTED_NONAPPS_NONLOCALES_REGEX = DRF_API_REGEX

# paths that don't require an app prefix
# This needs to be kept in sync with addons-frontend's
# validClientAppUrlExceptions
# https://github.com/mozilla/addons-frontend/blob/master/config/default-amo.js
SUPPORTED_NONAPPS = (
    'about', 'admin', 'apps', 'contribute.json',
    'developer_agreement', 'developers', 'editors',
    'jsi18n', 'review_guide', 'google1f3e37b7351799a5.html',
    'google231a41e803e464e9.html', 'reviewers', 'robots.txt', 'statistics',
    'services', 'static', 'user-media', '__version__',
)
DEFAULT_APP = 'firefox'

# paths that don't require a locale prefix
# This needs to be kept in sync with addons-frontend's validLocaleUrlExceptions
# https://github.com/mozilla/addons-frontend/blob/master/config/default-amo.js
SUPPORTED_NONLOCALES = (
    'contribute.json', 'google1f3e37b7351799a5.html',
    'google231a41e803e464e9.html', 'robots.txt', 'services', 'downloads',
    'static', 'user-media', '__version__',
)

# Make this unique, and don't share it with anybody.
SECRET_KEY = env(
    'SECRET_KEY',
    default='this-is-a-dummy-key-and-its-overridden-for-prod-servers')

# Templates
JINJA_EXCLUDE_TEMPLATE_PATHS = (
    r'^admin\/',
    r'^users\/email',
    r'^ratings\/emails',
    r'^reviewers\/emails',
    r'^amo\/emails',
    r'^devhub\/email\/revoked-key-email.ltxt',
    r'^devhub\/email\/new-key-email.ltxt',
    r'^devhub\/email\/submission_api_key_revocation.txt',

    # Django specific templates
    r'^registration\/',
)

TEMPLATES = [
    {
        'BACKEND': 'django_jinja.backend.Jinja2',
        'NAME': 'jinja2',
        'APP_DIRS': True,
        'DIRS': (
            path('media', 'docs'),
            path('src/olympia/templates'),
        ),
        'OPTIONS': {
            # http://jinja.pocoo.org/docs/dev/extensions/#newstyle-gettext
            'newstyle_gettext': True,
            # Match our regular .html and .txt file endings except
            # for the admin and a handful of other paths
            'match_extension': None,
            'match_regex': r'^(?!({paths})).*'.format(
                paths='|'.join(JINJA_EXCLUDE_TEMPLATE_PATHS)),
            'context_processors': (
                'django.contrib.auth.context_processors.auth',
                'django.template.context_processors.debug',
                'django.template.context_processors.media',
                'django.template.context_processors.request',

                'django.contrib.messages.context_processors.messages',

                'olympia.amo.context_processors.app',
                'olympia.amo.context_processors.i18n',
                'olympia.amo.context_processors.global_settings',
                'olympia.amo.context_processors.static_url',
                'olympia.lib.jingo_minify_helpers.build_ids',
            ),
            'extensions': (
                'jinja2.ext.autoescape',
                'jinja2.ext.do',
                'jinja2.ext.loopcontrols',
                'jinja2.ext.with_',
                'django_jinja.builtins.extensions.CsrfExtension',
                'django_jinja.builtins.extensions.DjangoFiltersExtension',
                'django_jinja.builtins.extensions.StaticFilesExtension',
                'django_jinja.builtins.extensions.TimezoneExtension',
                'django_jinja.builtins.extensions.UrlsExtension',
                'puente.ext.i18n',
                'waffle.jinja.WaffleExtension',
            ),
            'finalize': lambda x: x if x is not None else '',
            'translation_engine': 'django.utils.translation',
            'autoescape': True,
            'trim_blocks': True,
        }
    },
    {
        'BACKEND': 'django.template.backends.django.DjangoTemplates',
        'DIRS': [],
        'APP_DIRS': True,
        'OPTIONS': {
            'context_processors': (
                'django.contrib.auth.context_processors.auth',
                'django.template.context_processors.debug',
                'django.template.context_processors.media',
                'django.template.context_processors.request',

                'django.contrib.messages.context_processors.messages',
            ),
        }
    },
]


X_FRAME_OPTIONS = 'DENY'
SECURE_BROWSER_XSS_FILTER = True
SECURE_CONTENT_TYPE_NOSNIFF = True
SECURE_HSTS_SECONDS = 31536000

# Prefer using `X-Forwarded-Port` header instead of `Port` header.
# We are behind both, the ELB and nginx which forwards requests to our
# uwsgi app.
# Our current request flow is this:
# Request -> ELB (terminates SSL) -> Nginx -> Uwsgi -> addons-server
#
# The ELB terminates SSL and properly sets `X-Forwarded-Port` header
# as well as `X-Forwarded-Proto` and others.
# Nginx on the other hand runs on port 81 and thus sets `Port` to be
# 81 but to make CSRF detection and other mechanisms work properly
# we need to know that we're running on either port 80 or 443, or do something
# with SECURE_PROXY_SSL_HEADER but we shouldn't if we can avoid that.
# So, let's simply grab the properly set `X-Forwarded-Port` header.
# https://github.com/mozilla/addons-server/issues/8835#issuecomment-405340432
#
# This is also backwards compatible for our local setup since Django falls back
# to using `Port` if `X-Forwarded-Port` isn't set.
USE_X_FORWARDED_PORT = True

MIDDLEWARE = (
    # Our middleware to make safe requests non-atomic needs to be at the top.
    'olympia.amo.middleware.NonAtomicRequestsForSafeHttpMethodsMiddleware',
    # Test if it's an API request first so later middlewares don't need to.
    'olympia.api.middleware.IdentifyAPIRequestMiddleware',
    # Gzip (for API only) middleware needs to be executed after every
    # modification to the response, so it's placed at the top of the list.
    'olympia.api.middleware.GZipMiddlewareForAPIOnly',

    # Statsd and logging come first to get timings etc. Munging REMOTE_ADDR
    # must come before middlewares potentially using REMOTE_ADDR, so it's
    # also up there.
    'django_statsd.middleware.GraphiteRequestTimingMiddleware',
    'django_statsd.middleware.GraphiteMiddleware',
    'olympia.amo.middleware.SetRemoteAddrFromForwardedFor',

    # AMO URL middleware is as high as possible to get locale/app aware URLs.
    'olympia.amo.middleware.LocaleAndAppURLMiddleware',

    'olympia.amo.middleware.RemoveSlashMiddleware',

    'django.middleware.security.SecurityMiddleware',
    'django.middleware.clickjacking.XFrameOptionsMiddleware',

    'multidb.middleware.PinningRouterMiddleware',
    'waffle.middleware.WaffleMiddleware',

    # CSP and CORS need to come before CommonMiddleware because they might
    # need to add headers to 304 responses returned by CommonMiddleware.
    'csp.middleware.CSPMiddleware',
    'olympia.amo.middleware.CorsMiddleware',

    # Enable conditional processing, e.g ETags.
    'django.middleware.http.ConditionalGetMiddleware',

    'olympia.amo.middleware.CommonMiddleware',
    'olympia.amo.middleware.NoVarySessionMiddleware',
    'django.contrib.messages.middleware.MessageMiddleware',
    'olympia.amo.middleware.AuthenticationMiddlewareWithoutAPI',
    'olympia.search.middleware.ElasticsearchExceptionMiddleware',

    # Our middleware that adds additional information for the user
    # and API about our read-only status.
    'olympia.amo.middleware.ReadOnlyMiddleware',

    'django.middleware.csrf.CsrfViewMiddleware',

    # This should come after AuthenticationMiddlewareWithoutAPI (to get the
    # current user) and after SetRemoteAddrFromForwardedFor (to get the correct
    # IP).
    'olympia.access.middleware.UserAndAddrMiddleware',

    'olympia.amo.middleware.ScrubRequestOnException',
    'olympia.amo.middleware.RequestIdMiddleware',
)

# Auth
AUTH_USER_MODEL = 'users.UserProfile'

# Override this in the site settings.
ROOT_URLCONF = 'olympia.urls'

INSTALLED_APPS = (
    # The translations app *must* be the very first. This isn't necessarily
    # relevant for daily business but very important for running initial
    # migrations during our tests and local setup.
    # Foreign keys to the `translations` table point to `id` which isn't
    # unique on it's own but has a (id, locale) unique_together index.
    # If `translations` would come after `olympia.addons` for example
    # Django tries to first, create the table translations, then create the
    # addons table, then adds the foreign key and only after that adds the
    # unique_together index to `translations`. MySQL needs that index to be
    # created first though, otherwise you'll run into
    # `ERROR 1215 (HY000): Cannot add foreign key constraint` errors.
    'olympia.translations',

    'olympia.core',
    'olympia.amo',  # amo comes first so it always takes precedence.
    'olympia.abuse',
    'olympia.access',
    'olympia.accounts',
    'olympia.activity',
    'olympia.addons',
    'olympia.api',
    'olympia.applications',
    'olympia.bandwagon',
    'olympia.browse',
    'olympia.compat',
    'olympia.devhub',
    'olympia.discovery',
    'olympia.files',
    'olympia.github',
    'olympia.legacy_api',
    'olympia.legacy_discovery',
    'olympia.lib.es',
    'olympia.lib.akismet',
    'olympia.pages',
    'olympia.ratings',
    'olympia.reviewers',
    'olympia.search',
    'olympia.stats',
    'olympia.tags',
    'olympia.users',
    'olympia.versions',
    'olympia.zadmin',

    # Third party apps
    'product_details',
    'csp',
    'aesfield',
    'django_extensions',
    'raven.contrib.django',
    'rest_framework',
    'waffle',
    'django_jinja',
    'puente',

    # Django contrib apps
    'django.contrib.admin',
    'django.contrib.auth',
    'django.contrib.contenttypes',
    'django.contrib.messages',
    'django.contrib.sessions',
    'django.contrib.staticfiles',

    # Has to load after auth
    'django_statsd',
)

# This needs to point to prod, because that's where the database lives. You can
# change it locally to test the extraction process, but be careful not to
# accidentally nuke translations when doing that!
DISCOVERY_EDITORIAL_CONTENT_API = (
    'https://addons.mozilla.org/api/v4/discovery/editorial/')

# Filename where the strings will be stored. Used in puente config below.
DISCOVERY_EDITORIAL_CONTENT_FILENAME = 'src/olympia/discovery/strings.jinja2'

# Tells the extract script what files to look for l10n in and what function
# handles the extraction. The puente library expects this.
PUENTE = {
    'BASE_DIR': ROOT,
    # Tells the extract script what files to look for l10n in and what function
    # handles the extraction.
    'DOMAIN_METHODS': {
        'django': [
            ('src/olympia/**.py', 'python'),

            # Extract the generated file containing editorial content for all
            # disco pane recommendations using jinja2 parser. It's not a real
            # template, but it uses jinja2 syntax for convenience, hence why
            # it's not in templates/ with a .html extension.
            (DISCOVERY_EDITORIAL_CONTENT_FILENAME, 'jinja2'),

            # Make sure we're parsing django-admin templates with the django
            # template extractor
            (
                '**/templates/admin/**.html',
                'django_babel.extract.extract_django'
            ),

            ('src/olympia/**/templates/**.html', 'jinja2'),
            ('**/templates/**.lhtml', 'jinja2'),
        ],
        'djangojs': [
            # We can't say **.js because that would dive into mochikit
            # and timeplot and all the other baggage we're carrying.
            # Timeplot, in particular, crashes the extractor with bad
            # unicode data.
            ('static/js/**-all.js', 'ignore'),
            ('static/js/**-min.js', 'ignore'),
            ('static/js/*.js', 'javascript'),
            ('static/js/amo2009/**.js', 'javascript'),
            ('static/js/common/**.js', 'javascript'),
            ('static/js/impala/**.js', 'javascript'),
            ('static/js/zamboni/**.js', 'javascript'),
        ],
    },
}

# Bundles is a dictionary of two dictionaries, css and js, which list css files
# and js files that can be bundled together by the minify app.
MINIFY_BUNDLES = {
    'css': {
        'restyle/css': (
            'css/restyle/restyle.less',
        ),

        # CSS files our DevHub (currently only required for the
        # new landing page)
        'devhub/new-landing/css': (
            'css/devhub/new-landing/base.less',
        ),

        # Responsive error page styling.
        'errors/css': (
            'css/errors/base.less',
        ),

        # CSS files common to the entire site.
        'zamboni/css': (
            'css/legacy/main.css',
            'css/legacy/main-mozilla.css',
            'css/legacy/jquery-lightbox.css',
            'css/zamboni/zamboni.css',
            'css/zamboni/tags.css',
            'css/zamboni/tabs.css',
            'css/impala/buttons.less',
            'css/impala/formset.less',
            'css/impala/suggestions.less',
            'css/impala/header.less',
            'css/impala/moz-tab.css',
            'css/impala/footer.less',
            'css/impala/faux-zamboni.less',
            'css/zamboni/themes.less',
        ),
        'zamboni/impala': (
            'css/impala/base.css',
            'css/legacy/jquery-lightbox.css',
            'css/impala/site.less',
            'css/impala/typography.less',
            'css/impala/forms.less',
            'css/common/invisible-upload.less',
            'css/impala/header.less',
            'css/impala/footer.less',
            'css/impala/moz-tab.css',
            'css/impala/hovercards.less',
            'css/impala/toplist.less',
            'css/impala/carousel.less',
            'css/impala/ratings.less',
            'css/impala/buttons.less',
            'css/impala/promos.less',
            'css/impala/addon_details.less',
            'css/impala/policy.less',
            'css/impala/expando.less',
            'css/impala/popups.less',
            'css/impala/l10n.less',
            'css/impala/lightbox.less',
            'css/impala/prose.less',
            'css/impala/abuse.less',
            'css/impala/paginator.less',
            'css/impala/listing.less',
            'css/impala/versions.less',
            'css/impala/users.less',
            'css/impala/collections.less',
            'css/impala/tooltips.less',
            'css/impala/search.less',
            'css/impala/suggestions.less',
            'css/node_lib/jquery.minicolors.css',
            'css/impala/personas.less',
            'css/impala/login.less',
            'css/impala/dictionaries.less',
            'css/impala/apps.less',
            'css/impala/formset.less',
            'css/impala/tables.less',
            'css/impala/compat.less',
        ),
        'zamboni/stats': (
            'css/impala/stats.less',
        ),
        'zamboni/discovery-pane': (
            'css/zamboni/discovery-pane.css',
            'css/impala/promos.less',
            'css/legacy/jquery-lightbox.css',
        ),
        'zamboni/devhub': (
            'css/impala/tooltips.less',
            'css/zamboni/developers.css',
            'css/zamboni/docs.less',
            'css/impala/developers.less',
            'css/impala/personas.less',
            'css/devhub/listing.less',
            'css/devhub/popups.less',
            'css/devhub/compat.less',
            'css/impala/formset.less',
            'css/devhub/forms.less',
            'css/common/invisible-upload.less',
            'css/devhub/submission.less',
            'css/devhub/refunds.less',
            'css/devhub/buttons.less',
            'css/devhub/in-app-config.less',
            'css/devhub/static-theme.less',
            'css/node_lib/jquery.minicolors.css',
        ),
        'zamboni/devhub_impala': (
            'css/impala/developers.less',
            'css/devhub/listing.less',
            'css/devhub/popups.less',
            'css/devhub/compat.less',
            'css/devhub/dashboard.less',
            'css/devhub/forms.less',
            'css/common/invisible-upload.less',
            'css/devhub/submission.less',
            'css/devhub/search.less',
            'css/devhub/refunds.less',
            'css/impala/devhub-api.less',
        ),
        'zamboni/reviewers': (
            'css/zamboni/reviewers.less',
            'css/zamboni/unlisted.less',
            'css/zamboni/reviewers.less',
        ),
        'zamboni/themes_review': (
            'css/zamboni/developers.css',
            'css/zamboni/reviewers.less',
            'css/zamboni/themes_review.less',
        ),
        'zamboni/files': (
            'css/lib/syntaxhighlighter/shCoreDefault.css',
            'css/zamboni/files.css',
        ),
        'zamboni/admin': (
            'css/zamboni/admin-django.css',
            'css/zamboni/admin-mozilla.css',
            'css/zamboni/admin_features.css',
        ),
    },
    'js': {
        # JS files common to the entire site (pre-impala).
        'common': (
            'js/node_lib/raven.js',
            'js/common/raven-config.js',
            'js/node_lib/underscore.js',
            'js/zamboni/browser.js',
            'js/amo2009/addons.js',
            'js/zamboni/init.js',
            'js/impala/capabilities.js',
            'js/lib/format.js',
            'js/node_lib/jquery.cookie.js',
            'js/zamboni/storage.js',
            'js/zamboni/buttons.js',
            'js/zamboni/tabs.js',
            'js/common/keys.js',

            # jQuery UI
            'js/node_lib/ui/version.js',
            'js/node_lib/ui/data.js',
            'js/node_lib/ui/disable-selection.js',
            'js/node_lib/ui/ie.js',
            'js/node_lib/ui/keycode.js',
            'js/node_lib/ui/escape-selector.js',
            'js/node_lib/ui/labels.js',
            'js/node_lib/ui/jquery-1-7.js',
            'js/node_lib/ui/plugin.js',
            'js/node_lib/ui/safe-active-element.js',
            'js/node_lib/ui/safe-blur.js',
            'js/node_lib/ui/scroll-parent.js',
            'js/node_lib/ui/focusable.js',
            'js/node_lib/ui/tabbable.js',
            'js/node_lib/ui/unique-id.js',
            'js/node_lib/ui/position.js',
            'js/node_lib/ui/widget.js',
            'js/node_lib/ui/menu.js',
            'js/node_lib/ui/mouse.js',
            'js/node_lib/ui/autocomplete.js',
            'js/node_lib/ui/datepicker.js',
            'js/node_lib/ui/sortable.js',

            'js/zamboni/helpers.js',
            'js/common/banners.js',
            'js/zamboni/global.js',
            'js/amo2009/global.js',
            'js/common/ratingwidget.js',
            'js/node_lib/jqModal.js',
            'js/zamboni/l10n.js',
            'js/zamboni/debouncer.js',

            # Homepage
            'js/impala/promos.js',
            'js/zamboni/homepage.js',

            # Add-ons details page
            'js/lib/ui.lightbox.js',
            'js/zamboni/addon_details.js',
            'js/impala/abuse.js',
            'js/zamboni/ratings.js',

            # Personas
            'js/lib/jquery.hoverIntent.js',
            'js/zamboni/personas_core.js',
            'js/zamboni/personas.js',

            # Unicode: needs to be loaded after collections.js which listens to
            # an event fired in this file.
            'js/zamboni/unicode.js',

            # Collections
            'js/zamboni/collections.js',

            # Users
            'js/zamboni/users.js',

            # Search suggestions
            'js/impala/forms.js',
            'js/impala/ajaxcache.js',
            'js/impala/suggestions.js',
            'js/impala/site_suggestions.js',
        ),

        # Impala and Legacy: Things to be loaded at the top of the page
        'preload': (
            'js/node_lib/jquery.js',
            'js/node_lib/jquery.browser.js',
            'js/impala/preloaded.js',
            'js/zamboni/analytics.js',
        ),
        # Impala: Things to be loaded at the bottom
        'impala': (
            'js/lib/ngettext-overload.js',
            'js/node_lib/raven.js',
            'js/common/raven-config.js',
            'js/node_lib/underscore.js',
            'js/impala/carousel.js',
            'js/zamboni/browser.js',
            'js/amo2009/addons.js',
            'js/zamboni/init.js',
            'js/impala/capabilities.js',
            'js/lib/format.js',
            'js/node_lib/jquery.cookie.js',
            'js/zamboni/storage.js',
            'js/zamboni/buttons.js',
            'js/node_lib/jquery.pjax.js',
            # jquery.pjax.js is missing a semicolon at the end which breaks
            # our wonderful minification process... so add one.
            'js/lib/semicolon.js',  # It's just a semicolon!
            'js/impala/footer.js',
            'js/common/keys.js',

            # jQuery UI
            'js/node_lib/ui/version.js',
            'js/node_lib/ui/data.js',
            'js/node_lib/ui/disable-selection.js',
            'js/node_lib/ui/ie.js',
            'js/node_lib/ui/keycode.js',
            'js/node_lib/ui/escape-selector.js',
            'js/node_lib/ui/labels.js',
            'js/node_lib/ui/jquery-1-7.js',
            'js/node_lib/ui/plugin.js',
            'js/node_lib/ui/safe-active-element.js',
            'js/node_lib/ui/safe-blur.js',
            'js/node_lib/ui/scroll-parent.js',
            'js/node_lib/ui/focusable.js',
            'js/node_lib/ui/tabbable.js',
            'js/node_lib/ui/unique-id.js',
            'js/node_lib/ui/position.js',
            'js/node_lib/ui/widget.js',
            'js/node_lib/ui/mouse.js',
            'js/node_lib/ui/menu.js',
            'js/node_lib/ui/autocomplete.js',
            'js/node_lib/ui/datepicker.js',
            'js/node_lib/ui/sortable.js',

            'js/lib/truncate.js',
            'js/zamboni/truncation.js',
            'js/impala/ajaxcache.js',
            'js/zamboni/helpers.js',
            'js/common/banners.js',
            'js/zamboni/global.js',
            'js/impala/global.js',
            'js/common/ratingwidget.js',
            'js/node_lib/jqModal.js',
            'js/zamboni/l10n.js',
            'js/impala/forms.js',

            # Homepage
            'js/impala/promos.js',
            'js/impala/homepage.js',

            # Add-ons details page
            'js/lib/ui.lightbox.js',
            'js/impala/addon_details.js',
            'js/impala/abuse.js',
            'js/impala/ratings.js',

            # Browse listing pages
            'js/impala/listing.js',

            # Personas
            'js/lib/jquery.hoverIntent.js',
            'js/zamboni/personas_core.js',
            'js/zamboni/personas.js',

            # Persona creation
            'js/common/upload-image.js',
            'js/node_lib/jquery.minicolors.js',
            'js/impala/persona_creation.js',

            # Unicode: needs to be loaded after collections.js which listens to
            # an event fired in this file.
            'js/zamboni/unicode.js',

            # Collections
            'js/zamboni/collections.js',
            'js/impala/collections.js',

            # Users
            'js/zamboni/users.js',
            'js/impala/users.js',

            # Search
            'js/impala/serializers.js',
            'js/impala/search.js',
            'js/impala/suggestions.js',
            'js/impala/site_suggestions.js',

            # Login
            'js/impala/login.js',
        ),
        'zamboni/discovery': (
            'js/node_lib/jquery.js',
            'js/node_lib/jquery.browser.js',
            'js/node_lib/underscore.js',
            'js/zamboni/browser.js',
            'js/zamboni/init.js',
            'js/impala/capabilities.js',
            'js/lib/format.js',
            'js/impala/carousel.js',
            'js/zamboni/analytics.js',

            # Add-ons details
            'js/node_lib/jquery.cookie.js',
            'js/zamboni/storage.js',
            'js/zamboni/buttons.js',
            'js/lib/ui.lightbox.js',

            # Personas
            'js/lib/jquery.hoverIntent.js',
            'js/zamboni/personas_core.js',
            'js/zamboni/personas.js',

            'js/zamboni/debouncer.js',
            'js/lib/truncate.js',
            'js/zamboni/truncation.js',

            'js/impala/promos.js',
            'js/zamboni/discovery_addons.js',
            'js/zamboni/discovery_pane.js',
        ),
        'zamboni/discovery-video': (
            'js/lib/popcorn-1.0.js',
            'js/zamboni/discovery_video.js',
        ),
        'zamboni/devhub': (
            'js/lib/truncate.js',
            'js/zamboni/truncation.js',
            'js/common/upload-base.js',
            'js/common/upload-addon.js',
            'js/common/upload-image.js',
            'js/impala/formset.js',
            'js/zamboni/devhub.js',
            'js/zamboni/validator.js',
            'js/node_lib/jquery.timeago.js',
            'js/zamboni/static_theme.js',
            'js/node_lib/jquery.minicolors.js',
            'js/node_lib/jszip.js',
        ),
        'zamboni/reviewers': (
            'js/lib/highcharts.src.js',
            'js/lib/jquery.hoverIntent.js',  # Used by jquery.zoomBox.
            'js/lib/jquery.zoomBox.js',  # Used by themes_review.
            'js/zamboni/reviewers.js',
            'js/zamboni/themes_review_templates.js',
            'js/zamboni/themes_review.js',
        ),
        'zamboni/files': (
            'js/lib/diff_match_patch_uncompressed.js',
            'js/lib/syntaxhighlighter/shCore.js',
            'js/lib/syntaxhighlighter/shLegacy.js',
            'js/lib/syntaxhighlighter/shBrushCss.js',
            'js/lib/syntaxhighlighter/shBrushJava.js',
            'js/lib/syntaxhighlighter/shBrushJScript.js',
            'js/lib/syntaxhighlighter/shBrushPlain.js',
            'js/lib/syntaxhighlighter/shBrushXml.js',
            'js/zamboni/storage.js',
            'js/zamboni/files_templates.js',
            'js/zamboni/files.js',
        ),
        'zamboni/stats': (
            'js/lib/highcharts.src.js',
            'js/impala/stats/csv_keys.js',
            'js/impala/stats/helpers.js',
            'js/impala/stats/dateutils.js',
            'js/impala/stats/manager.js',
            'js/impala/stats/controls.js',
            'js/impala/stats/overview.js',
            'js/impala/stats/topchart.js',
            'js/impala/stats/chart.js',
            'js/impala/stats/table.js',
            'js/impala/stats/stats.js',
        ),
        'zamboni/admin': (
            'js/zamboni/admin.js',
            'js/zamboni/admin_features.js',
            'js/zamboni/admin_validation.js',
        ),
        # This is included when DEBUG is True.  Bundle in <head>.
        'debug': (
            'js/debug/less_setup.js',
            'js/node_lib/less.js',
            'js/debug/less_live.js',
        ),
    }
}

# Prefix for cache keys (will prevent collisions when running parallel copies)
CACHE_PREFIX = 'amo:%s:' % build_id
KEY_PREFIX = CACHE_PREFIX
FETCH_BY_ID = True

# Number of seconds a count() query should be cached.  Keep it short because
# it's not possible to invalidate these queries.
CACHE_COUNT_TIMEOUT = 60

# To enable pylibmc compression (in bytes)
PYLIBMC_MIN_COMPRESS_LEN = 0  # disabled

# External tools.
JAVA_BIN = '/usr/bin/java'

# File paths
ADDON_ICONS_DEFAULT_PATH = os.path.join(ROOT, 'static', 'img', 'addon-icons')

# URL paths
# paths for images, e.g. mozcdn.com/amo or '/static'
VAMO_URL = 'https://versioncheck.addons.mozilla.org'


# Outgoing URL bouncer
REDIRECT_URL = 'https://outgoing.prod.mozaws.net/v1/'
REDIRECT_SECRET_KEY = env('REDIRECT_SECRET_KEY', default='')

# Allow URLs from these servers. Use full domain names.
REDIRECT_URL_ALLOW_LIST = ['addons.mozilla.org']

# Default to short expiration; check "remember me" to override
SESSION_ENGINE = 'django.contrib.sessions.backends.signed_cookies'
# See: https://github.com/mozilla/addons-server/issues/1789
SESSION_EXPIRE_AT_BROWSER_CLOSE = False
# This value must be kept in sync with authTokenValidFor from addons-frontend:
# https://github.com/mozilla/addons-frontend/blob/2f480b474fe13a676237fe76a1b2a057e4a2aac7/config/default-amo.js#L111
SESSION_COOKIE_AGE = 2592000  # 30 days
SESSION_COOKIE_SECURE = True
SESSION_COOKIE_HTTPONLY = True
SESSION_COOKIE_DOMAIN = ".%s" % DOMAIN  # bug 608797
MESSAGE_STORAGE = 'django.contrib.messages.storage.cookie.CookieStorage'

# These should have app+locale at the start to avoid redirects
LOGIN_URL = reverse_lazy('users.login')
LOGOUT_URL = reverse_lazy('users.logout')
LOGIN_REDIRECT_URL = '/'
LOGOUT_REDIRECT_URL = '/'
# When logging in with browser ID, a username is created automatically.
# In the case of duplicates, the process is recursive up to this number
# of times.
MAX_GEN_USERNAME_TRIES = 50

# Email settings
ADDONS_EMAIL = "Mozilla Add-ons <nobody@mozilla.org>"
DEFAULT_FROM_EMAIL = ADDONS_EMAIL

# Email goes to the console by default.  s/console/smtp/ for regular delivery
EMAIL_BACKEND = 'django.core.mail.backends.console.EmailBackend'

# Please use all lowercase for the QA allow list.
EMAIL_QA_ALLOW_LIST = env.list('EMAIL_QA_ALLOW_LIST', default=())
# Please use all lowercase for the deny_list.
EMAIL_DENY_LIST = env.list('EMAIL_DENY_LIST', default=('nobody@mozilla.org',))

# URL for Add-on Validation FAQ.
VALIDATION_FAQ_URL = ('https://wiki.mozilla.org/Add-ons/Reviewers/Guide/'
                      'AddonReviews#Step_2:_Automatic_validation')


# Celery
CELERY_BROKER_URL = env(
    'CELERY_BROKER_URL',
    default=os.environ.get(
        'CELERY_BROKER_URL', 'amqp://olympia:olympia@localhost:5672/olympia'))
CELERY_BROKER_CONNECTION_TIMEOUT = 0.1
CELERY_BROKER_HEARTBEAT = 60 * 15
CELERY_TASK_DEFAULT_QUEUE = 'default'
CELERY_RESULT_BACKEND = env(
    'CELERY_RESULT_BACKEND',
    default=os.environ.get(
        'CELERY_RESULT_BACKEND', 'redis://localhost:6379/1'))

CELERY_TASK_IGNORE_RESULT = True
CELERY_SEND_TASK_ERROR_EMAILS = True
CELERY_WORKER_HIJACK_ROOT_LOGGER = False
# Testing responsiveness without rate limits.
CELERY_WORKER_DISABLE_RATE_LIMITS = True

# Only serialize celery tasks using JSON.
CELERY_ACCEPT_CONTENT = ['json']
CELERY_TASK_SERIALIZER = 'json'
CELERY_RESULT_SERIALIZER = 'json'

CELERY_IMPORTS = (
    'olympia.lib.crypto.tasks',
    'olympia.lib.es.management.commands.reindex',
)

CELERY_TASK_QUEUES = (
    Queue('addons', routing_key='addons'),
    Queue('amo', routing_key='amo'),
    Queue('api', routing_key='api'),
    Queue('bandwagon', routing_key='bandwagon'),
    Queue('cron', routing_key='cron'),
    Queue('crypto', routing_key='crypto'),
    Queue('default', routing_key='default'),
    Queue('devhub', routing_key='devhub'),
    Queue('images', routing_key='images'),
    Queue('limited', routing_key='limited'),
    Queue('priority', routing_key='priority'),
    Queue('ratings', routing_key='ratings'),
    Queue('reviewers', routing_key='reviewers'),
    Queue('search', routing_key='search'),
    Queue('stats', routing_key='stats'),
    Queue('tags', routing_key='tags'),
    Queue('users', routing_key='users'),
    Queue('zadmin', routing_key='zadmin'),
)

# We have separate celeryds for processing devhub & images as fast as possible
# Some notes:
# - always add routes here instead of @task(queue=<name>)
# - when adding a queue, be sure to update deploy.py so that it gets restarted
CELERY_TASK_ROUTES = {
    # Priority.
    # If your tasks need to be run as soon as possible, add them here so they
    # are routed to the priority queue.
    'olympia.addons.tasks.index_addons': {'queue': 'priority'},
    'olympia.addons.tasks.unindex_addons': {'queue': 'priority'},
    'olympia.addons.tasks.save_theme': {'queue': 'priority'},
    'olympia.addons.tasks.save_theme_reupload': {'queue': 'priority'},
    'olympia.versions.tasks.generate_static_theme_preview': {
        'queue': 'priority'},

    # Other queues we prioritize below.

    # AMO Devhub.
    'olympia.devhub.tasks.get_preview_sizes': {'queue': 'devhub'},
    'olympia.devhub.tasks.handle_file_validation_result': {'queue': 'devhub'},
    'olympia.devhub.tasks.handle_upload_validation_result': {
        'queue': 'devhub'},
    'olympia.devhub.tasks.revoke_and_regenerate_api_key': {'queue': 'devhub'},
    'olympia.devhub.tasks.send_welcome_email': {'queue': 'devhub'},
    'olympia.devhub.tasks.submit_file': {'queue': 'devhub'},
    'olympia.devhub.tasks.validate_file': {'queue': 'devhub'},
    'olympia.devhub.tasks.validate_file_path': {'queue': 'devhub'},
    'olympia.lib.akismet.tasks.comment_check': {'queue': 'devhub'},

    # Activity (goes to devhub queue).
    'olympia.activity.tasks.process_email': {'queue': 'devhub'},

    # This is currently used only by validation tasks.
    # This puts the chord_unlock task on the devhub queue. Which means anything
    # that uses chord() or group() must also be running in this queue or must
    # be on a worker that listens to the same queue.
    'celery.chord_unlock': {'queue': 'devhub'},
    'olympia.devhub.tasks.compatibility_check': {'queue': 'devhub'},

    # Images.
    'olympia.bandwagon.tasks.resize_icon': {'queue': 'images'},
    'olympia.users.tasks.resize_photo': {'queue': 'images'},
    'olympia.devhub.tasks.resize_icon': {'queue': 'images'},
    'olympia.devhub.tasks.resize_preview': {'queue': 'images'},

    # AMO validator.
    'olympia.zadmin.tasks.bulk_validate_file': {'queue': 'limited'},

    # AMO
    'olympia.amo.tasks.delete_anonymous_collections': {'queue': 'amo'},
    'olympia.amo.tasks.delete_logs': {'queue': 'amo'},
    'olympia.amo.tasks.send_email': {'queue': 'amo'},
    'olympia.amo.tasks.set_modified_on_object': {'queue': 'amo'},

    # Addons
    'olympia.addons.tasks.calc_checksum': {'queue': 'addons'},
    'olympia.addons.tasks.delete_persona_image': {'queue': 'addons'},
    'olympia.addons.tasks.delete_preview_files': {'queue': 'addons'},
    'olympia.versions.tasks.delete_preview_files': {'queue': 'addons'},
    'olympia.addons.tasks.update_incompatible_appversions': {
        'queue': 'addons'},
    'olympia.addons.tasks.version_changed': {'queue': 'addons'},

    # API
    'olympia.api.tasks.process_results': {'queue': 'api'},
    'olympia.api.tasks.process_webhook': {'queue': 'api'},

    # Crons
    'olympia.addons.cron._update_addon_average_daily_users': {'queue': 'cron'},
    'olympia.addons.cron._update_addon_download_totals': {'queue': 'cron'},
    'olympia.addons.cron._update_addons_current_version': {'queue': 'cron'},
    'olympia.addons.cron._update_appsupport': {'queue': 'cron'},
    'olympia.addons.cron._update_daily_theme_user_counts': {'queue': 'cron'},

    # Bandwagon
    'olympia.bandwagon.tasks.collection_meta': {'queue': 'bandwagon'},
    'olympia.bandwagon.tasks.delete_icon': {'queue': 'bandwagon'},

    # Reviewers
    'olympia.reviewers.tasks.add_commentlog': {'queue': 'reviewers'},
    'olympia.reviewers.tasks.add_versionlog': {'queue': 'reviewers'},
    'olympia.reviewers.tasks.approve_rereview': {'queue': 'reviewers'},
    'olympia.reviewers.tasks.reject_rereview': {'queue': 'reviewers'},
    'olympia.reviewers.tasks.send_mail': {'queue': 'reviewers'},

    # Crypto
    'olympia.lib.crypto.tasks.sign_addons': {'queue': 'crypto'},

    # Search
    'olympia.lib.es.management.commands.reindex.create_new_index': {
        'queue': 'search'},
    'olympia.lib.es.management.commands.reindex.delete_indexes': {
        'queue': 'search'},
    'olympia.lib.es.management.commands.reindex.flag_database': {
        'queue': 'search'},
    'olympia.lib.es.management.commands.reindex.index_data': {
        'queue': 'search'},
    'olympia.lib.es.management.commands.reindex.unflag_database': {
        'queue': 'search'},
    'olympia.lib.es.management.commands.reindex.update_aliases': {
        'queue': 'search'},

    # Ratings
    'olympia.ratings.tasks.addon_bayesian_rating': {'queue': 'ratings'},
    'olympia.ratings.tasks.addon_grouped_rating': {'queue': 'ratings'},
    'olympia.ratings.tasks.addon_rating_aggregates': {'queue': 'ratings'},
    'olympia.ratings.tasks.update_denorm': {'queue': 'ratings'},
    'olympia.ratings.tasks.check_with_akismet': {'queue': 'ratings'},


    # Stats
    'olympia.stats.tasks.index_collection_counts': {'queue': 'stats'},
    'olympia.stats.tasks.index_download_counts': {'queue': 'stats'},
    'olympia.stats.tasks.index_theme_user_counts': {'queue': 'stats'},
    'olympia.stats.tasks.index_update_counts': {'queue': 'stats'},
    'olympia.stats.tasks.update_global_totals': {'queue': 'stats'},

    # Tags
    'olympia.tags.tasks.update_all_tag_stats': {'queue': 'tags'},
    'olympia.tags.tasks.update_tag_stat': {'queue': 'tags'},

    # Users
    'olympia.users.tasks.delete_photo': {'queue': 'users'},
    'olympia.users.tasks.update_user_ratings_task': {'queue': 'users'},
    'olympia.users.tasks.generate_secret_for_users': {'queue': 'users'},

    # Zadmin
    'olympia.zadmin.tasks.admin_email': {'queue': 'zadmin'},
    'olympia.zadmin.tasks.celery_error': {'queue': 'zadmin'},
    'olympia.zadmin.tasks.notify_compatibility': {'queue': 'zadmin'},
    'olympia.zadmin.tasks.notify_compatibility_chunk': {'queue': 'zadmin'},
    'olympia.zadmin.tasks.update_maxversions': {'queue': 'zadmin'},

    # Github API
    'olympia.github.tasks.process_results': {'queue': 'devhub'},
    'olympia.github.tasks.process_webhook': {'queue': 'devhub'},

    # Temporary tasks to crush existing images.
    # Go in the addons queue to leave the 'devhub' queue free to process
    # validations etc.
    'olympia.devhub.tasks.pngcrush_existing_theme': {'queue': 'addons'},
    'olympia.devhub.tasks.pngcrush_existing_preview': {'queue': 'addons'},
    'olympia.devhub.tasks.pngcrush_existing_icons': {'queue': 'addons'},
}


# This is just a place to store these values, you apply them in your
# task decorator, for example:
#   @task(time_limit=CELERY_TIME_LIMITS['lib...']['hard'])
# Otherwise your task will use the default settings.
CELERY_TIME_LIMITS = {
    # The reindex management command can take up to 3 hours to run.
    'olympia.lib.es.management.commands.reindex': {
        'soft': 10800, 'hard': 14400},
}

# When testing, we always want tasks to raise exceptions. Good for sanity.
CELERY_TASK_EAGER_PROPAGATES = True

# Time in seconds before celery.exceptions.SoftTimeLimitExceeded is raised.
# The task can catch that and recover but should exit ASAP. Note that there is
# a separate, shorter timeout for validation tasks.
CELERY_TASK_SOFT_TIME_LIMIT = 60 * 30

# See PEP 391 for formatting help.
LOGGING = {
    'version': 1,
    'filters': {},
    'formatters': {
        'json': {
            '()': olympia.core.logger.JsonFormatter,
            'logger_name': 'http_app_addons'
        },
    },
    'handlers': {
        'mozlog': {
            'level': 'DEBUG',
            'class': 'logging.StreamHandler',
            'formatter': 'json'
        },
        'null': {
            'class': 'logging.NullHandler',
        },
        'statsd': {
            'level': 'ERROR',
            'class': 'django_statsd.loggers.errors.StatsdHandler',
        },
    },
    'root': {'handlers': ['mozlog'], 'level': logging.DEBUG},
    'loggers': {
        'amo': {
            'handlers': ['mozlog'],
            'level': logging.DEBUG,
            'propagate': False
        },
        'amo.validator': {
            'handlers': ['mozlog'],
            'level': logging.WARNING,
            'propagate': False,
        },
        'amqplib': {
            'handlers': ['null'],
            'level': logging.DEBUG,
            'propagate': False
        },
        'caching': {
            'handlers': ['mozlog'],
            'level': logging.ERROR,
            'propagate': False
        },
        'caching.invalidation': {
            'handlers': ['null'],
            'level': logging.DEBUG,
            'propagate': False
        },
        'django': {
            'handlers': ['statsd'],
            'level': logging.ERROR,
            'propagate': True,
        },
        # Django CSRF related warnings
        'django.security.csrf': {
            'handlers': ['mozlog'],
            'level': logging.WARNING,
            'propagate': True
        },
        'elasticsearch': {
            'handlers': ['null'],
            'level': logging.DEBUG,
            'propagate': False,
        },
        'newrelic': {
            'handlers': ['mozlog'],
            'level': logging.WARNING,
            'propagate': False,
        },
        'post_request_task': {
            'handlers': ['mozlog'],
            # Ignore INFO or DEBUG from post-request-task, it logs too much.
            'level': logging.WARNING,
            'propagate': False,
        },
        'rdflib': {
            'handlers': ['null'],
            'level': logging.DEBUG,
            'propagate': False,
        },
        'request.summary': {
            'handlers': ['mozlog'],
            'level': logging.DEBUG,
            'propagate': False
        },
        's.client': {
            'handlers': ['mozlog'],
            'level': logging.INFO,
            'propagate': False
        },
        'z': {
            'handlers': ['mozlog'],
            'level': logging.DEBUG,
            'propagate': False
        },
        'z.celery': {
            'handlers': ['statsd'],
            'level': logging.ERROR,
            'propagate': True,
        },
        'z.es': {
            'handlers': ['mozlog'],
            'level': logging.INFO,
            'propagate': False
        },
        'z.pool': {
            'handlers': ['mozlog'],
            'level': logging.ERROR,
            'propagate': False
        },
        'z.task': {
            'handlers': ['mozlog'],
            'level': logging.DEBUG,
            'propagate': False
        }
    },
}

# CSP Settings

PROD_CDN_HOST = 'https://addons.cdn.mozilla.net'
ANALYTICS_HOST = 'https://ssl.google-analytics.com'

CSP_REPORT_URI = '/__cspreport__'
CSP_REPORT_ONLY = False
CSP_EXCLUDE_URL_PREFIXES = ()

# NOTE: CSP_DEFAULT_SRC MUST be set otherwise things not set
# will default to being open to anything.
CSP_DEFAULT_SRC = (
    "'self'",
)
CSP_BASE_URI = (
    "'self'",
    # Required for the legacy discovery pane.
    'https://addons.mozilla.org',
)
CSP_CONNECT_SRC = (
    "'self'",
    'https://sentry.prod.mozaws.net',
)
CSP_FORM_ACTION = (
    "'self'",
    'https://developer.mozilla.org',
)
CSP_FONT_SRC = (
    "'self'",
    PROD_CDN_HOST,
)
CSP_CHILD_SRC = (
    "'self'",
    'https://www.google.com/recaptcha/',
)
CSP_FRAME_SRC = CSP_CHILD_SRC
CSP_IMG_SRC = (
    "'self'",
    'data:',  # Used in inlined mobile css.
    'blob:',  # Needed for image uploads.
    ANALYTICS_HOST,
    PROD_CDN_HOST,
    'https://static.addons.mozilla.net',  # CDN origin server.
    'https://sentry.prod.mozaws.net',
)
CSP_MEDIA_SRC = (
    'https://videos.cdn.mozilla.net',
)
CSP_OBJECT_SRC = ("'none'",)

CSP_SCRIPT_SRC = (
    'https://ssl.google-analytics.com/ga.js',
    'https://www.google.com/recaptcha/',
    'https://www.gstatic.com/recaptcha/',
    PROD_CDN_HOST,
)
CSP_STYLE_SRC = (
    "'self'",
    "'unsafe-inline'",
    PROD_CDN_HOST,
)

# Should robots.txt deny everything or disallow a calculated list of URLs we
# don't want to be crawled?  Default is true, allow everything, toggled to
# False on -dev and stage.
# Also see http://www.google.com/support/webmasters/bin/answer.py?answer=93710
ENGAGE_ROBOTS = True

# Read-only mode setup.
READ_ONLY = env.bool('READ_ONLY', default=False)

# Expected retry-time that can be respected by clients. This will
# be set as `Retry-After` header.
# Please set this to a `datetime.timedelta()` instance that is
# reasonable for clients to try again.
# We don't support hard dates as these are usually quite hard to
# adhere anyway.
# Will be ignored if `None`
READ_ONLY_RETRY_AFTER = None


# Turn on read-only mode in local_settings.py by putting this line
# at the VERY BOTTOM: read_only_mode(globals())
# Please also consider setting `retry_after` like this
# import datetime
# read_only_mode(globals(), retry_after=datetime.timedelta(minutes=10))
# See `READ_ONLY_RETRY_AFTER` comment for more details
def read_only_mode(env, retry_after=None):
    env['READ_ONLY'] = True
    env['READ_ONLY_RETRY_AFTER'] = retry_after

    # Replace the default (master) db with a slave connection.
    if not env.get('SLAVE_DATABASES'):
        raise Exception('We need at least one slave database.')
    slave = env['SLAVE_DATABASES'][0]
    env['DATABASES']['default'] = env['DATABASES'][slave]

    # No sessions without the database, so disable auth.
    env['AUTHENTICATION_BACKENDS'] = ('olympia.users.backends.NoAuthForYou',)


# Uploaded file limits
MAX_ICON_UPLOAD_SIZE = 4 * 1024 * 1024
MAX_IMAGE_UPLOAD_SIZE = 4 * 1024 * 1024
MAX_VIDEO_UPLOAD_SIZE = 4 * 1024 * 1024
MAX_PHOTO_UPLOAD_SIZE = MAX_ICON_UPLOAD_SIZE
MAX_PERSONA_UPLOAD_SIZE = 300 * 1024
MAX_STATICTHEME_SIZE = 7 * 1024 * 1024

# File uploads should have -rw-r--r-- permissions in order to be served by
# nginx later one. The 0o prefix is intentional, this is an octal value.
FILE_UPLOAD_PERMISSIONS = 0o644

# RECAPTCHA: overload the following key settings in local_settings.py
# with your keys.
# Old recaptcha V1
RECAPTCHA_PUBLIC_KEY = env('RECAPTCHA_PUBLIC_KEY', default='')
RECAPTCHA_PRIVATE_KEY = env('RECAPTCHA_PRIVATE_KEY', default='')
# New Recaptcha V2
NOBOT_RECAPTCHA_PUBLIC_KEY = env('NOBOT_RECAPTCHA_PUBLIC_KEY', default='')
NOBOT_RECAPTCHA_PRIVATE_KEY = env('NOBOT_RECAPTCHA_PRIVATE_KEY', default='')

# Send Django signals asynchronously on a background thread.
ASYNC_SIGNALS = True

# Performance for persona pagination, we hardcode the number of
# available pages when the filter is up-and-coming.
PERSONA_DEFAULT_PAGES = 10

# Number of seconds before celery tasks will abort addon validation:
VALIDATOR_TIMEOUT = 110

# Max number of warnings/errors to show from validator. Set to None for no
# limit.
VALIDATOR_MESSAGE_LIMIT = 500

# Feature flags
UNLINK_SITE_STATS = True

# Set to True if we're allowed to use X-SENDFILE.
XSENDFILE = True
XSENDFILE_HEADER = 'X-SENDFILE'

MOBILE_COOKIE = 'mamo'

# Path to `ps`.
PS_BIN = '/bin/ps'

# The maximum file size that is shown inside the file viewer.
FILE_VIEWER_SIZE_LIMIT = 1048576
# The maximum file size that you can have inside a zip file.
FILE_UNZIP_SIZE_LIMIT = 104857600

# How long to delay tasks relying on file system to cope with NFS lag.
NFS_LAG_DELAY = 3

# An approved list of domains that the authentication script will redirect to
# upon successfully logging in or out.
VALID_LOGIN_REDIRECTS = {
    'builder': 'https://builder.addons.mozilla.org',
    'builderstage': 'https://builder-addons.allizom.org',
    'buildertrunk': 'https://builder-addons-dev.allizom.org',
}

# Elasticsearch
ES_HOSTS = [os.environ.get('ELASTICSEARCH_LOCATION', '127.0.0.1:9200')]
ES_URLS = ['http://%s' % h for h in ES_HOSTS]
ES_INDEXES = {
    'default': 'addons',
    'stats': 'addons_stats',
}

ES_TIMEOUT = 30
ES_DEFAULT_NUM_REPLICAS = 2
ES_DEFAULT_NUM_SHARDS = 5

# Maximum result position. ES defaults to 10000 but we'd like more to make sure
# all our extensions can be found if searching without a query and
# paginating through all results.
# NOTE: This setting is being set during reindex, if this needs changing
# we need to trigger a reindex. It's also hard-coded in amo/pagination.py
# and there's a test verifying it's value is 25000 in amo/test_pagination.py
ES_MAX_RESULT_WINDOW = 25000

# Default AMO user id to use for tasks.
TASK_USER_ID = 4757633

# Special collection that some contributors can modify.
COLLECTION_FEATURED_THEMES_ID = 2143965

# If this is False, tasks and other jobs that send non-critical emails should
# use a fake email backend.
SEND_REAL_EMAIL = False

STATSD_HOST = env('STATSD_HOST', default='localhost')
STATSD_PREFIX = env('STATSD_PREFIX', default='amo')
STATSD_PORT = 8125

# The django statsd client to use, see django-statsd for more.
STATSD_CLIENT = 'django_statsd.clients.normal'

GRAPHITE_HOST = env('GRAPHITE_HOST', default='localhost')
GRAPHITE_PREFIX = env('GRAPHITE_PREFIX', default='amo')
GRAPHITE_PORT = 2003
GRAPHITE_TIMEOUT = 1

# IP addresses of servers we use as proxies.
KNOWN_PROXIES = []

# Blog URL
DEVELOPER_BLOG_URL = 'http://blog.mozilla.com/addons/feed/'

LOGIN_RATELIMIT_USER = 5
LOGIN_RATELIMIT_ALL_USERS = '15/m'

CSRF_FAILURE_VIEW = 'olympia.amo.views.csrf_failure'
CSRF_USE_SESSIONS = True

# Default file storage mechanism that holds media.
DEFAULT_FILE_STORAGE = 'olympia.amo.utils.LocalFileStorage'

# And how long we'll give the server to respond for monitoring.
# We currently do not have any actual timeouts during the signing-process.
SIGNING_SERVER_MONITORING_TIMEOUT = 10

AUTOGRAPH_CONFIG = {
    'server_url': env(
        'AUTOGRAPH_SERVER_URL',
        default='http://autograph:8000'),
    'user_id': env(
        'AUTOGRAPH_HAWK_USER_ID',
        default='alice'),
    'key': env(
        'AUTOGRAPH_HAWK_KEY',
        default='fs5wgcer9qj819kfptdlp8gm227ewxnzvsuj9ztycsx08hfhzu'),
    # This is configurable but we don't expect it to be set to anything else
    # but `webextensions-rsa` at this moment because AMO only accepts
    # regular add-ons, no system add-ons or extensions for example. These
    # are already signed when submitted to AMO.
    'signer': env(
        'AUTOGRAPH_SIGNER_ID',
        default='webextensions-rsa')
}

# Enable addon signing. Autograph is configured to something reasonable
# when running locally so there aren't many reasons to deactivate that.
ENABLE_ADDON_SIGNING = True

# True when the Django app is running from the test suite.
IN_TEST_SUITE = False

# Temporary flag to work with navigator.mozPay() on devices that don't
# support it natively.
SIMULATE_NAV_PAY = False

# When the dev. agreement gets updated and you need users to re-accept it
# change this date. You won't want to do this for minor format changes.
# The tuple is passed through to datetime.date, so please use a valid date
# tuple. If the value is None, then it will just not be used at all.
DEV_AGREEMENT_LAST_UPDATED = None

# If you want to allow self-reviews for add-ons/apps, then enable this.
# In production we do not want to allow this.
ALLOW_SELF_REVIEWS = False


# Allow URL style format override. eg. "?format=json"
URL_FORMAT_OVERRIDE = 'format'

# Connection to the hive server.
HIVE_CONNECTION = {
    'host': 'peach-gw.peach.metrics.scl3.mozilla.com',
    'port': 10000,
    'user': 'amo_prod',
    'password': '',
    'auth_mechanism': 'PLAIN',
}

# CDN Host is blank on local installs, overwritten in dev/stage/prod envs.
# Useful to force some dynamic content to be served from the CDN.
CDN_HOST = ''

# Static
STATIC_ROOT = path('site-static')
STATIC_URL = '/static/'

STATICFILES_DIRS = (
    path('static'),
)

NETAPP_STORAGE = TMP_PATH
GUARDED_ADDONS_PATH = os.path.join(ROOT, 'guarded-addons')

GIT_FILE_STORAGE_PATH = os.path.join(MEDIA_ROOT, 'git-storage')

# These are key files that must be present on disk to encrypt/decrypt certain
# database fields.
# {'api_key:secret': os.path.join(ROOT, 'path', 'to', 'file.key'),}
AES_KEYS = env.dict('AES_KEYS', default={})

# Time in seconds for how long a JWT auth token created by developers with
# their API key can live. When developers are creating auth tokens they cannot
# set the expiration any longer than this.
MAX_APIKEY_JWT_AUTH_TOKEN_LIFETIME = 5 * 60

# django-rest-framework-jwt settings:
JWT_AUTH = {
    # Use HMAC using SHA-256 hash algorithm. It should be the default, but we
    # want to make sure it does not change behind our backs.
    # See https://github.com/jpadilla/pyjwt/blob/master/docs/algorithms.rst
    'JWT_ALGORITHM': 'HS256',

    # This adds some padding to timestamp validation in case client/server
    # clocks are off.
    'JWT_LEEWAY': 5,

    # We don't allow refreshes.
    'JWT_ALLOW_REFRESH': False,
}

DRF_API_GATES = {
    'v3': (
        'ratings-rating-shim',
        'ratings-title-shim',
        'l10n_flat_input_output',
        'collections-downloads-shim',
    ),
    'v4': (
<<<<<<< HEAD
        'l10n_flat_input_output'
=======
        'l10n_flat_input_output',
>>>>>>> 1d5ca327
    ),
    'v4dev': (
    )
}

# Change this to deactivate API throttling for views using a throttling class
# depending on the one defined in olympia.api.throttling.
API_THROTTLING = True

REST_FRAMEWORK = {
    # Set this because the default is to also include:
    #   'rest_framework.renderers.BrowsableAPIRenderer'
    # Which it will try to use if the client accepts text/html.
    'DEFAULT_RENDERER_CLASSES': (
        'rest_framework.renderers.JSONRenderer',
    ),
    'DEFAULT_AUTHENTICATION_CLASSES': (
        'olympia.api.authentication.WebTokenAuthentication',
    ),
    # Set parser classes to include the fix for
    # https://github.com/tomchristie/django-rest-framework/issues/3951
    'DEFAULT_PARSER_CLASSES': (
        'rest_framework.parsers.JSONParser',
        'rest_framework.parsers.FormParser',
        'olympia.api.parsers.MultiPartParser',
    ),

    'ALLOWED_VERSIONS': DRF_API_VERSIONS,
    'DEFAULT_VERSION': 'v4',
    'DEFAULT_VERSIONING_CLASS': (
        'rest_framework.versioning.NamespaceVersioning'),

    # Add our custom exception handler, that wraps all exceptions into
    # Responses and not just the ones that are api-related.
    'EXCEPTION_HANDLER': 'olympia.api.exceptions.custom_exception_handler',

    # Enable pagination
    'PAGE_SIZE': 25,
    # Use our pagination class by default, which allows clients to request a
    # different page size.
    'DEFAULT_PAGINATION_CLASS': (
        'olympia.api.pagination.CustomPageNumberPagination'),

    # Use json by default when using APIClient.
    'TEST_REQUEST_DEFAULT_FORMAT': 'json',

    # Use http://ecma-international.org/ecma-262/5.1/#sec-15.9.1.15
    # We can't use the default because we don't use django timezone support.
    'DATETIME_FORMAT': '%Y-%m-%dT%H:%M:%SZ',

    # Set our default ordering parameter
    'ORDERING_PARAM': 'sort',
}


def get_raven_release():
    version_json = os.path.join(ROOT, 'version.json')
    version = None

    if os.path.exists(version_json):
        try:
            with open(version_json, 'rb') as fobj:
                data = json.loads(fobj.read())
                version = data.get('version') or data.get('commit')
        except (IOError, KeyError):
            version = None

    if not version or version == 'origin/master':
        try:
            version = raven.fetch_git_sha(ROOT)
        except raven.exceptions.InvalidGitRepository:
            version = None
    return version


# This is the DSN to the Sentry service.
RAVEN_CONFIG = {
    'dsn': env('SENTRY_DSN', default=os.environ.get('SENTRY_DSN')),
    # Automatically configure the release based on git information.
    # This uses our `version.json` file if possible or tries to fetch
    # the current git-sha.
    'release': get_raven_release(),
}

# Automatically do 'from olympia import amo' when running shell_plus.
SHELL_PLUS_POST_IMPORTS = (
    ('olympia', 'amo'),
)

DEFAULT_FXA_CONFIG_NAME = 'default'
ALLOWED_FXA_CONFIGS = ['default']

WEBEXT_PERM_DESCRIPTIONS_URL = (
    'https://hg.mozilla.org/mozilla-central/raw-file/tip/'
    'browser/locales/en-US/chrome/browser/browser.properties')
WEBEXT_PERM_DESCRIPTIONS_LOCALISED_URL = (
    'https://hg.mozilla.org/l10n-central/{locale}/raw-file/tip/'
    'browser/chrome/browser/browser.properties')

# List all jobs that should be callable with cron here.
# syntax is: job_and_method_name: full.package.path
CRON_JOBS = {
    'update_addon_average_daily_users': 'olympia.addons.cron',
    'update_addon_download_totals': 'olympia.addons.cron',
    'addon_last_updated': 'olympia.addons.cron',
    'update_addon_appsupport': 'olympia.addons.cron',
    'update_all_appsupport': 'olympia.addons.cron',
    'hide_disabled_files': 'olympia.addons.cron',
    'unhide_disabled_files': 'olympia.addons.cron',
    'deliver_hotness': 'olympia.addons.cron',
    'reindex_addons': 'olympia.addons.cron',
    'cleanup_image_files': 'olympia.addons.cron',

    'gc': 'olympia.amo.cron',
    'category_totals': 'olympia.amo.cron',
    'weekly_downloads': 'olympia.amo.cron',

    'compatibility_report': 'olympia.compat.cron',

    'update_blog_posts': 'olympia.devhub.cron',

    'cleanup_extracted_file': 'olympia.files.cron',
    'cleanup_validation_results': 'olympia.files.cron',

    'update_global_totals': 'olympia.stats.cron',
    'index_latest_stats': 'olympia.stats.cron',

    'update_user_ratings': 'olympia.users.cron',
}

RECOMMENDATION_ENGINE_URL = env(
    'RECOMMENDATION_ENGINE_URL',
    default='https://taar.dev.mozaws.net/api/recommendations/')
TAAR_LITE_RECOMMENDATION_ENGINE_URL = env(
    'TAAR_LITE_RECOMMENDATION_ENGINE_URL',
    default=('https://taar.dev.mozaws.net/taarlite/api/v1/'
             'addon_recommendations/'))
RECOMMENDATION_ENGINE_TIMEOUT = env.float(
    'RECOMMENDATION_ENGINE_TIMEOUT', default=1)

# This is the queue used for addons-dev, so it'll consume events (i.e. process
# then delete) before you can locally.  If you really need to test get ops to
# stop the 'monitor_fxa_sqs` command.
FXA_SQS_AWS_QUEUE_URL = (
    'https://sqs.us-east-1.amazonaws.com/927034868273/'
    'amo-account-change-dev')
FXA_SQS_AWS_WAIT_TIME = 20  # Seconds.

AWS_STATS_S3_BUCKET = env('AWS_STATS_S3_BUCKET', default=None)
AWS_STATS_S3_PREFIX = env('AWS_STATS_S3_PREFIX', default='amo_stats')

# For the Github webhook API.
GITHUB_API_USER = env('GITHUB_API_USER', default='')
GITHUB_API_TOKEN = env('GITHUB_API_TOKEN', default='')

MIGRATED_LWT_DEFAULT_OWNER_EMAIL = 'addons-team+landfill-account@mozilla.com'

BASKET_URL = env('BASKET_URL', default='https://basket.allizom.org')
BASKET_API_KEY = env('BASKET_API_KEY', default=None)
# Default is 10, the API usually answers in 0.5 - 1.5 seconds.
BASKET_TIMEOUT = 5

AKISMET_API_URL = 'https://{api_key}.rest.akismet.com/1.1/{action}'
AKISMET_API_KEY = env('AKISMET_API_KEY', default=None)
AKISMET_API_TIMEOUT = 5
AKISMET_REAL_SUBMIT = False<|MERGE_RESOLUTION|>--- conflicted
+++ resolved
@@ -1797,11 +1797,7 @@
         'collections-downloads-shim',
     ),
     'v4': (
-<<<<<<< HEAD
-        'l10n_flat_input_output'
-=======
         'l10n_flat_input_output',
->>>>>>> 1d5ca327
     ),
     'v4dev': (
     )
