# -*- coding: utf-8 -*-
# Django settings for addons-server project.

import environ
import logging
import os
import socket

from django.core.urlresolvers import reverse_lazy
from django.utils.functional import lazy

from kombu import Queue

import olympia.core.logger


env = environ.Env()

ENVIRON_SETTINGS_FILE_PATH = '/etc/olympia/settings.env'

if os.path.exists(ENVIRON_SETTINGS_FILE_PATH):
    env.read_env(env_file=ENVIRON_SETTINGS_FILE_PATH)


ALLOWED_HOSTS = [
    '.allizom.org',
    '.mozilla.org',
    '.mozilla.com',
    '.mozilla.net',
    '.mozaws.net',
]

# jingo-minify settings
CACHEBUST_IMGS = True
try:
    # If we have build ids available, we'll grab them here and add them to our
    # CACHE_PREFIX.  This will let us not have to flush memcache during updates
    # and it will let us preload data into it before a production push.
    from build import BUILD_ID_CSS, BUILD_ID_JS
    build_id = "%s%s" % (BUILD_ID_CSS[:2], BUILD_ID_JS[:2])
except ImportError:
    build_id = ""

# jingo-minify: Style sheet media attribute default
CSS_MEDIA_DEFAULT = 'all'

# Make filepaths relative to the root of olympia.
BASE_DIR = os.path.dirname(os.path.dirname(__file__))
ROOT = os.path.join(BASE_DIR, '..', '..')


def path(*folders):
    return os.path.join(ROOT, *folders)


# We need to track this because hudson can't just call its checkout "olympia".
# It puts it in a dir called "workspace".  Way to be, hudson.
ROOT_PACKAGE = os.path.basename(ROOT)

DEBUG = False
# Ensure that exceptions aren't re-raised.
DEBUG_PROPAGATE_EXCEPTIONS = False
SILENCED_SYSTEM_CHECKS = (
    # Recommendation to use OneToOneField instead of ForeignKey(unique=True)
    # but our translations are the way they are...
    'fields.W342',
)

# LESS CSS OPTIONS (Debug only).
LESS_PREPROCESS = True  # Compile LESS with Node, rather than client-side JS?
LESS_LIVE_REFRESH = False  # Refresh the CSS on save?
LESS_BIN = 'lessc'

# Path to cleancss (our CSS minifier).
CLEANCSS_BIN = 'cleancss'

# Path to uglifyjs (our JS minifier).
UGLIFY_BIN = 'uglifyjs'  # Set as None to use YUI instead (at your risk).

# rsvg-convert is used to save our svg static theme previews to png
RSVG_CONVERT_BIN = 'rsvg-convert'

# Path to pngcrush (to optimize the PNGs uploaded by developers).
PNGCRUSH_BIN = 'pngcrush'

FLIGTAR = 'amo-admins+fligtar-rip@mozilla.org'
THEMES_EMAIL = 'theme-reviews@mozilla.org'
ABUSE_EMAIL = 'amo-admins+ivebeenabused@mozilla.org'

DRF_API_VERSIONS = ['v3', 'v4']
DRF_API_REGEX = r'^/?api/(?:v3|v4)/'

# Add Access-Control-Allow-Origin: * header for the new API with
# django-cors-headers.
CORS_ORIGIN_ALLOW_ALL = True
CORS_URLS_REGEX = DRF_API_REGEX


# Sadly the term WHITELIST is used by the library
# https://pypi.python.org/pypi/django-cors-headers-multi/1.2.0
def cors_endpoint_overrides(whitelist_endpoints):
    return [
        ('%saccounts/login/?$' % DRF_API_REGEX, {
            'CORS_ORIGIN_ALLOW_ALL': False,
            'CORS_ORIGIN_WHITELIST': whitelist_endpoints,
            'CORS_ALLOW_CREDENTIALS': True,
        }),
    ]


CORS_ENDPOINT_OVERRIDES = []

DATABASES = {
    'default': env.db(default='mysql://root:@localhost/olympia')
}
DATABASES['default']['OPTIONS'] = {'sql_mode': 'STRICT_ALL_TABLES'}
DATABASES['default']['TEST_CHARSET'] = 'utf8'
DATABASES['default']['TEST_COLLATION'] = 'utf8_general_ci'
# Run all views in a transaction unless they are decorated not to.
DATABASES['default']['ATOMIC_REQUESTS'] = True
# Pool our database connections up for 300 seconds
DATABASES['default']['CONN_MAX_AGE'] = 300

# A database to be used by the services scripts, which does not use Django.
# The settings can be copied from DATABASES, but since its not a full Django
# database connection, only some values are supported.
SERVICES_DATABASE = {
    'NAME': DATABASES['default']['NAME'],
    'USER': DATABASES['default']['USER'],
    'PASSWORD': DATABASES['default']['PASSWORD'],
    'HOST': DATABASES['default']['HOST'],
    'PORT': DATABASES['default']['PORT'],
}

DATABASE_ROUTERS = ('multidb.PinningMasterSlaveRouter',)

# Put the aliases for your slave databases in this list.
SLAVE_DATABASES = []

# Local time zone for this installation. Choices can be found here:
# http://en.wikipedia.org/wiki/List_of_tz_zones_by_name
# although not all choices may be available on all operating systems.
# If running in a Windows environment this must be set to the same as your
# system time zone.
TIME_ZONE = 'UTC'

# Language code for this installation. All choices can be found here:
# http://www.i18nguy.com/unicode/language-identifiers.html
LANGUAGE_CODE = 'en-US'

# Accepted locales
# Note: If you update this list, don't forget to also update the locale
# permissions in the database.
AMO_LANGUAGES = (
    'af',  # Afrikaans
    'ar',  # Arabic
    'ast',  # Asturian
    'bg',  # Bulgarian
    'bn-BD',  # Bengali (Bangladesh)
    'bs',  # Bosnian
    'ca',  # Catalan
    'cak',  # Kaqchikel
    'cs',  # Czech
    'da',  # Danish
    'de',  # German
    'dsb',  # Lower Sorbian
    'el',  # Greek
    'en-GB',  # English (British)
    'en-US',  # English (US)
    'es',  # Spanish
    'eu',  # Basque
    'fa',  # Persian
    'fi',  # Finnish
    'fr',  # French
    'fy-NL',  # Frisian
    'ga-IE',  # Irish
    'gu',  # Gujarati
    'he',  # Hebrew
    'hsb',  # Upper Sorbian
    'hu',  # Hungarian
    'id',  # Indonesian
    'it',  # Italian
    'ja',  # Japanese
    'ka',  # Georgian
    'kab',  # Kabyle
    'ko',  # Korean
    'mk',  # Macedonian
    'mn',  # Mongolian
    'ms',  # Malay
    'nb-NO',  # Norwegian (Bokmål)
    'nl',  # Dutch
    'nn-NO',  # Norwegian (Nynorsk)
    'pl',  # Polish
    'pt-BR',  # Portuguese (Brazilian)
    'pt-PT',  # Portuguese (Portugal)
    'ro',  # Romanian
    'ru',  # Russian
    'sk',  # Slovak
    'sl',  # Slovenian
    'sq',  # Albanian
    'sv-SE',  # Swedish
    'te',  # Telugu
    'th',  # Thai
    'tr',  # Turkish
    'uk',  # Ukrainian
    'ur',  # Urdu
    'vi',  # Vietnamese
    'zh-CN',  # Chinese (Simplified)
    'zh-TW',  # Chinese (Traditional)
)

# Bidirectional languages.
# Locales in here *must* be in `AMO_LANGUAGES` too.
LANGUAGES_BIDI = ('ar', 'fa', 'he', 'dbr', 'ur')

# Explicit conversion of a shorter language code into a more specific one.
SHORTER_LANGUAGES = {
    'en': 'en-US', 'ga': 'ga-IE', 'pt': 'pt-PT', 'sv': 'sv-SE', 'zh': 'zh-CN'
}


DEBUG_LANGUAGES = ('dbr', 'dbl')


def lazy_langs(languages):
    from product_details import product_details
    if not product_details.languages:
        return {}

    language_mapping = {}

    for lang in languages:
        if lang == 'dbl':
            lang_name = product_details.languages['dbg']['native']
        elif lang == 'dbr':
            lang_name = product_details.languages['dbg']['native'] + ' (RTL)'
        else:
            lang_name = product_details.languages[lang]['native']

        language_mapping[lang.lower()] = lang_name

    return language_mapping


# Where product details are stored see django-mozilla-product-details
PROD_DETAILS_DIR = path('src', 'olympia', 'lib', 'product_json')
PROD_DETAILS_STORAGE = 'olympia.lib.product_details_backend.NoCachePDFileStorage'  # noqa

# Override Django's built-in with our native names
LANGUAGES = lazy(lazy_langs, dict)(AMO_LANGUAGES)

LANGUAGE_URL_MAP = dict([(i.lower(), i) for i in AMO_LANGUAGES])

LOCALE_PATHS = (
    path('locale'),
)

# If you set this to False, Django will make some optimizations so as not
# to load the internationalization machinery.
USE_I18N = True

# The host currently running the site.  Only use this in code for good reason;
# the site is designed to run on a cluster and should continue to support that
HOSTNAME = socket.gethostname()

# The front end domain of the site. If you're not running on a cluster this
# might be the same as HOSTNAME but don't depend on that.  Use this when you
# need the real domain.
DOMAIN = HOSTNAME

# Full base URL for your main site including protocol.  No trailing slash.
#   Example: https://addons.mozilla.org
SITE_URL = 'http://%s' % DOMAIN

# Domain of the services site.  This is where your API, and in-product pages
# live.
SERVICES_DOMAIN = 'services.%s' % DOMAIN

# Full URL to your API service. No trailing slash.
#   Example: https://services.addons.mozilla.org
SERVICES_URL = 'http://%s' % SERVICES_DOMAIN

# Filter IP addresses of allowed clients that can post email through the API.
ALLOWED_CLIENTS_EMAIL_API = env.list('ALLOWED_CLIENTS_EMAIL_API', default=[])
# Auth token required to authorize inbound email.
INBOUND_EMAIL_SECRET_KEY = env('INBOUND_EMAIL_SECRET_KEY', default='')
# Validation key we need to send in POST response.
INBOUND_EMAIL_VALIDATION_KEY = env('INBOUND_EMAIL_VALIDATION_KEY', default='')
# Domain emails should be sent to.
INBOUND_EMAIL_DOMAIN = env('INBOUND_EMAIL_DOMAIN', default=DOMAIN)

# Absolute path to the directory that holds media.
# Example: "/home/media/media.lawrence.com/"
MEDIA_ROOT = path('user-media')

# URL that handles the media served from MEDIA_ROOT. Make sure to use a
# trailing slash if there is a path component (optional in other cases).
# Examples: "http://media.lawrence.com", "http://example.com/media/"
MEDIA_URL = '/user-media/'

# Absolute path to a temporary storage area
TMP_PATH = path('tmp')

# Tarballs in DUMPED_APPS_PATH deleted 30 days after they have been written.
DUMPED_APPS_DAYS_DELETE = 3600 * 24 * 30

# Tarballs in DUMPED_USERS_PATH deleted 30 days after they have been written.
DUMPED_USERS_DAYS_DELETE = 3600 * 24 * 30

# path that isn't just one /, and doesn't require any locale or app.
SUPPORTED_NONAPPS_NONLOCALES_REGEX = DRF_API_REGEX

# paths that don't require an app prefix
# This needs to be kept in sync with addons-frontend's
# validClientAppUrlExceptions
# https://github.com/mozilla/addons-frontend/blob/master/config/default-amo.js
SUPPORTED_NONAPPS = (
    'about', 'admin', 'apps', 'contribute.json',
    'developer_agreement', 'developers', 'editors',
    'jsi18n', 'review_guide', 'google1f3e37b7351799a5.html',
    'google231a41e803e464e9.html', 'reviewers', 'robots.txt', 'statistics',
    'services', 'static', 'user-media', '__version__',
)
DEFAULT_APP = 'firefox'

# paths that don't require a locale prefix
# This needs to be kept in sync with addons-frontend's validLocaleUrlExceptions
# https://github.com/mozilla/addons-frontend/blob/master/config/default-amo.js
SUPPORTED_NONLOCALES = (
    'contribute.json', 'google1f3e37b7351799a5.html',
    'google231a41e803e464e9.html', 'robots.txt', 'services', 'downloads',
    'static', 'user-media', '__version__',
)

# Make this unique, and don't share it with anybody.
SECRET_KEY = env(
    'SECRET_KEY',
    default='this-is-a-dummy-key-and-its-overridden-for-prod-servers')

# Templates
JINJA_EXCLUDE_TEMPLATE_PATHS = (
    r'^admin\/',
    r'^users\/email',
    r'^ratings\/emails',
    r'^reviewers\/emails',
    r'^amo\/emails',
    r'^devhub\/email\/revoked-key-email.ltxt',
    r'^devhub\/email\/new-key-email.ltxt',
    r'^devhub\/email\/submission_api_key_revocation.txt',

    # Django specific templates
    r'^registration\/',
)

TEMPLATES = [
    {
        'BACKEND': 'django_jinja.backend.Jinja2',
        'NAME': 'jinja2',
        'APP_DIRS': True,
        'DIRS': (
            path('media', 'docs'),
            path('src/olympia/templates'),
        ),
        'OPTIONS': {
            # http://jinja.pocoo.org/docs/dev/extensions/#newstyle-gettext
            'newstyle_gettext': True,
            # Match our regular .html and .txt file endings except
            # for the admin and a handful of other paths
            'match_extension': None,
            'match_regex': r'^(?!({paths})).*'.format(
                paths='|'.join(JINJA_EXCLUDE_TEMPLATE_PATHS)),
            'context_processors': (
                'django.contrib.auth.context_processors.auth',
                'django.template.context_processors.debug',
                'django.template.context_processors.media',
                'django.template.context_processors.request',
                'session_csrf.context_processor',

                'django.contrib.messages.context_processors.messages',

                'olympia.amo.context_processors.app',
                'olympia.amo.context_processors.i18n',
                'olympia.amo.context_processors.global_settings',
                'olympia.amo.context_processors.static_url',
                'olympia.lib.jingo_minify_helpers.build_ids',
            ),
            'extensions': (
                'jinja2.ext.autoescape',
                'jinja2.ext.do',
                'jinja2.ext.loopcontrols',
                'jinja2.ext.with_',
                'django_jinja.builtins.extensions.CsrfExtension',
                'django_jinja.builtins.extensions.DjangoFiltersExtension',
                'django_jinja.builtins.extensions.StaticFilesExtension',
                'django_jinja.builtins.extensions.TimezoneExtension',
                'django_jinja.builtins.extensions.UrlsExtension',
                'puente.ext.i18n',
                'waffle.jinja.WaffleExtension',
            ),
            'finalize': lambda x: x if x is not None else '',
            'translation_engine': 'django.utils.translation',
            'autoescape': True,
            'trim_blocks': True,
        }
    },
    {
        'BACKEND': 'django.template.backends.django.DjangoTemplates',
        'DIRS': [],
        'APP_DIRS': True,
        'OPTIONS': {
            'context_processors': (
                'django.contrib.auth.context_processors.auth',
                'django.template.context_processors.debug',
                'django.template.context_processors.media',
                'django.template.context_processors.request',
                'session_csrf.context_processor',

                'django.contrib.messages.context_processors.messages',
            ),
        }
    },
]


X_FRAME_OPTIONS = 'DENY'
SECURE_BROWSER_XSS_FILTER = True
SECURE_CONTENT_TYPE_NOSNIFF = True
SECURE_HSTS_SECONDS = 31536000

MIDDLEWARE_CLASSES = (
    # Gzip (for API only) middleware needs to be executed after every
    # modification to the response, so it's placed at the top of the list.
    'olympia.api.middleware.GZipMiddlewareForAPIOnly',

    # Statsd and logging come first to get timings etc. Munging REMOTE_ADDR
    # must come before middlewares potentially using REMOTE_ADDR, so it's
    # also up there.
    'django_statsd.middleware.GraphiteRequestTimingMiddleware',
    'django_statsd.middleware.GraphiteMiddleware',
    'olympia.amo.middleware.SetRemoteAddrFromForwardedFor',

    # AMO URL middleware is as high as possible to get locale/app aware URLs.
    'olympia.amo.middleware.LocaleAndAppURLMiddleware',

    'olympia.amo.middleware.RemoveSlashMiddleware',

    'django.middleware.security.SecurityMiddleware',
    'django.middleware.clickjacking.XFrameOptionsMiddleware',

    'multidb.middleware.PinningRouterMiddleware',
    'waffle.middleware.WaffleMiddleware',

    # CSP and CORS need to come before CommonMiddleware because they might
    # need to add headers to 304 responses returned by CommonMiddleware.
    'csp.middleware.CSPMiddleware',
    'corsheaders.middleware.CorsMiddleware',

    'olympia.amo.middleware.CommonMiddleware',
    'olympia.amo.middleware.NoVarySessionMiddleware',
    'django.contrib.messages.middleware.MessageMiddleware',
    'olympia.amo.middleware.AuthenticationMiddlewareWithoutAPI',
    'olympia.search.middleware.ElasticsearchExceptionMiddleware',
    'session_csrf.CsrfMiddleware',

    # This should come after AuthenticationMiddlewareWithoutAPI (to get the
    # current user) and after SetRemoteAddrFromForwardedFor (to get the correct
    # IP).
    'olympia.access.middleware.UserAndAddrMiddleware',

    'olympia.amo.middleware.ScrubRequestOnException',
    'olympia.amo.middleware.RequestIdMiddleware',
)

# Auth
AUTH_USER_MODEL = 'users.UserProfile'

# Override this in the site settings.
ROOT_URLCONF = 'olympia.urls'

INSTALLED_APPS = (
    'olympia.core',
    'olympia.amo',  # amo comes first so it always takes precedence.
    'olympia.abuse',
    'olympia.access',
    'olympia.accounts',
    'olympia.activity',
    'olympia.addons',
    'olympia.api',
    'olympia.applications',
    'olympia.bandwagon',
    'olympia.browse',
    'olympia.compat',
    'olympia.devhub',
    'olympia.discovery',
    'olympia.files',
    'olympia.github',
    'olympia.legacy_api',
    'olympia.legacy_discovery',
    'olympia.lib.es',
    'olympia.pages',
    'olympia.ratings',
    'olympia.reviewers',
    'olympia.search',
    'olympia.stats',
    'olympia.tags',
    'olympia.translations',
    'olympia.users',
    'olympia.versions',
    'olympia.zadmin',

    # Third party apps
    'product_details',
    'csp',
    'aesfield',
    'django_extensions',
    'raven.contrib.django',
    'rest_framework',
    'waffle',
    'jingo_minify',
    'django_jinja',
    'puente',

    # Django contrib apps
    'django.contrib.admin',
    'django.contrib.auth',
    'django.contrib.contenttypes',
    'django.contrib.messages',
    'django.contrib.sessions',
    'django.contrib.staticfiles',

    # Has to load after auth
    'django_statsd',
)

# Tells the extract script what files to look for l10n in and what function
# handles the extraction. The puente library expects this.
PUENTE = {
    'BASE_DIR': ROOT,
    # Tells the extract script what files to look for l10n in and what function
    # handles the extraction.
    'DOMAIN_METHODS': {
        'django': [
            ('src/olympia/**.py', 'python'),

            # Make sure we're parsing django-admin templates with the django
            # template extractor
            (
                'src/olympia/zadmin/templates/admin/*.html',
                'django_babel.extract.extract_django'
            ),

            ('src/olympia/**/templates/**.html', 'jinja2'),
            ('**/templates/**.lhtml', 'jinja2'),
        ],
        'djangojs': [
            # We can't say **.js because that would dive into mochikit
            # and timeplot and all the other baggage we're carrying.
            # Timeplot, in particular, crashes the extractor with bad
            # unicode data.
            ('static/js/**-all.js', 'ignore'),
            ('static/js/**-min.js', 'ignore'),
            ('static/js/*.js', 'javascript'),
            ('static/js/amo2009/**.js', 'javascript'),
            ('static/js/common/**.js', 'javascript'),
            ('static/js/impala/**.js', 'javascript'),
            ('static/js/zamboni/**.js', 'javascript'),
        ],
    },
}

# Bundles is a dictionary of two dictionaries, css and js, which list css files
# and js files that can be bundled together by the minify app.
MINIFY_BUNDLES = {
    'css': {
        'restyle/css': (
            'css/restyle/restyle.less',
        ),

        # CSS files our DevHub (currently only required for the
        # new landing page)
        'devhub/new-landing/css': (
            'css/devhub/new-landing/base.less',
        ),

        # Responsive error page styling.
        'errors/css': (
            'css/errors/base.less',
        ),

        # CSS files common to the entire site.
        'zamboni/css': (
            'css/legacy/main.css',
            'css/legacy/main-mozilla.css',
            'css/legacy/jquery-lightbox.css',
            'css/zamboni/zamboni.css',
            'css/zamboni/tags.css',
            'css/zamboni/tabs.css',
            'css/impala/buttons.less',
            'css/impala/formset.less',
            'css/impala/suggestions.less',
            'css/impala/header.less',
            'css/impala/moz-tab.css',
            'css/impala/footer.less',
            'css/impala/faux-zamboni.less',
            'css/zamboni/themes.less',
        ),
        'zamboni/impala': (
            'css/impala/base.css',
            'css/legacy/jquery-lightbox.css',
            'css/impala/site.less',
            'css/impala/typography.less',
            'css/impala/forms.less',
            'css/common/invisible-upload.less',
            'css/impala/header.less',
            'css/impala/footer.less',
            'css/impala/moz-tab.css',
            'css/impala/hovercards.less',
            'css/impala/toplist.less',
            'css/impala/carousel.less',
            'css/impala/ratings.less',
            'css/impala/buttons.less',
            'css/impala/promos.less',
            'css/impala/addon_details.less',
            'css/impala/policy.less',
            'css/impala/expando.less',
            'css/impala/popups.less',
            'css/impala/l10n.less',
            'css/impala/lightbox.less',
            'css/impala/prose.less',
            'css/impala/abuse.less',
            'css/impala/paginator.less',
            'css/impala/listing.less',
            'css/impala/versions.less',
            'css/impala/users.less',
            'css/impala/collections.less',
            'css/impala/tooltips.less',
            'css/impala/search.less',
            'css/impala/suggestions.less',
            'css/node_lib/jquery.minicolors.css',
            'css/impala/personas.less',
            'css/impala/login.less',
            'css/impala/dictionaries.less',
            'css/impala/apps.less',
            'css/impala/formset.less',
            'css/impala/tables.less',
            'css/impala/compat.less',
        ),
        'zamboni/stats': (
            'css/impala/stats.less',
        ),
        'zamboni/discovery-pane': (
            'css/zamboni/discovery-pane.css',
            'css/impala/promos.less',
            'css/legacy/jquery-lightbox.css',
        ),
        'zamboni/devhub': (
            'css/impala/tooltips.less',
            'css/zamboni/developers.css',
            'css/zamboni/docs.less',
            'css/impala/developers.less',
            'css/impala/personas.less',
            'css/devhub/listing.less',
            'css/devhub/popups.less',
            'css/devhub/compat.less',
            'css/impala/formset.less',
            'css/devhub/forms.less',
            'css/common/invisible-upload.less',
            'css/devhub/submission.less',
            'css/devhub/refunds.less',
            'css/devhub/buttons.less',
            'css/devhub/in-app-config.less',
            'css/devhub/static-theme.less',
            'css/node_lib/jquery.minicolors.css',
        ),
        'zamboni/devhub_impala': (
            'css/impala/developers.less',
            'css/devhub/listing.less',
            'css/devhub/popups.less',
            'css/devhub/compat.less',
            'css/devhub/dashboard.less',
            'css/devhub/forms.less',
            'css/common/invisible-upload.less',
            'css/devhub/submission.less',
            'css/devhub/search.less',
            'css/devhub/refunds.less',
            'css/impala/devhub-api.less',
        ),
        'zamboni/reviewers': (
            'css/zamboni/reviewers.less',
            'css/zamboni/unlisted.less',
            'css/zamboni/reviewers.less',
        ),
        'zamboni/themes_review': (
            'css/zamboni/developers.css',
            'css/zamboni/reviewers.less',
            'css/zamboni/themes_review.less',
        ),
        'zamboni/files': (
            'css/lib/syntaxhighlighter/shCoreDefault.css',
            'css/zamboni/files.css',
        ),
        'zamboni/admin': (
            'css/zamboni/admin-django.css',
            'css/zamboni/admin-mozilla.css',
            'css/zamboni/admin_features.css',
        ),
    },
    'js': {
        # JS files common to the entire site (pre-impala).
        'common': (
            'js/node_lib/raven.js',
            'js/common/raven-config.js',
            'js/node_lib/underscore.js',
            'js/zamboni/browser.js',
            'js/amo2009/addons.js',
            'js/zamboni/init.js',
            'js/impala/capabilities.js',
            'js/lib/format.js',
            'js/node_lib/jquery.cookie.js',
            'js/zamboni/storage.js',
            'js/zamboni/buttons.js',
            'js/zamboni/tabs.js',
            'js/common/keys.js',

            # jQuery UI
            'js/node_lib/ui/version.js',
            'js/node_lib/ui/data.js',
            'js/node_lib/ui/disable-selection.js',
            'js/node_lib/ui/ie.js',
            'js/node_lib/ui/keycode.js',
            'js/node_lib/ui/escape-selector.js',
            'js/node_lib/ui/labels.js',
            'js/node_lib/ui/jquery-1-7.js',
            'js/node_lib/ui/plugin.js',
            'js/node_lib/ui/safe-active-element.js',
            'js/node_lib/ui/safe-blur.js',
            'js/node_lib/ui/scroll-parent.js',
            'js/node_lib/ui/focusable.js',
            'js/node_lib/ui/tabbable.js',
            'js/node_lib/ui/unique-id.js',
            'js/node_lib/ui/position.js',
            'js/node_lib/ui/widget.js',
            'js/node_lib/ui/menu.js',
            'js/node_lib/ui/mouse.js',
            'js/node_lib/ui/autocomplete.js',
            'js/node_lib/ui/datepicker.js',
            'js/node_lib/ui/sortable.js',

            'js/zamboni/helpers.js',
            'js/common/banners.js',
            'js/zamboni/global.js',
            'js/amo2009/global.js',
            'js/common/ratingwidget.js',
            'js/node_lib/jqModal.js',
            'js/zamboni/l10n.js',
            'js/zamboni/debouncer.js',

            # Homepage
            'js/impala/promos.js',
            'js/zamboni/homepage.js',

            # Add-ons details page
            'js/lib/ui.lightbox.js',
            'js/zamboni/addon_details.js',
            'js/impala/abuse.js',
            'js/zamboni/ratings.js',

            # Personas
            'js/lib/jquery.hoverIntent.js',
            'js/zamboni/personas_core.js',
            'js/zamboni/personas.js',

            # Unicode: needs to be loaded after collections.js which listens to
            # an event fired in this file.
            'js/zamboni/unicode.js',

            # Collections
            'js/zamboni/collections.js',

            # Users
            'js/zamboni/users.js',

            # Search suggestions
            'js/impala/forms.js',
            'js/impala/ajaxcache.js',
            'js/impala/suggestions.js',
            'js/impala/site_suggestions.js',
        ),

        # Impala and Legacy: Things to be loaded at the top of the page
        'preload': (
            'js/node_lib/jquery.js',
            'js/node_lib/jquery.browser.js',
            'js/impala/preloaded.js',
            'js/zamboni/analytics.js',
        ),
        # Impala: Things to be loaded at the bottom
        'impala': (
            'js/lib/ngettext-overload.js',
            'js/node_lib/raven.js',
            'js/common/raven-config.js',
            'js/node_lib/underscore.js',
            'js/impala/carousel.js',
            'js/zamboni/browser.js',
            'js/amo2009/addons.js',
            'js/zamboni/init.js',
            'js/impala/capabilities.js',
            'js/lib/format.js',
            'js/node_lib/jquery.cookie.js',
            'js/zamboni/storage.js',
            'js/zamboni/buttons.js',
            'js/node_lib/jquery.pjax.js',
            # jquery.pjax.js is missing a semicolon at the end which breaks
            # our wonderful minification process... so add one.
            'js/lib/semicolon.js',  # It's just a semicolon!
            'js/impala/footer.js',
            'js/common/keys.js',

            # jQuery UI
            'js/node_lib/ui/version.js',
            'js/node_lib/ui/data.js',
            'js/node_lib/ui/disable-selection.js',
            'js/node_lib/ui/ie.js',
            'js/node_lib/ui/keycode.js',
            'js/node_lib/ui/escape-selector.js',
            'js/node_lib/ui/labels.js',
            'js/node_lib/ui/jquery-1-7.js',
            'js/node_lib/ui/plugin.js',
            'js/node_lib/ui/safe-active-element.js',
            'js/node_lib/ui/safe-blur.js',
            'js/node_lib/ui/scroll-parent.js',
            'js/node_lib/ui/focusable.js',
            'js/node_lib/ui/tabbable.js',
            'js/node_lib/ui/unique-id.js',
            'js/node_lib/ui/position.js',
            'js/node_lib/ui/widget.js',
            'js/node_lib/ui/mouse.js',
            'js/node_lib/ui/menu.js',
            'js/node_lib/ui/autocomplete.js',
            'js/node_lib/ui/datepicker.js',
            'js/node_lib/ui/sortable.js',

            'js/lib/truncate.js',
            'js/zamboni/truncation.js',
            'js/impala/ajaxcache.js',
            'js/zamboni/helpers.js',
            'js/common/banners.js',
            'js/zamboni/global.js',
            'js/impala/global.js',
            'js/common/ratingwidget.js',
            'js/node_lib/jqModal.js',
            'js/zamboni/l10n.js',
            'js/impala/forms.js',

            # Homepage
            'js/impala/promos.js',
            'js/impala/homepage.js',

            # Add-ons details page
            'js/lib/ui.lightbox.js',
            'js/impala/addon_details.js',
            'js/impala/abuse.js',
            'js/impala/ratings.js',

            # Browse listing pages
            'js/impala/listing.js',

            # Personas
            'js/lib/jquery.hoverIntent.js',
            'js/zamboni/personas_core.js',
            'js/zamboni/personas.js',

            # Persona creation
            'js/common/upload-image.js',
            'js/node_lib/jquery.minicolors.js',
            'js/impala/persona_creation.js',

            # Unicode: needs to be loaded after collections.js which listens to
            # an event fired in this file.
            'js/zamboni/unicode.js',

            # Collections
            'js/zamboni/collections.js',
            'js/impala/collections.js',

            # Users
            'js/zamboni/users.js',
            'js/impala/users.js',

            # Search
            'js/impala/serializers.js',
            'js/impala/search.js',
            'js/impala/suggestions.js',
            'js/impala/site_suggestions.js',

            # Login
            'js/impala/login.js',
        ),
        'zamboni/discovery': (
            'js/node_lib/jquery.js',
            'js/node_lib/jquery.browser.js',
            'js/node_lib/underscore.js',
            'js/zamboni/browser.js',
            'js/zamboni/init.js',
            'js/impala/capabilities.js',
            'js/lib/format.js',
            'js/impala/carousel.js',
            'js/zamboni/analytics.js',

            # Add-ons details
            'js/node_lib/jquery.cookie.js',
            'js/zamboni/storage.js',
            'js/zamboni/buttons.js',
            'js/lib/ui.lightbox.js',

            # Personas
            'js/lib/jquery.hoverIntent.js',
            'js/zamboni/personas_core.js',
            'js/zamboni/personas.js',

            'js/zamboni/debouncer.js',
            'js/lib/truncate.js',
            'js/zamboni/truncation.js',

            'js/impala/promos.js',
            'js/zamboni/discovery_addons.js',
            'js/zamboni/discovery_pane.js',
        ),
        'zamboni/discovery-video': (
            'js/lib/popcorn-1.0.js',
            'js/zamboni/discovery_video.js',
        ),
        'zamboni/devhub': (
            'js/lib/truncate.js',
            'js/zamboni/truncation.js',
            'js/common/upload-base.js',
            'js/common/upload-addon.js',
            'js/common/upload-image.js',
            'js/impala/formset.js',
            'js/zamboni/devhub.js',
            'js/zamboni/validator.js',
            'js/node_lib/jquery.timeago.js',
            'js/zamboni/static_theme.js',
            'js/node_lib/jquery.minicolors.js',
            'js/node_lib/jszip.js',
        ),
        'zamboni/reviewers': (
            'js/lib/highcharts.src.js',
            'js/lib/jquery.hoverIntent.js',  # Used by jquery.zoomBox.
            'js/lib/jquery.zoomBox.js',  # Used by themes_review.
            'js/zamboni/reviewers.js',
            'js/zamboni/themes_review_templates.js',
            'js/zamboni/themes_review.js',
        ),
        'zamboni/files': (
            'js/lib/diff_match_patch_uncompressed.js',
            'js/lib/syntaxhighlighter/shCore.js',
            'js/lib/syntaxhighlighter/shLegacy.js',
            'js/lib/syntaxhighlighter/shBrushCss.js',
            'js/lib/syntaxhighlighter/shBrushJava.js',
            'js/lib/syntaxhighlighter/shBrushJScript.js',
            'js/lib/syntaxhighlighter/shBrushPlain.js',
            'js/lib/syntaxhighlighter/shBrushXml.js',
            'js/zamboni/storage.js',
            'js/zamboni/files_templates.js',
            'js/zamboni/files.js',
        ),
        'zamboni/stats': (
            'js/lib/highcharts.src.js',
            'js/impala/stats/csv_keys.js',
            'js/impala/stats/helpers.js',
            'js/impala/stats/dateutils.js',
            'js/impala/stats/manager.js',
            'js/impala/stats/controls.js',
            'js/impala/stats/overview.js',
            'js/impala/stats/topchart.js',
            'js/impala/stats/chart.js',
            'js/impala/stats/table.js',
            'js/impala/stats/stats.js',
        ),
        'zamboni/admin': (
            'js/zamboni/admin.js',
            'js/zamboni/admin_features.js',
            'js/zamboni/admin_validation.js',
        ),
        # This is included when DEBUG is True.  Bundle in <head>.
        'debug': (
            'js/debug/less_setup.js',
            'js/node_lib/less.js',
            'js/debug/less_live.js',
        ),
    }
}

# Prefix for cache keys (will prevent collisions when running parallel copies)
CACHE_PREFIX = 'amo:%s:' % build_id
KEY_PREFIX = CACHE_PREFIX
FETCH_BY_ID = True

# Number of seconds a count() query should be cached.  Keep it short because
# it's not possible to invalidate these queries.
CACHE_COUNT_TIMEOUT = 60

# To enable pylibmc compression (in bytes)
PYLIBMC_MIN_COMPRESS_LEN = 0  # disabled

# External tools.
JAVA_BIN = '/usr/bin/java'

# File paths
ADDON_ICONS_DEFAULT_PATH = os.path.join(ROOT, 'static', 'img', 'addon-icons')

# URL paths
# paths for images, e.g. mozcdn.com/amo or '/static'
VAMO_URL = 'https://versioncheck.addons.mozilla.org'
NEW_PERSONAS_UPDATE_URL = VAMO_URL + '/%(locale)s/themes/update-check/%(id)d'


# Outgoing URL bouncer
REDIRECT_URL = 'https://outgoing.prod.mozaws.net/v1/'
REDIRECT_SECRET_KEY = env('REDIRECT_SECRET_KEY', default='')

# Allow URLs from these servers. Use full domain names.
REDIRECT_URL_ALLOW_LIST = ['addons.mozilla.org']

# Default to short expiration; check "remember me" to override
SESSION_ENGINE = 'django.contrib.sessions.backends.signed_cookies'
# See: https://github.com/mozilla/addons-server/issues/1789
SESSION_EXPIRE_AT_BROWSER_CLOSE = False
# This value must be kept in sync with authTokenValidFor from addons-frontend:
# https://github.com/mozilla/addons-frontend/blob/2f480b474fe13a676237fe76a1b2a057e4a2aac7/config/default-amo.js#L111
SESSION_COOKIE_AGE = 2592000  # 30 days
SESSION_COOKIE_SECURE = True
SESSION_COOKIE_HTTPONLY = True
SESSION_COOKIE_DOMAIN = ".%s" % DOMAIN  # bug 608797
MESSAGE_STORAGE = 'django.contrib.messages.storage.cookie.CookieStorage'

# These should have app+locale at the start to avoid redirects
LOGIN_URL = reverse_lazy('users.login')
LOGOUT_URL = reverse_lazy('users.logout')
LOGIN_REDIRECT_URL = '/'
LOGOUT_REDIRECT_URL = '/'
# When logging in with browser ID, a username is created automatically.
# In the case of duplicates, the process is recursive up to this number
# of times.
MAX_GEN_USERNAME_TRIES = 50

# Email settings
ADDONS_EMAIL = "Mozilla Add-ons <nobody@mozilla.org>"
DEFAULT_FROM_EMAIL = ADDONS_EMAIL

# Email goes to the console by default.  s/console/smtp/ for regular delivery
EMAIL_BACKEND = 'django.core.mail.backends.console.EmailBackend'

# Please use all lowercase for the QA allow list.
EMAIL_QA_ALLOW_LIST = env.list('EMAIL_QA_ALLOW_LIST', default=())
# Please use all lowercase for the deny_list.
EMAIL_DENY_LIST = env.list('EMAIL_DENY_LIST', default=('nobody@mozilla.org',))

# URL for Add-on Validation FAQ.
VALIDATION_FAQ_URL = ('https://wiki.mozilla.org/Add-ons/Reviewers/Guide/'
                      'AddonReviews#Step_2:_Automatic_validation')


# Celery
CELERY_BROKER_URL = env(
    'CELERY_BROKER_URL',
    default=os.environ.get(
        'CELERY_BROKER_URL', 'amqp://olympia:olympia@localhost:5672/olympia'))
CELERY_BROKER_CONNECTION_TIMEOUT = 0.1
CELERY_BROKER_HEARTBEAT = 60 * 15
CELERY_TASK_DEFAULT_QUEUE = 'default'
CELERY_RESULT_BACKEND = env(
    'CELERY_RESULT_BACKEND',
    default=os.environ.get(
        'CELERY_RESULT_BACKEND', 'redis://localhost:6379/1'))

CELERY_TASK_IGNORE_RESULT = True
CELERY_SEND_TASK_ERROR_EMAILS = True
CELERY_WORKER_HIJACK_ROOT_LOGGER = False
# Testing responsiveness without rate limits.
CELERY_WORKER_DISABLE_RATE_LIMITS = True

# Only serialize celery tasks using JSON.
CELERY_ACCEPT_CONTENT = ['json']
CELERY_TASK_SERIALIZER = 'json'
CELERY_RESULT_SERIALIZER = 'json'

CELERY_IMPORTS = (
    'olympia.lib.crypto.tasks',
    'olympia.lib.es.management.commands.reindex',
)

CELERY_TASK_QUEUES = (
    Queue('addons', routing_key='addons'),
    Queue('amo', routing_key='amo'),
    Queue('api', routing_key='api'),
    Queue('bandwagon', routing_key='bandwagon'),
    Queue('cron', routing_key='cron'),
    Queue('crypto', routing_key='crypto'),
    Queue('default', routing_key='default'),
    Queue('devhub', routing_key='devhub'),
    Queue('images', routing_key='images'),
    Queue('limited', routing_key='limited'),
    Queue('priority', routing_key='priority'),
    Queue('ratings', routing_key='ratings'),
    Queue('reviewers', routing_key='reviewers'),
    Queue('search', routing_key='search'),
    Queue('stats', routing_key='stats'),
    Queue('tags', routing_key='tags'),
    Queue('users', routing_key='users'),
    Queue('zadmin', routing_key='zadmin'),
)

# We have separate celeryds for processing devhub & images as fast as possible
# Some notes:
# - always add routes here instead of @task(queue=<name>)
# - when adding a queue, be sure to update deploy.py so that it gets restarted
CELERY_TASK_ROUTES = {
    # Priority.
    # If your tasks need to be run as soon as possible, add them here so they
    # are routed to the priority queue.
    'olympia.addons.tasks.index_addons': {'queue': 'priority'},
    'olympia.addons.tasks.unindex_addons': {'queue': 'priority'},
    'olympia.addons.tasks.save_theme': {'queue': 'priority'},
    'olympia.addons.tasks.save_theme_reupload': {'queue': 'priority'},
    'olympia.versions.tasks.generate_static_theme_preview': {
        'queue': 'priority'},

    # Other queues we prioritize below.

    # AMO Devhub.
    'olympia.devhub.tasks.get_preview_sizes': {'queue': 'devhub'},
    'olympia.devhub.tasks.handle_file_validation_result': {'queue': 'devhub'},
    'olympia.devhub.tasks.handle_upload_validation_result': {
        'queue': 'devhub'},
    'olympia.devhub.tasks.revoke_and_regenerate_api_key': {'queue': 'devhub'},
    'olympia.devhub.tasks.send_welcome_email': {'queue': 'devhub'},
    'olympia.devhub.tasks.submit_file': {'queue': 'devhub'},
    'olympia.devhub.tasks.validate_file': {'queue': 'devhub'},
    'olympia.devhub.tasks.validate_file_path': {'queue': 'devhub'},

    # Activity (goes to devhub queue).
    'olympia.activity.tasks.process_email': {'queue': 'devhub'},

    # This is currently used only by validation tasks.
    # This puts the chord_unlock task on the devhub queue. Which means anything
    # that uses chord() or group() must also be running in this queue or must
    # be on a worker that listens to the same queue.
    'celery.chord_unlock': {'queue': 'devhub'},
    'olympia.devhub.tasks.compatibility_check': {'queue': 'devhub'},

    # Images.
    'olympia.bandwagon.tasks.resize_icon': {'queue': 'images'},
    'olympia.users.tasks.resize_photo': {'queue': 'images'},
    'olympia.devhub.tasks.resize_icon': {'queue': 'images'},
    'olympia.devhub.tasks.resize_preview': {'queue': 'images'},

    # AMO validator.
    'olympia.zadmin.tasks.bulk_validate_file': {'queue': 'limited'},

    # AMO
    'olympia.amo.tasks.delete_anonymous_collections': {'queue': 'amo'},
    'olympia.amo.tasks.delete_logs': {'queue': 'amo'},
    'olympia.amo.tasks.send_email': {'queue': 'amo'},
    'olympia.amo.tasks.set_modified_on_object': {'queue': 'amo'},

    # Addons
    'olympia.addons.tasks.calc_checksum': {'queue': 'addons'},
    'olympia.addons.tasks.delete_persona_image': {'queue': 'addons'},
    'olympia.addons.tasks.delete_preview_files': {'queue': 'addons'},
    'olympia.versions.tasks.delete_preview_files': {'queue': 'addons'},
    'olympia.addons.tasks.update_incompatible_appversions': {
        'queue': 'addons'},
    'olympia.addons.tasks.version_changed': {'queue': 'addons'},

    # API
    'olympia.api.tasks.process_results': {'queue': 'api'},
    'olympia.api.tasks.process_webhook': {'queue': 'api'},

    # Crons
    'olympia.addons.cron._update_addon_average_daily_users': {'queue': 'cron'},
    'olympia.addons.cron._update_addon_download_totals': {'queue': 'cron'},
    'olympia.addons.cron._update_addons_current_version': {'queue': 'cron'},
    'olympia.addons.cron._update_appsupport': {'queue': 'cron'},
    'olympia.addons.cron._update_daily_theme_user_counts': {'queue': 'cron'},
    'olympia.bandwagon.cron._drop_collection_recs': {'queue': 'cron'},
    'olympia.bandwagon.cron._update_collections_subscribers': {
        'queue': 'cron'},
    'olympia.bandwagon.cron._update_collections_votes': {'queue': 'cron'},

    # Bandwagon
    'olympia.bandwagon.tasks.collection_meta': {'queue': 'bandwagon'},
    'olympia.bandwagon.tasks.collection_votes': {'queue': 'bandwagon'},
    'olympia.bandwagon.tasks.collection_watchers': {'queue': 'bandwagon'},
    'olympia.bandwagon.tasks.delete_icon': {'queue': 'bandwagon'},

    # Reviewers
    'olympia.reviewers.tasks.add_commentlog': {'queue': 'reviewers'},
    'olympia.reviewers.tasks.add_versionlog': {'queue': 'reviewers'},
    'olympia.reviewers.tasks.approve_rereview': {'queue': 'reviewers'},
    'olympia.reviewers.tasks.reject_rereview': {'queue': 'reviewers'},
    'olympia.reviewers.tasks.send_mail': {'queue': 'reviewers'},

    # Crypto
    'olympia.lib.crypto.tasks.sign_addons': {'queue': 'crypto'},

    # Search
    'olympia.lib.es.management.commands.reindex.create_new_index': {
        'queue': 'search'},
    'olympia.lib.es.management.commands.reindex.delete_indexes': {
        'queue': 'search'},
    'olympia.lib.es.management.commands.reindex.flag_database': {
        'queue': 'search'},
    'olympia.lib.es.management.commands.reindex.index_data': {
        'queue': 'search'},
    'olympia.lib.es.management.commands.reindex.unflag_database': {
        'queue': 'search'},
    'olympia.lib.es.management.commands.reindex.update_aliases': {
        'queue': 'search'},

    # Ratings
    'olympia.ratings.tasks.addon_bayesian_rating': {'queue': 'ratings'},
    'olympia.ratings.tasks.addon_grouped_rating': {'queue': 'ratings'},
    'olympia.ratings.tasks.addon_rating_aggregates': {'queue': 'ratings'},
    'olympia.ratings.tasks.update_denorm': {'queue': 'ratings'},


    # Stats
    'olympia.stats.tasks.index_collection_counts': {'queue': 'stats'},
    'olympia.stats.tasks.index_download_counts': {'queue': 'stats'},
    'olympia.stats.tasks.index_theme_user_counts': {'queue': 'stats'},
    'olympia.stats.tasks.index_update_counts': {'queue': 'stats'},
    'olympia.stats.tasks.update_addons_collections_downloads': {
        'queue': 'stats'},
    'olympia.stats.tasks.update_collections_total': {'queue': 'stats'},
    'olympia.stats.tasks.update_global_totals': {'queue': 'stats'},

    # Tags
    'olympia.tags.tasks.update_all_tag_stats': {'queue': 'tags'},
    'olympia.tags.tasks.update_tag_stat': {'queue': 'tags'},

    # Users
    'olympia.users.tasks.delete_photo': {'queue': 'users'},
    'olympia.users.tasks.update_user_ratings_task': {'queue': 'users'},
    'olympia.users.tasks.generate_secret_for_users': {'queue': 'users'},

    # Zadmin
    'olympia.zadmin.tasks.admin_email': {'queue': 'zadmin'},
    'olympia.zadmin.tasks.celery_error': {'queue': 'zadmin'},
    'olympia.zadmin.tasks.notify_compatibility': {'queue': 'zadmin'},
    'olympia.zadmin.tasks.notify_compatibility_chunk': {'queue': 'zadmin'},
    'olympia.zadmin.tasks.update_maxversions': {'queue': 'zadmin'},

    # Github API
    'olympia.github.tasks.process_results': {'queue': 'devhub'},
    'olympia.github.tasks.process_webhook': {'queue': 'devhub'},

    # Temporary tasks to crush existing images.
    # Go in the addons queue to leave the 'devhub' queue free to process
    # validations etc.
    'olympia.devhub.tasks.pngcrush_existing_theme': {'queue': 'addons'},
    'olympia.devhub.tasks.pngcrush_existing_preview': {'queue': 'addons'},
    'olympia.devhub.tasks.pngcrush_existing_icons': {'queue': 'addons'},
}


# This is just a place to store these values, you apply them in your
# task decorator, for example:
#   @task(time_limit=CELERY_TIME_LIMITS['lib...']['hard'])
# Otherwise your task will use the default settings.
CELERY_TIME_LIMITS = {
    # The reindex management command can take up to 3 hours to run.
    'olympia.lib.es.management.commands.reindex': {
        'soft': 10800, 'hard': 14400},
}

# When testing, we always want tasks to raise exceptions. Good for sanity.
CELERY_TASK_EAGER_PROPAGATES = True

# Time in seconds before celery.exceptions.SoftTimeLimitExceeded is raised.
# The task can catch that and recover but should exit ASAP. Note that there is
# a separate, shorter timeout for validation tasks.
CELERY_TASK_SOFT_TIME_LIMIT = 60 * 30

# See PEP 391 for formatting help.
LOGGING = {
    'version': 1,
    'filters': {},
    'formatters': {
        'json': {
            '()': olympia.core.logger.JsonFormatter,
            'logger_name': 'http_app_addons'
        },
    },
    'handlers': {
        'mozlog': {
            'level': 'DEBUG',
            'class': 'logging.StreamHandler',
            'formatter': 'json'
        },
        'null': {
            'class': 'logging.NullHandler',
        },
        'statsd': {
            'level': 'ERROR',
            'class': 'django_statsd.loggers.errors.StatsdHandler',
        },
    },
    'root': {'handlers': ['mozlog'], 'level': logging.DEBUG},
    'loggers': {
<<<<<<< HEAD
        'amo.validator': {'level': logging.WARNING},
        'amqplib': {'handlers': ['null']},
        'elasticsearch': {'handlers': ['null']},
        'rdflib': {'handlers': ['null']},
        'z.task': {'level': logging.INFO},
        'z.es': {'level': logging.INFO},
        's.client': {'level': logging.INFO},
=======
        'amo': {
            'handlers': ['mozlog'],
            'level': logging.DEBUG,
            'propagate': False
        },
        'amo.validator': {
            'handlers': ['mozlog'],
            'level': logging.WARNING,
            'propagate': False,
        },
        'amqplib': {
            'handlers': ['null'],
            'level': logging.DEBUG,
            'propagate': False
        },
        'caching': {
            'handlers': ['mozlog'],
            'level': logging.ERROR,
            'propagate': False
        },
        'caching.invalidation': {
            'handlers': ['null'],
            'level': logging.DEBUG,
            'propagate': False
        },
        'django.request': {
            'handlers': ['statsd'],
            'level': logging.ERROR,
            'propagate': True,
        },
        'elasticsearch': {
            'handlers': ['null'],
            'level': logging.DEBUG,
            'propagate': False,
        },
        'newrelic': {
            'handlers': ['mozlog'],
            'level': logging.WARNING,
            'propagate': False,
        },
        'post_request_task': {
            'handlers': ['mozlog'],
            # Ignore INFO or DEBUG from post-request-task, it logs too much.
            'level': logging.WARNING,
            'propagate': False,
        },
        'rdflib': {
            'handlers': ['null'],
            'level': logging.DEBUG,
            'propagate': False,
        },
        'request.summary': {
            'handlers': ['mozlog'],
            'level': logging.DEBUG,
            'propagate': False
        },
        's.client': {
            'handlers': ['mozlog'],
            'level': logging.INFO,
            'propagate': False
        },
        'z': {
            'handlers': ['mozlog'],
            'level': logging.DEBUG,
            'propagate': False
        },
        'z.celery': {
            'handlers': ['statsd'],
            'level': logging.ERROR,
            'propagate': True,
        },
        'z.es': {
            'handlers': ['mozlog'],
            'level': logging.INFO,
            'propagate': False
        },
        'z.pool': {
            'handlers': ['mozlog'],
            'level': logging.ERROR,
            'propagate': False
        },
        'z.redis': {
            'handlers': ['mozlog'],
            'level': logging.DEBUG,
            'propagate': False
        },
        'z.task': {
            'handlers': ['mozlog'],
            'level': logging.DEBUG,
            'propagate': False
        }
>>>>>>> 019e9611
    },
}

# CSP Settings

PROD_CDN_HOST = 'https://addons.cdn.mozilla.net'
ANALYTICS_HOST = 'https://ssl.google-analytics.com'

CSP_REPORT_URI = '/__cspreport__'
CSP_REPORT_ONLY = False
CSP_EXCLUDE_URL_PREFIXES = ()

# NOTE: CSP_DEFAULT_SRC MUST be set otherwise things not set
# will default to being open to anything.
CSP_DEFAULT_SRC = (
    "'self'",
)
CSP_BASE_URI = (
    "'self'",
    # Required for the legacy discovery pane.
    'https://addons.mozilla.org',
)
CSP_CONNECT_SRC = (
    "'self'",
    'https://sentry.prod.mozaws.net',
)
CSP_FORM_ACTION = (
    "'self'",
    'https://developer.mozilla.org',
)
CSP_FONT_SRC = (
    "'self'",
    PROD_CDN_HOST,
)
CSP_CHILD_SRC = (
    "'self'",
    'https://www.google.com/recaptcha/',
)
CSP_FRAME_SRC = CSP_CHILD_SRC
CSP_IMG_SRC = (
    "'self'",
    'data:',  # Used in inlined mobile css.
    'blob:',  # Needed for image uploads.
    ANALYTICS_HOST,
    PROD_CDN_HOST,
    'https://static.addons.mozilla.net',  # CDN origin server.
    'https://sentry.prod.mozaws.net',
)
CSP_MEDIA_SRC = (
    'https://videos.cdn.mozilla.net',
)
CSP_OBJECT_SRC = ("'none'",)

CSP_SCRIPT_SRC = (
    'https://ssl.google-analytics.com/ga.js',
    'https://www.google.com/recaptcha/',
    'https://www.gstatic.com/recaptcha/',
    PROD_CDN_HOST,
)
CSP_STYLE_SRC = (
    "'self'",
    "'unsafe-inline'",
    PROD_CDN_HOST,
)

# Should robots.txt deny everything or disallow a calculated list of URLs we
# don't want to be crawled?  Default is true, allow everything, toggled to
# False on -dev and stage.
# Also see http://www.google.com/support/webmasters/bin/answer.py?answer=93710
ENGAGE_ROBOTS = True

# Read-only mode setup.
READ_ONLY = env.bool('READ_ONLY', default=False)


# Turn on read-only mode in local_settings.py by putting this line
# at the VERY BOTTOM: read_only_mode(globals())
def read_only_mode(env):
    env['READ_ONLY'] = True

    # Replace the default (master) db with a slave connection.
    if not env.get('SLAVE_DATABASES'):
        raise Exception('We need at least one slave database.')
    slave = env['SLAVE_DATABASES'][0]
    env['DATABASES']['default'] = env['DATABASES'][slave]

    # No sessions without the database, so disable auth.
    env['AUTHENTICATION_BACKENDS'] = ('olympia.users.backends.NoAuthForYou',)

    # Add in the read-only middleware before csrf middleware.
    extra = 'olympia.amo.middleware.ReadOnlyMiddleware'
    before = 'session_csrf.CsrfMiddleware'
    m = list(env['MIDDLEWARE_CLASSES'])
    m.insert(m.index(before), extra)
    env['MIDDLEWARE_CLASSES'] = tuple(m)


# Uploaded file limits
MAX_ICON_UPLOAD_SIZE = 4 * 1024 * 1024
MAX_IMAGE_UPLOAD_SIZE = 4 * 1024 * 1024
MAX_VIDEO_UPLOAD_SIZE = 4 * 1024 * 1024
MAX_PHOTO_UPLOAD_SIZE = MAX_ICON_UPLOAD_SIZE
MAX_PERSONA_UPLOAD_SIZE = 300 * 1024
MAX_REVIEW_ATTACHMENT_UPLOAD_SIZE = 5 * 1024 * 1024

# RECAPTCHA: overload the following key settings in local_settings.py
# with your keys.
# Old recaptcha V1
RECAPTCHA_PUBLIC_KEY = env('RECAPTCHA_PUBLIC_KEY', default='')
RECAPTCHA_PRIVATE_KEY = env('RECAPTCHA_PRIVATE_KEY', default='')
# New Recaptcha V2
NOBOT_RECAPTCHA_PUBLIC_KEY = env('NOBOT_RECAPTCHA_PUBLIC_KEY', default='')
NOBOT_RECAPTCHA_PRIVATE_KEY = env('NOBOT_RECAPTCHA_PRIVATE_KEY', default='')

# Send Django signals asynchronously on a background thread.
ASYNC_SIGNALS = True

# Performance for persona pagination, we hardcode the number of
# available pages when the filter is up-and-coming.
PERSONA_DEFAULT_PAGES = 10

REDIS_LOCATION = os.environ.get(
    'REDIS_LOCATION',
    'redis://localhost:6379/0?socket_timeout=0.5')


def get_redis_settings(uri):
    import urlparse
    urlparse.uses_netloc.append('redis')

    result = urlparse.urlparse(uri)

    options = dict(urlparse.parse_qsl(result.query))

    if 'socket_timeout' in options:
        options['socket_timeout'] = float(options['socket_timeout'])

    return {
        'HOST': result.hostname,
        'PORT': result.port,
        'PASSWORD': result.password,
        'DB': int((result.path or '0').lstrip('/')),
        'OPTIONS': options
    }


# This is used for `django-cache-machine`
REDIS_BACKEND = REDIS_LOCATION

REDIS_BACKENDS = {
    'master': get_redis_settings(REDIS_LOCATION)
}

RESPONSYS_ID = env('RESPONSYS_ID', default=None)

# Number of seconds before celery tasks will abort addon validation:
VALIDATOR_TIMEOUT = 110

# Max number of warnings/errors to show from validator. Set to None for no
# limit.
VALIDATOR_MESSAGE_LIMIT = 500

# Feature flags
UNLINK_SITE_STATS = True

# Set to True if we're allowed to use X-SENDFILE.
XSENDFILE = True
XSENDFILE_HEADER = 'X-SENDFILE'

MOBILE_COOKIE = 'mamo'

# Path to `ps`.
PS_BIN = '/bin/ps'

# The maximum file size that is shown inside the file viewer.
FILE_VIEWER_SIZE_LIMIT = 1048576
# The maximum file size that you can have inside a zip file.
FILE_UNZIP_SIZE_LIMIT = 104857600

# How long to delay tasks relying on file system to cope with NFS lag.
NFS_LAG_DELAY = 3

# An approved list of domains that the authentication script will redirect to
# upon successfully logging in or out.
VALID_LOGIN_REDIRECTS = {
    'builder': 'https://builder.addons.mozilla.org',
    'builderstage': 'https://builder-addons.allizom.org',
    'buildertrunk': 'https://builder-addons-dev.allizom.org',
}

# Elasticsearch
ES_HOSTS = [os.environ.get('ELASTICSEARCH_LOCATION', '127.0.0.1:9200')]
ES_URLS = ['http://%s' % h for h in ES_HOSTS]
ES_INDEXES = {
    'default': 'addons',
    'stats': 'addons_stats',
}

ES_TIMEOUT = 30
ES_DEFAULT_NUM_REPLICAS = 2
ES_DEFAULT_NUM_SHARDS = 5

# Maximum result position. ES defaults to 10000 but we'd like more to make sure
# all our extensions can be found if searching without a query and
# paginating through all results.
# NOTE: This setting is being set during reindex, if this needs changing
# we need to trigger a reindex. It's also hard-coded in amo/pagination.py
# and there's a test verifying it's value is 25000 in amo/test_pagination.py
ES_MAX_RESULT_WINDOW = 25000

# Default AMO user id to use for tasks.
TASK_USER_ID = 4757633

# Special collection that some contributors can modify.
COLLECTION_FEATURED_THEMES_ID = 2143965

# If this is False, tasks and other jobs that send non-critical emails should
# use a fake email backend.
SEND_REAL_EMAIL = False

STATSD_HOST = env('STATSD_HOST', default='localhost')
STATSD_PREFIX = env('STATSD_PREFIX', default='amo')
STATSD_PORT = 8125

# The django statsd client to use, see django-statsd for more.
STATSD_CLIENT = 'django_statsd.clients.normal'

GRAPHITE_HOST = env('GRAPHITE_HOST', default='localhost')
GRAPHITE_PREFIX = env('GRAPHITE_PREFIX', default='amo')
GRAPHITE_PORT = 2003
GRAPHITE_TIMEOUT = 1

# IP addresses of servers we use as proxies.
KNOWN_PROXIES = []

# Blog URL
DEVELOPER_BLOG_URL = 'http://blog.mozilla.com/addons/feed/'

LOGIN_RATELIMIT_USER = 5
LOGIN_RATELIMIT_ALL_USERS = '15/m'

CSRF_FAILURE_VIEW = 'olympia.amo.views.csrf_failure'

# Default file storage mechanism that holds media.
DEFAULT_FILE_STORAGE = 'olympia.amo.utils.LocalFileStorage'

# And how long we'll give the server to respond for monitoring.
# We currently do not have any actual timeouts during the signing-process.
SIGNING_SERVER_MONITORING_TIMEOUT = 10

# Hotfix addons (don't sign those, they're already signed by Mozilla.
HOTFIX_ADDON_GUIDS = ['firefox-hotfix@mozilla.org',
                      'thunderbird-hotfix@mozilla.org']

AUTOGRAPH_CONFIG = {
    'server_url': env(
        'AUTOGRAPH_SERVER_URL',
        default='http://autograph:8000'),
    'user_id': env(
        'AUTOGRAPH_HAWK_USER_ID',
        default='alice'),
    'key': env(
        'AUTOGRAPH_HAWK_KEY',
        default='fs5wgcer9qj819kfptdlp8gm227ewxnzvsuj9ztycsx08hfhzu'),
    # This is configurable but we don't expect it to be set to anything else
    # but `webextensions-rsa` at this moment because AMO only accepts
    # regular add-ons, no system add-ons or extensions for example. These
    # are already signed when submitted to AMO.
    'signer': env(
        'AUTOGRAPH_SIGNER_ID',
        default='webextensions-rsa')
}

# Enable addon signing. Autograph is configured to something reasonable
# when running locally so there aren't many reasons to deactivate that.
ENABLE_ADDON_SIGNING = True

# True when the Django app is running from the test suite.
IN_TEST_SUITE = False

# Temporary flag to work with navigator.mozPay() on devices that don't
# support it natively.
SIMULATE_NAV_PAY = False

# When the dev. agreement gets updated and you need users to re-accept it
# change this date. You won't want to do this for minor format changes.
# The tuple is passed through to datetime.date, so please use a valid date
# tuple. If the value is None, then it will just not be used at all.
DEV_AGREEMENT_LAST_UPDATED = None

# If you want to allow self-reviews for add-ons/apps, then enable this.
# In production we do not want to allow this.
ALLOW_SELF_REVIEWS = False

# This saves us when we upgrade jingo-minify (jsocol/jingo-minify@916b054c).
JINGO_MINIFY_USE_STATIC = True

# Allow URL style format override. eg. "?format=json"
URL_FORMAT_OVERRIDE = 'format'

# Connection to the hive server.
HIVE_CONNECTION = {
    'host': 'peach-gw.peach.metrics.scl3.mozilla.com',
    'port': 10000,
    'user': 'amo_prod',
    'password': '',
    'auth_mechanism': 'PLAIN',
}

# Enable ETags (based on response content) on every view in CommonMiddleware.
USE_ETAGS = True

# CDN Host is blank on local installs, overwritten in dev/stage/prod envs.
# Useful to force some dynamic content to be served from the CDN.
CDN_HOST = ''

# Static
STATIC_ROOT = path('site-static')
STATIC_URL = '/static/'
JINGO_MINIFY_ROOT = path('static')
STATICFILES_DIRS = (
    path('static'),
    JINGO_MINIFY_ROOT
)
NETAPP_STORAGE = TMP_PATH
GUARDED_ADDONS_PATH = ROOT + '/guarded-addons'


# These are key files that must be present on disk to encrypt/decrypt certain
# database fields.
# {'api_key:secret': os.path.join(ROOT, 'path', 'to', 'file.key'),}
AES_KEYS = env.dict('AES_KEYS', default={})

# Time in seconds for how long a JWT auth token created by developers with
# their API key can live. When developers are creating auth tokens they cannot
# set the expiration any longer than this.
MAX_APIKEY_JWT_AUTH_TOKEN_LIFETIME = 5 * 60

# django-rest-framework-jwt settings:
JWT_AUTH = {
    # Use HMAC using SHA-256 hash algorithm. It should be the default, but we
    # want to make sure it does not change behind our backs.
    # See https://github.com/jpadilla/pyjwt/blob/master/docs/algorithms.rst
    'JWT_ALGORITHM': 'HS256',

    # This adds some padding to timestamp validation in case client/server
    # clocks are off.
    'JWT_LEEWAY': 5,

    # We don't allow refreshes.
    'JWT_ALLOW_REFRESH': False,
}

DRF_API_GATES = {
    'v3': (
        'ratings-rating-shim',
        'ratings-title-shim',
    ),
    'v4': (
    )
}

REST_FRAMEWORK = {
    # Set this because the default is to also include:
    #   'rest_framework.renderers.BrowsableAPIRenderer'
    # Which it will try to use if the client accepts text/html.
    'DEFAULT_RENDERER_CLASSES': (
        'rest_framework.renderers.JSONRenderer',
    ),
    'DEFAULT_AUTHENTICATION_CLASSES': (
        'olympia.api.authentication.WebTokenAuthentication',
    ),
    # Set parser classes to include the fix for
    # https://github.com/tomchristie/django-rest-framework/issues/3951
    'DEFAULT_PARSER_CLASSES': (
        'rest_framework.parsers.JSONParser',
        'rest_framework.parsers.FormParser',
        'olympia.api.parsers.MultiPartParser',
    ),

    'ALLOWED_VERSIONS': DRF_API_VERSIONS,
    'DEFAULT_VERSION': 'v4',
    'DEFAULT_VERSIONING_CLASS': (
        'rest_framework.versioning.NamespaceVersioning'),

    # Add our custom exception handler, that wraps all exceptions into
    # Responses and not just the ones that are api-related.
    'EXCEPTION_HANDLER': 'olympia.api.exceptions.custom_exception_handler',

    # Enable pagination
    'PAGE_SIZE': 25,
    # Use our pagination class by default, which allows clients to request a
    # different page size.
    'DEFAULT_PAGINATION_CLASS': (
        'olympia.api.pagination.CustomPageNumberPagination'),

    # Use json by default when using APIClient.
    'TEST_REQUEST_DEFAULT_FORMAT': 'json',

    # Use http://ecma-international.org/ecma-262/5.1/#sec-15.9.1.15
    # We can't use the default because we don't use django timezone support.
    'DATETIME_FORMAT': '%Y-%m-%dT%H:%M:%SZ',

    # Set our default ordering parameter
    'ORDERING_PARAM': 'sort',
}

# This is the DSN to the Sentry service.
SENTRY_DSN = env('SENTRY_DSN', default=os.environ.get('SENTRY_DSN'))

# Automatically do 'from olympia import amo' when running shell_plus.
SHELL_PLUS_POST_IMPORTS = (
    ('olympia', 'amo'),
)

DEFAULT_FXA_CONFIG_NAME = 'default'
ALLOWED_FXA_CONFIGS = ['default']

WEBEXT_PERM_DESCRIPTIONS_URL = (
    'https://hg.mozilla.org/mozilla-central/raw-file/tip/'
    'browser/locales/en-US/chrome/browser/browser.properties')
WEBEXT_PERM_DESCRIPTIONS_LOCALISED_URL = (
    'https://hg.mozilla.org/l10n-central/{locale}/raw-file/tip/'
    'browser/chrome/browser/browser.properties')

# List all jobs that should be callable with cron here.
# syntax is: job_and_method_name: full.package.path
CRON_JOBS = {
    'update_addon_average_daily_users': 'olympia.addons.cron',
    'update_addon_download_totals': 'olympia.addons.cron',
    'addon_last_updated': 'olympia.addons.cron',
    'update_addon_appsupport': 'olympia.addons.cron',
    'update_all_appsupport': 'olympia.addons.cron',
    'hide_disabled_files': 'olympia.addons.cron',
    'unhide_disabled_files': 'olympia.addons.cron',
    'deliver_hotness': 'olympia.addons.cron',
    'reindex_addons': 'olympia.addons.cron',
    'cleanup_image_files': 'olympia.addons.cron',

    'gc': 'olympia.amo.cron',
    'category_totals': 'olympia.amo.cron',
    'collection_subscribers': 'olympia.amo.cron',
    'weekly_downloads': 'olympia.amo.cron',

    'update_collections_subscribers': 'olympia.bandwagon.cron',
    'update_collections_votes': 'olympia.bandwagon.cron',
    'reindex_collections': 'olympia.bandwagon.cron',

    'compatibility_report': 'olympia.compat.cron',

    'update_blog_posts': 'olympia.devhub.cron',

    'cleanup_extracted_file': 'olympia.files.cron',
    'cleanup_validation_results': 'olympia.files.cron',

    'update_addons_collections_downloads': 'olympia.stats.cron',
    'update_collections_total': 'olympia.stats.cron',
    'update_global_totals': 'olympia.stats.cron',
    'index_latest_stats': 'olympia.stats.cron',

    'update_user_ratings': 'olympia.users.cron',
}

RECOMMENDATION_ENGINE_URL = env(
    'RECOMMENDATION_ENGINE_URL',
    default='https://taar.dev.mozaws.net/api/recommendations/')
TAAR_LITE_RECOMMENDATION_ENGINE_URL = env(
    'TAAR_LITE_RECOMMENDATION_ENGINE_URL',
    default=('https://taar.dev.mozaws.net/taarlite/api/v1/'
             'addon_recommendations/'))
RECOMMENDATION_ENGINE_TIMEOUT = env.float(
    'RECOMMENDATION_ENGINE_TIMEOUT', default=1)

# This is the queue used for addons-dev, so it'll consume events (i.e. process
# then delete) before you can locally.  If you really need to test get ops to
# stop the 'monitor_fxa_sqs` command.
FXA_SQS_AWS_QUEUE_URL = (
    'https://sqs.us-east-1.amazonaws.com/927034868273/'
    'amo-account-change-dev')
FXA_SQS_AWS_WAIT_TIME = 20  # Seconds.

AWS_STATS_S3_BUCKET = env('AWS_STATS_S3_BUCKET', default=None)

# For the Github webhook API.
GITHUB_API_USER = env('GITHUB_API_USER', default='')
GITHUB_API_TOKEN = env('GITHUB_API_TOKEN', default='')

MIGRATED_LWT_DEFAULT_OWNER_EMAIL = 'addons-team+landfill-account@mozilla.com'

BASKET_URL = env('BASKET_URL', default='https://basket.allizom.org')
BASKET_API_KEY = env('BASKET_API_KEY', default=None)
# Default is 10, the API usually answers in 0.5 - 1.5 seconds.
BASKET_TIMEOUT = 5<|MERGE_RESOLUTION|>--- conflicted
+++ resolved
@@ -1309,15 +1309,6 @@
     },
     'root': {'handlers': ['mozlog'], 'level': logging.DEBUG},
     'loggers': {
-<<<<<<< HEAD
-        'amo.validator': {'level': logging.WARNING},
-        'amqplib': {'handlers': ['null']},
-        'elasticsearch': {'handlers': ['null']},
-        'rdflib': {'handlers': ['null']},
-        'z.task': {'level': logging.INFO},
-        'z.es': {'level': logging.INFO},
-        's.client': {'level': logging.INFO},
-=======
         'amo': {
             'handlers': ['mozlog'],
             'level': logging.DEBUG,
@@ -1409,7 +1400,6 @@
             'level': logging.DEBUG,
             'propagate': False
         }
->>>>>>> 019e9611
     },
 }
 
