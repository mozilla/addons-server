--- conflicted
+++ resolved
@@ -1,22 +1,11 @@
 # -*- coding: utf-8 -*-
-<<<<<<< HEAD
-from django.core.cache import cache
-=======
 from django.test import TestCase
->>>>>>> 246bd6af
 from django.test.utils import override_settings
 from django.utils import translation
 from django.core.cache import cache
 
-<<<<<<< HEAD
-from unittest import TestCase
 from olympia.lib.cache import (
-    Message, Token, memoize, memoize_get, get_memoize_cache_key,
-    cache_get_or_set, make_key)
-=======
-from olympia.lib.cache import (
-    cached, make_key, Message, Token, memoize, memoize_get, memoize_key)
->>>>>>> 246bd6af
+    Message, Token, memoize, get_memoize_cache_key, cache_get_or_set, make_key)
 
 
 @override_settings(KEY_PREFIX='amo:test:')
@@ -49,13 +38,8 @@
 
 
 @override_settings(CACHE_PREFIX='testing')
-<<<<<<< HEAD
 def test_get_memoize_cache_key():
     assert get_memoize_cache_key('foo', ['a', 'b'], {'c': 'e'}) == (
-=======
-def test_memoize_key():
-    assert memoize_key('foo', ['a', 'b'], {'c': 'e'}) == (
->>>>>>> 246bd6af
         'testing:memoize:foo:9666a2a48c17dc1c308fb327c2a6e3a8')
 
 
@@ -64,7 +48,8 @@
     def add(*args):
         return sum(args)
 
-    assert add(1, 2) == memoize_get('f', 1, 2)
+    cache_key = get_memoize_cache_key('f', 1, 2)
+    assert add(1, 2) == cache.get(cache_key)
 
 
 class TestToken(TestCase):
