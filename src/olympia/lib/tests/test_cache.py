--- conflicted
+++ resolved
@@ -5,12 +5,8 @@
 
 from unittest import TestCase
 from olympia.lib.cache import (
-<<<<<<< HEAD
-    Message, Token, memoize, memoize_get, memoize_key, cache_get_or_set,
+    Message, Token, memoize, memoize_key, cache_get_or_set,
     make_key)
-=======
-    Message, Token, memoize, get_memoize_cache_key, cache_get_or_set, make_key)
->>>>>>> 477943da
 
 
 @override_settings(KEY_PREFIX='amo:test:')
@@ -40,11 +36,8 @@
 
 
 def test_cache_get_or_set():
-<<<<<<< HEAD
     # Compatibility test, since cache_get_or_set is a 1:1 backport from
     # Django 1.11, their unittests apply.
-=======
->>>>>>> 477943da
 
     def some_function():
         some_function.call_count += 1
@@ -58,8 +51,8 @@
 
 
 @override_settings(CACHE_PREFIX='testing')
-def test_get_memoize_cache_key():
-    assert get_memoize_cache_key('foo', ['a', 'b'], {'c': 'e'}) == (
+def test_memoize_key():
+    assert memoize_key('foo', ['a', 'b'], {'c': 'e'}) == (
         'testing:memoize:foo:9666a2a48c17dc1c308fb327c2a6e3a8')
 
 
@@ -68,7 +61,7 @@
     def add(*args):
         return sum(args)
 
-    cache_key = get_memoize_cache_key('f', 1, 2)
+    cache_key = memoize_key('f', 1, 2)
     assert add(1, 2) == cache.get(cache_key)
 
 
