# -*- coding: utf-8 -*-
<<<<<<< HEAD
from django.core.cache import cache
=======
from django.test import TestCase
>>>>>>> 019e9611
from django.test.utils import override_settings
from django.utils import translation
from django.core.cache import cache

<<<<<<< HEAD
from unittest import TestCase
from olympia.lib.cache import (
    Message, Token, memoize, memoize_get, get_memoize_cache_key,
    cache_get_or_set, make_key)
=======
from olympia.lib.cache import (
    cache_get_or_set, make_key, Message, Token, memoize, memoize_get,
    memoize_key)
>>>>>>> 019e9611


@override_settings(KEY_PREFIX='amo:test:')
def test_make_key():
    with translation.override('en-US'):
        assert make_key(u'é@øel') == 'é@øel:en-us'

    with translation.override('de'):
        assert make_key(u'é@øel') == 'é@øel:de'

    with translation.override('de'):
        assert make_key(u'é@øel', with_locale=False) == 'é@øel'

    with translation.override('en-US'):
        assert (
            make_key(u'é@øel', normalize=True) ==
            '2798e65bbe384320c9da7930e93e63fb')

    assert (
        make_key(u'é@øel', with_locale=False, normalize=True) ==
        'a83feada27737072d4ec741640368f07')

    with translation.override('fr'):
        assert (
            make_key(u'é@øel', normalize=True) ==
            'bc5208e905c8dfcc521e4196e16cfa1a')


def test_cache_get_or_set():
<<<<<<< HEAD
=======
    # Compatibility test, since cache_get_or_set is a 1:1 backport from
    # Django 1.11, their unittests apply.
>>>>>>> 019e9611

    def some_function():
        some_function.call_count += 1
        return 'something'  # Needed for cache_get_or_set() to work.
    some_function.call_count = 0

    cache_get_or_set('my-key', some_function)
    cache_get_or_set('my-key', some_function)
<<<<<<< HEAD

    assert some_function.call_count == 1


@override_settings(CACHE_PREFIX='testing')
def test_get_memoize_cache_key():
    assert get_memoize_cache_key('foo', ['a', 'b'], {'c': 'e'}) == (
        'testing:memoize:foo:9666a2a48c17dc1c308fb327c2a6e3a8')


def test_memoize():
    @memoize('f')
    def add(*args):
        return sum(args)

    assert add(1, 2) == memoize_get('f', 1, 2)


class TestToken(TestCase):

    def setUp(self):
        cache.clear()

    def test_token_pop(self):
        new = Token()
        new.save()
        assert Token.pop(new.token)
        assert not Token.pop(new.token)

    def test_token_valid(self):
        new = Token()
        new.save()
        assert Token.valid(new.token)

    def test_token_fails(self):
        assert not Token.pop('some-random-token')

    def test_token_ip(self):
        new = Token(data='127.0.0.1')
        new.save()
        assert Token.valid(new.token, '127.0.0.1')

    def test_token_no_ip_invalid(self):
        new = Token()
        assert not Token.valid(new.token, '255.255.255.0')

    def test_token_bad_ip_invalid(self):
        new = Token(data='127.0.0.1')
        new.save()
        assert not Token.pop(new.token, '255.255.255.0')
        assert Token.pop(new.token, '127.0.0.1')

    def test_token_well_formed(self):
        new = Token('some badly formed token')
        assert not new.well_formed()


class TestMessage(TestCase):

    def setUp(self):
        cache.clear()

    def test_message_save(self):
        new = Message('abc')
        new.save('123')

        new = Message('abc')
        assert new.get() == '123'

    def test_message_expires(self):
        new = Message('abc')
        new.save('123')
        cache.clear()

        new = Message('abc')
        assert new.get() is None

    def test_message_get_delete(self):
        new = Message('abc')
        new.save('123')

=======

    assert some_function.call_count == 1


@override_settings(CACHE_PREFIX='testing')
def test_memoize_key():
    assert memoize_key('foo', ['a', 'b'], {'c': 'e'}) == (
        'testing:memoize:foo:9666a2a48c17dc1c308fb327c2a6e3a8')


def test_memoize():
    @memoize('f')
    def add(*args):
        return sum(args)

    assert add(1, 2) == memoize_get('f', 1, 2)


class TestToken(TestCase):

    def setUp(self):
        cache.clear()

    def test_token_pop(self):
        new = Token()
        new.save()
        assert Token.pop(new.token)
        assert not Token.pop(new.token)

    def test_token_valid(self):
        new = Token()
        new.save()
        assert Token.valid(new.token)

    def test_token_fails(self):
        assert not Token.pop('some-random-token')

    def test_token_ip(self):
        new = Token(data='127.0.0.1')
        new.save()
        assert Token.valid(new.token, '127.0.0.1')

    def test_token_no_ip_invalid(self):
        new = Token()
        assert not Token.valid(new.token, '255.255.255.0')

    def test_token_bad_ip_invalid(self):
        new = Token(data='127.0.0.1')
        new.save()
        assert not Token.pop(new.token, '255.255.255.0')
        assert Token.pop(new.token, '127.0.0.1')

    def test_token_well_formed(self):
        new = Token('some badly formed token')
        assert not new.well_formed()


class TestMessage(TestCase):

    def setUp(self):
        cache.clear()

    def test_message_save(self):
        new = Message('abc')
        new.save('123')

        new = Message('abc')
        assert new.get() == '123'

    def test_message_expires(self):
        new = Message('abc')
        new.save('123')
        cache.clear()

        new = Message('abc')
        assert new.get() is None

    def test_message_get_delete(self):
        new = Message('abc')
        new.save('123')

>>>>>>> 019e9611
        new = Message('abc')
        assert new.get(delete=False) == '123'
        assert new.get(delete=True) == '123'
        assert new.get() is None<|MERGE_RESOLUTION|>--- conflicted
+++ resolved
@@ -1,23 +1,12 @@
 # -*- coding: utf-8 -*-
-<<<<<<< HEAD
-from django.core.cache import cache
-=======
-from django.test import TestCase
->>>>>>> 019e9611
 from django.test.utils import override_settings
 from django.utils import translation
 from django.core.cache import cache
 
-<<<<<<< HEAD
 from unittest import TestCase
 from olympia.lib.cache import (
-    Message, Token, memoize, memoize_get, get_memoize_cache_key,
-    cache_get_or_set, make_key)
-=======
-from olympia.lib.cache import (
-    cache_get_or_set, make_key, Message, Token, memoize, memoize_get,
-    memoize_key)
->>>>>>> 019e9611
+    Message, Token, memoize, memoize_get, memoize_key, cache_get_or_set,
+    make_key)
 
 
 @override_settings(KEY_PREFIX='amo:test:')
@@ -47,11 +36,8 @@
 
 
 def test_cache_get_or_set():
-<<<<<<< HEAD
-=======
     # Compatibility test, since cache_get_or_set is a 1:1 backport from
     # Django 1.11, their unittests apply.
->>>>>>> 019e9611
 
     def some_function():
         some_function.call_count += 1
@@ -60,89 +46,6 @@
 
     cache_get_or_set('my-key', some_function)
     cache_get_or_set('my-key', some_function)
-<<<<<<< HEAD
-
-    assert some_function.call_count == 1
-
-
-@override_settings(CACHE_PREFIX='testing')
-def test_get_memoize_cache_key():
-    assert get_memoize_cache_key('foo', ['a', 'b'], {'c': 'e'}) == (
-        'testing:memoize:foo:9666a2a48c17dc1c308fb327c2a6e3a8')
-
-
-def test_memoize():
-    @memoize('f')
-    def add(*args):
-        return sum(args)
-
-    assert add(1, 2) == memoize_get('f', 1, 2)
-
-
-class TestToken(TestCase):
-
-    def setUp(self):
-        cache.clear()
-
-    def test_token_pop(self):
-        new = Token()
-        new.save()
-        assert Token.pop(new.token)
-        assert not Token.pop(new.token)
-
-    def test_token_valid(self):
-        new = Token()
-        new.save()
-        assert Token.valid(new.token)
-
-    def test_token_fails(self):
-        assert not Token.pop('some-random-token')
-
-    def test_token_ip(self):
-        new = Token(data='127.0.0.1')
-        new.save()
-        assert Token.valid(new.token, '127.0.0.1')
-
-    def test_token_no_ip_invalid(self):
-        new = Token()
-        assert not Token.valid(new.token, '255.255.255.0')
-
-    def test_token_bad_ip_invalid(self):
-        new = Token(data='127.0.0.1')
-        new.save()
-        assert not Token.pop(new.token, '255.255.255.0')
-        assert Token.pop(new.token, '127.0.0.1')
-
-    def test_token_well_formed(self):
-        new = Token('some badly formed token')
-        assert not new.well_formed()
-
-
-class TestMessage(TestCase):
-
-    def setUp(self):
-        cache.clear()
-
-    def test_message_save(self):
-        new = Message('abc')
-        new.save('123')
-
-        new = Message('abc')
-        assert new.get() == '123'
-
-    def test_message_expires(self):
-        new = Message('abc')
-        new.save('123')
-        cache.clear()
-
-        new = Message('abc')
-        assert new.get() is None
-
-    def test_message_get_delete(self):
-        new = Message('abc')
-        new.save('123')
-
-=======
 
     assert some_function.call_count == 1
 
@@ -224,7 +127,6 @@
         new = Message('abc')
         new.save('123')
 
->>>>>>> 019e9611
         new = Message('abc')
         assert new.get(delete=False) == '123'
         assert new.get(delete=True) == '123'
