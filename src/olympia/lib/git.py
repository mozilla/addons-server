# -*- coding: utf-8 -*-
from collections import namedtuple
import uuid
import os
import shutil
import tempfile

import pygit2

from django.conf import settings
from django.utils import translation
from django.utils.functional import cached_property

import olympia.core.logger

from olympia import amo
from olympia.files.utils import (
    id_to_path, extract_extension_to_dest, atomic_lock)


log = olympia.core.logger.getLogger('z.git_storage')

LOCKED_LIFETIME = 60 * 5

BRANCHES = {
    amo.RELEASE_CHANNEL_LISTED: 'listed',
    amo.RELEASE_CHANNEL_UNLISTED: 'unlisted'
}


# A mixture of Blob and TreeEntry
TreeEntryWrapper = namedtuple('Entry', 'tree_entry, path, blob')


class ExtractionAlreadyInProgress(Exception):
    pass


class TemporaryWorktree(object):
    def __init__(self, repository):
        self.git_repository = repository
        self.name = uuid.uuid4().hex
        self.temp_directory = tempfile.mkdtemp(dir=settings.TMP_PATH)
        self.path = os.path.join(self.temp_directory, self.name)
        self.obj = None
        self.repo = None

    def __enter__(self):
        self.obj = self.git_repository.add_worktree(self.name, self.path)
        self.repo = pygit2.Repository(self.obj.path)

        # Clean the workdir (of the newly created worktree)
        for entry in self.repo[self.repo.head.target].tree:
            path = os.path.join(self.path, entry.name)

            if os.path.isfile(path):
                os.unlink(path)
            else:
                shutil.rmtree(path)

        return self

    def __exit__(self, type, value, traceback):
        # Remove temp directory
        shutil.rmtree(self.temp_directory)

        # Prune temp worktree
        if self.obj is not None:
            self.obj.prune(True)

        # Remove worktree ref in upstream repository
        self.git_repository.lookup_branch(self.name).delete()


class AddonGitRepository(object):

    def __init__(self, addon_or_id, package_type='package'):
        from olympia.addons.models import Addon
        assert package_type in ('package', 'source')

<<<<<<< HEAD
        addon_id = (
            addon_or_id.pk
            if isinstance(addon_or_id, Addon)
            else addon_or_id)
=======
        # Always enforce the search path being set to the configured
        # HOME environment variable. We are setting this here to avoid
        # creating a unnecessary global state but since this is overwriting
        # a global value in pygit2 it affects all pygit2 calls.
        # Given that we're setting it to whatever `~` expands to
        # the actual value changes more or less only on process-restart.

        # https://github.com/libgit2/pygit2/issues/339
        # https://github.com/libgit2/libgit2/issues/2122
        home = os.path.expanduser('~')
        pygit2.settings.search_path[pygit2.GIT_CONFIG_LEVEL_GLOBAL] = home
>>>>>>> 96d87a93

        self.git_repository_path = os.path.join(
            settings.GIT_FILE_STORAGE_PATH,
            id_to_path(addon_id),
            package_type)

    @property
    def is_extracted(self):
        return os.path.exists(self.git_repository_path)

    @cached_property
    def git_repository(self):
        if not self.is_extracted:
            os.makedirs(self.git_repository_path)
            git_repository = pygit2.init_repository(
                path=self.git_repository_path,
                bare=False)
            # Write first commit to 'master' to act as HEAD
            tree = self.git_repository.TreeBuilder().write()
            git_repository.create_commit(
                'HEAD',  # ref
                self.get_author(),  # author, using addons-robot
                self.get_author(),  # commiter, using addons-robot
                'Initializing repository',  # message
                tree,  # tree
                [])  # parents

            log.debug('Initialized git repository {path}'.format(
                path=self.git_repository_path))
        else:
            git_repository = pygit2.Repository(self.git_repository_path)

        return git_repository

    @classmethod
    def extract_and_commit_from_version(cls, version, author=None):
        """Extract the XPI from `version` and comit it.

        This is doing the following:

        * Create a temporary `git worktree`_
        * Remove all files in that worktree
        * Extract the xpi behind `version` into the worktree
        * Commit all files

        Kinda like doing::

            $ workdir_name=$(uuid)
            $ mkdir /tmp/$workdir_name
            $ git worktree add /tmp/$workdir_name
            Preparing worktree (new branch 'af4172e4-d8c7…')
            HEAD is now at 8c5223e Initial commit

            $ git worktree list
            /tmp/addon-repository                      8c5223e [master]
            /tmp/af4172e4-d8c7-4486-a5f2-316458da91ff  8c5223e [af4172e4-d8c7…]

            $ unzip dingrafowl-falcockalo-lockapionk.zip -d /tmp/$workdir_name
            Archive:  dingrafowl-falcockalo-lockapionk.zip
             extracting: /tmp/af4172e4-d8c7…/manifest.json

            $ pushd /tmp/$workdir_name
            /tmp/af4172e4-d8c7-4486-a5f2-316458da91ff /tmp/addon-repository

            $ git status
            On branch af4172e4-d8c7-4486-a5f2-316458da91ff
            Untracked files:
              (use "git add <file>..." to include in what will be committed)

                    manifest.json

            $ git add *
            $ git commit -a -m "Creating new version"
            [af4172e4-d8c7-4486-a5f2-316458da91ff c4285f8] Creating new version
            …
            $ cd addon-repository
            $ git checkout -b listed
            Switched to a new branch 'listed'

            # We don't technically do a full cherry-pick but it's close enough
            # and does almost what we do. We are technically commiting
            # directly on top of the branch as if we checked out the branch
            # in the worktree (via -b) but pygit doesn't properly support that
            # so we "simply" set the parents correctly.
            $ git cherry-pick c4285f8
            [listed a4d0f63] Creating new version…

        This ignores the fact that there may be a race-condition of two
        versions being created at the same time. Since all relevant file based
        work is done in a temporary worktree there won't be any conflicts and
        usually the last upload simply wins the race and we're setting the
        HEAD of the branch (listed/unlisted) to that specific commit.

        .. _`git worktree`: https://git-scm.com/docs/git-worktree
        """
        current_language = translation.get_language()

        try:
            # Make sure we're always using the en-US locale by default
            # to have unified commit messages and avoid any __str__
            # to give us wrong results
            translation.activate('en-US')

            repo = cls(version.addon.id)
            file_obj = version.all_files[0]
            branch = repo.find_or_create_branch(BRANCHES[version.channel])

            lock = atomic_lock(
                settings.TMP_PATH, 'git-storage-%s' % file_obj.pk,
                lifetime=LOCKED_LIFETIME)

            with lock as lock_attained:
                if lock_attained:
                    commit = repo._commit_through_worktree(
                        path=file_obj.current_file_path,
                        message=(
                            'Create new version {version} ({version_id}) for '
                            '{addon} from {file_obj}'.format(
                                version=repr(version),
                                version_id=version.id,
                                addon=repr(version.addon),
                                file_obj=repr(file_obj))),
                        author=author,
                        branch=branch)
                else:
                    raise ExtractionAlreadyInProgress()

            # Set the latest git hash on the related version.
            version.update(git_hash=commit.hex)
        finally:
            translation.activate(current_language)

        return repo

    @classmethod
    def extract_and_commit_source_from_version(cls, version, author=None):
        """Extract the source file from `version` and comit it.

        This is doing the following:

        * Create a temporary `git worktree`_
        * Remove all files in that worktree
        * Extract the xpi behind `version` into the worktree
        * Commit all files

        See `extract_and_commit_from_version` for more details.
        """
        repo = cls(version.addon.id, package_type='source')
        branch = repo.find_or_create_branch(BRANCHES[version.channel])

        commit = repo._commit_through_worktree(
            path=version.source.path,
            message=(
                'Create new version {version} ({version_id}) for '
                '{addon} from source file'.format(
                    version=repr(version),
                    version_id=version.id,
                    addon=repr(version.addon))),
            author=author,
            branch=branch)

        # Set the latest git hash on the related version.
        version.update(source_git_hash=commit.hex)

        return repo

    def get_author(self, user=None):
        if user is not None:
            author_name = user.name
            author_email = user.email
        else:
            author_name = 'Mozilla Add-ons Robot'
            author_email = 'addons-dev-automation+github@mozilla.com'
        return pygit2.Signature(name=author_name, email=author_email)

    def find_or_create_branch(self, name):
        """Lookup or create the branch named `name`"""
        branch = self.git_repository.branches.get(name)

        if branch is None:
            branch = self.git_repository.create_branch(
                name, self.git_repository.head.peel())

        return branch

    def _commit_through_worktree(self, path, message, author, branch):
        """
        Create a temporary worktree that we can use to unpack the extension
        without disturbing the current git workdir since it creates a new
        temporary directory where we extract to.
        """
        with TemporaryWorktree(self.git_repository) as worktree:
            # Now extract the extension to the workdir
            extract_extension_to_dest(
                source=path,
                dest=worktree.path,
                force_fsync=True)

            # Stage changes, `TemporaryWorktree` always cleans the whole
            # directory so we can simply add all changes and have the correct
            # state.

            # Add all changes to the index (git add --all ...)
            worktree.repo.index.add_all()
            worktree.repo.index.write()

            tree = worktree.repo.index.write_tree()

            # Now create an commit directly on top of the respective branch

            oid = worktree.repo.create_commit(
                None,
                # author, using the actual uploading user
                self.get_author(author),
                # committer, using addons-robot because that's the user
                # actually doing the commit.
                self.get_author(),  # commiter, using addons-robot
                message,
                tree,
                # Set the current branch HEAD as the parent of this commit
                # so that it'll go straight into the branches commit log
                [branch.target]
            )

            # Fetch the commit object
            commit = worktree.repo.get(oid)

            # And set the commit we just created as HEAD of the relevant
            # branch, and updates the reflog. This does not require any
            # merges.
            branch.set_target(commit.hex)

        return commit

    def iter_tree(self, tree):
        """Recursively iterate through a tree.

        This includes the directories.
        """
        for tree_entry in tree:
            tree_or_blob = self.git_repository[tree_entry.oid]

            if isinstance(tree_or_blob, pygit2.Tree):
                yield TreeEntryWrapper(
                    blob=None,
                    tree_entry=tree_entry,
                    path=tree_entry.name)
                for child in self.iter_tree(tree_or_blob):
                    yield TreeEntryWrapper(
                        blob=child.blob,
                        tree_entry=child.tree_entry,
                        path=os.path.join(tree_entry.name, child.path))
            else:
                yield TreeEntryWrapper(
                    blob=tree_or_blob,
                    tree_entry=tree_entry,
                    path=tree_entry.name)<|MERGE_RESOLUTION|>--- conflicted
+++ resolved
@@ -78,12 +78,6 @@
         from olympia.addons.models import Addon
         assert package_type in ('package', 'source')
 
-<<<<<<< HEAD
-        addon_id = (
-            addon_or_id.pk
-            if isinstance(addon_or_id, Addon)
-            else addon_or_id)
-=======
         # Always enforce the search path being set to the configured
         # HOME environment variable. We are setting this here to avoid
         # creating a unnecessary global state but since this is overwriting
@@ -95,7 +89,11 @@
         # https://github.com/libgit2/libgit2/issues/2122
         home = os.path.expanduser('~')
         pygit2.settings.search_path[pygit2.GIT_CONFIG_LEVEL_GLOBAL] = home
->>>>>>> 96d87a93
+
+        addon_id = (
+            addon_or_id.pk
+            if isinstance(addon_or_id, Addon)
+            else addon_or_id)
 
         self.git_repository_path = os.path.join(
             settings.GIT_FILE_STORAGE_PATH,
