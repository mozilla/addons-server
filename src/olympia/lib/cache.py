--- conflicted
+++ resolved
@@ -1,27 +1,15 @@
+import hashlib
 import functools
 import itertools
-import hashlib
-<<<<<<< HEAD
-=======
-import functools
-import itertools
->>>>>>> 019e9611
 import re
 import uuid
 from contextlib import contextmanager
 
-<<<<<<< HEAD
-from django.core.cache import cache, caches
-from django.core.cache.backends.base import DEFAULT_TIMEOUT
-=======
 from django.core.cache import cache, _create_cache
 from django.core.cache.backends.base import DEFAULT_TIMEOUT, BaseCache
 from django.core import cache as django_cache
->>>>>>> 019e9611
 from django.utils import encoding, translation
 from django.conf import settings
-from django.core.cache import _create_cache
-from django.core.cache.backends.base import BaseCache
 
 
 def make_key(key, with_locale=True, normalize=False):
@@ -44,7 +32,7 @@
 
     Return the value of the key stored or retrieved.
 
-    Backport from Django 1.11
+    Backport from Django 1.11.
     """
     val = cache.get(key, version=version)
 
@@ -94,99 +82,32 @@
     return cache.get(memoize_key(prefix, *args, **kwargs))
 
 
-def memoize(prefix, time=60):
+def memoize(prefix, timeout=60):
     """
     A simple decorator that caches into memcache, using a simple
     key based on stringing args and kwargs.
-
     Arguments to the method must be easily and consistently serializable
     using str(..) otherwise the cache key will be inconsistent.
-
-<<<<<<< HEAD
-def cache_get_or_set(key, default, timeout=DEFAULT_TIMEOUT, version=None):
-    """
-    Fetch a given key from the cache. If the key does not exist,
-    the key is added and set to the default value. The default value can
-    also be any callable. If timeout is given, that timeout will be used
-    for the key; otherwise the default cache timeout will be used.
-
-    Return the value of the key stored or retrieved.
-
-    Backport from Django 1.11.
-    """
-    val = cache.get(key, version=version)
-
-    if val is None:
-        if callable(default):
-            default = default()
-
-        if default is not None:
-            cache.add(key, default, timeout=timeout, version=version)
-            # Fetch the value again to avoid a race condition if another
-            # caller added a value between the first get() and the add()
-            # above.
-            return cache.get(key, default, version=version)
-    return val
-
-
-def get_memoize_cache_key(prefix, *args, **kwargs):
-    """
-    For a prefix and arguments returns a key suitable for use in memcache.
-    Used by memoize.
-
-    :param prefix: a prefix for the key in memcache
-    :type param: string
-    :param args: arguments to be str()'d to form the key
-    :type args: list
-    :param kwargs: arguments to be str()'d to form the key
-    :type kwargs: list
-    """
-    key = hashlib.md5()
-    for arg in itertools.chain(args, sorted(kwargs.items())):
-        key.update(str(arg))
-    return '%s:memoize:%s:%s' % (settings.CACHE_PREFIX,
-                                 prefix, key.hexdigest())
-
-
-def memoize_get(prefix, *args, **kwargs):
-    """
-    Returns the content of the cache.
-
     :param prefix: a prefix for the key in memcache
     :type prefix: string
-    :param args: arguments to be str()'d to form the key
-    :type args: list
-    :param kwargs: arguments to be str()'d to form the key
-    :type kwargs: list
-    """
-    return cache.get(get_memoize_cache_key(prefix, *args, **kwargs))
-
-
-def memoize(prefix, timeout=60):
-    """
-    A simple decorator that caches into memcache, using a simple
-    key based on stringing args and kwargs.
-
-    Arguments to the method must be easily and consistently serializable
-    using str(..) otherwise the cache key will be inconsistent.
-
-    :param prefix: a prefix for the key in memcache
-    :type prefix: string
-    :param timeout: number of seconds to cache the key for, default 60 seconds
-    :type timeout: integer
+    :param time: number of seconds to cache the key for, default 60 seconds
+    :type time: integer
     """
     def decorator(func):
         @functools.wraps(func)
         def wrapper(*args, **kwargs):
-            def wrapped_func():
-                return func(*args, **kwargs)
-            key = get_memoize_cache_key(prefix, *args, **kwargs)
-            return cache_get_or_set(key, wrapped_func, timeout=timeout)
+            key = memoize_key(prefix, *args, **kwargs)
+            data = cache.get(key)
+            if data is not None:
+                return data
+            data = func(*args, **kwargs)
+            cache.set(key, data, timeout)
+            return data
         return wrapper
     return decorator
 
 
-class Message:
+class Message(object):
     """
     A simple class to store an item in memcache, given a key.
     """
@@ -206,7 +127,7 @@
         return res
 
 
-class Token:
+class Token(object):
     """
     A simple token stored in the cache.
     """
@@ -262,9 +183,7 @@
         # settings object.
         options = params['OPTIONS'].copy()
         actual_backend = options.pop('ACTUAL_BACKEND')
-        params['OPTIONS'] = options
-
-        self._real_cache = _create_cache(actual_backend, **params)
+        self._real_cache = _create_cache(actual_backend, **options)
 
         self.requests_log = []
         self._setup_proxies()
@@ -301,147 +220,6 @@
 
 
 @contextmanager
-def assert_cache_requests(num, alias='default'):
-    cache_using = caches[alias]
-    cache_using.clear_log()
-
-    yield
-
-    executed = len(cache_using.requests_log)
-
-=======
-    :param prefix: a prefix for the key in memcache
-    :type prefix: string
-    :param time: number of seconds to cache the key for, default 60 seconds
-    :type time: integer
-    """
-    def decorator(func):
-        @functools.wraps(func)
-        def wrapper(*args, **kwargs):
-            key = memoize_key(prefix, *args, **kwargs)
-            data = cache.get(key)
-            if data is not None:
-                return data
-            data = func(*args, **kwargs)
-            cache.set(key, data, time)
-            return data
-        return wrapper
-    return decorator
-
-
-class Message(object):
-    """
-    A simple class to store an item in memcache, given a key.
-    """
-    def __init__(self, key):
-        self.key = '%s:message:%s' % (settings.CACHE_PREFIX, key)
-
-    def delete(self):
-        cache.delete(self.key)
-
-    def save(self, message, time=60 * 5):
-        cache.set(self.key, message, time)
-
-    def get(self, delete=False):
-        res = cache.get(self.key)
-        if delete:
-            cache.delete(self.key)
-        return res
-
-
-class Token(object):
-    """
-    A simple token stored in the cache.
-    """
-    _well_formed = re.compile('^[a-z0-9-]+$')
-
-    def __init__(self, token=None, data=True):
-        if token is None:
-            token = str(uuid.uuid4())
-        self.token = token
-        self.data = data
-
-    def cache_key(self):
-        assert self.token, 'No token value set.'
-        return '%s:token:%s' % (settings.CACHE_PREFIX, self.token)
-
-    def save(self, time=60):
-        cache.set(self.cache_key(), self.data, time)
-
-    def well_formed(self):
-        return self._well_formed.match(self.token)
-
-    @classmethod
-    def valid(cls, key, data=True):
-        """Checks that the token is valid."""
-        token = cls(key)
-        if not token.well_formed():
-            return False
-        result = cache.get(token.cache_key())
-        if result is not None:
-            return result == data
-        return False
-
-    @classmethod
-    def pop(cls, key, data=True):
-        """Checks that the token is valid and deletes it."""
-        token = cls(key)
-        if not token.well_formed():
-            return False
-        result = cache.get(token.cache_key())
-        if result is not None:
-            if result == data:
-                cache.delete(token.cache_key())
-                return True
-        return False
-
-
-class CacheStatTracker(BaseCache):
-    """A small class used to track cache calls."""
-    requests_limit = 5000
-
-    def __init__(self, location, params):
-        # Do a .copy() dance to avoid modifying `OPTIONS` in the actual
-        # settings object.
-        options = params['OPTIONS'].copy()
-        actual_backend = options.pop('ACTUAL_BACKEND')
-        self._real_cache = _create_cache(actual_backend, **options)
-
-        self.requests_log = []
-        self._setup_proxies()
-
-    def __repr__(self):
-        return str("<CacheStatTracker for %s>") % repr(self._real_cache)
-
-    def __contains__(self, key):
-        return self._real_cache.__contains__(key)
-
-    def __getattr__(self, name):
-        return getattr(self._real_cache, name)
-
-    def _proxy(self, name):
-        def _real_proxy(*args, **kwargs):
-            self.requests_log.append({
-                'name': name,
-                'args': args,
-                'kwargs': kwargs,
-            })
-            return getattr(self._real_cache, name)(*args, **kwargs)
-        return _real_proxy
-
-    def _setup_proxies(self):
-        mappings = (
-            'add', 'get', 'set', 'delete', 'clear', 'has_key', 'incr', 'decr',
-            'get_many', 'set_many', 'delete_many')
-
-        for name in mappings:
-            setattr(self, name, self._proxy(name))
-
-    def clear_log(self):
-        self.requests_log = []
-
-
-@contextmanager
 def assert_cache_requests(num):
     cache_using = django_cache.caches['default']
     cache_using.clear_log()
@@ -450,7 +228,5 @@
 
     executed = len(cache_using.requests_log)
 
->>>>>>> 019e9611
     assert executed == num, "%d requests executed, %d expected" % (
-        executed, num,
-    )+        executed, num)