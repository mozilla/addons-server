import functools
import itertools
import hashlib
<<<<<<< HEAD
=======
import functools
import itertools
>>>>>>> 246bd6af
import re
import uuid
from contextlib import contextmanager

<<<<<<< HEAD
from django.core.cache import cache, caches
from django.core.cache.backends.base import DEFAULT_TIMEOUT
=======
from django.core.cache import cache, _create_cache
from django.core.cache.backends.base import DEFAULT_TIMEOUT, BaseCache
from django.core import cache as django_cache
>>>>>>> 246bd6af
from django.utils import encoding, translation
from django.conf import settings
from django.core.cache import _create_cache
from django.core.cache.backends.base import BaseCache


def make_key(key=None, with_locale=True):
    """Generate the full key for ``k``, with a prefix."""
    key = u'{prefix}:{key}'.format(prefix=settings.KEY_PREFIX, key=key)

    if with_locale:
        key += translation.get_language()
    # memcached keys must be < 250 bytes and w/o whitespace.
    return hashlib.md5(encoding.smart_bytes(key)).hexdigest()


def cache_get_or_set(key, default, timeout=DEFAULT_TIMEOUT, version=None):
    """
    Fetch a given key from the cache. If the key does not exist,
    the key is added and set to the default value. The default value can
    also be any callable. If timeout is given, that timeout will be used
    for the key; otherwise the default cache timeout will be used.

<<<<<<< HEAD
    Return the value of the key stored or retrieved.

    Backport from Django 1.11.
    """
    val = cache.get(key, version=version)

    if val is None:
        if callable(default):
            default = default()

        if default is not None:
            cache.add(key, default, timeout=timeout, version=version)
            # Fetch the value again to avoid a race condition if another
            # caller added a value between the first get() and the add()
            # above.
            return cache.get(key, default, version=version)
    return val


def get_memoize_cache_key(prefix, *args, **kwargs):
=======
    value = cache.get(cache_key)
    if value is None:
        value = function()
        cache.set(cache_key, value, duration)
    return value


def memoize_key(prefix, *args, **kwargs):
>>>>>>> 246bd6af
    """
    For a prefix and arguments returns a key suitable for use in memcache.
    Used by memoize.

    :param prefix: a prefix for the key in memcache
    :type param: string
    :param args: arguments to be str()'d to form the key
    :type args: list
    :param kwargs: arguments to be str()'d to form the key
    :type kwargs: list
    """
    key = hashlib.md5()
    for arg in itertools.chain(args, sorted(kwargs.items())):
        key.update(str(arg))
    return '%s:memoize:%s:%s' % (settings.CACHE_PREFIX,
                                 prefix, key.hexdigest())


def memoize_get(prefix, *args, **kwargs):
    """
    Returns the content of the cache.

    :param prefix: a prefix for the key in memcache
    :type prefix: string
    :param args: arguments to be str()'d to form the key
    :type args: list
    :param kwargs: arguments to be str()'d to form the key
    :type kwargs: list
    """
<<<<<<< HEAD
    return cache.get(get_memoize_cache_key(prefix, *args, **kwargs))


def memoize(prefix, timeout=60):
=======
    return cache.get(memoize_key(prefix, *args, **kwargs))


def memoize(prefix, time=60):
>>>>>>> 246bd6af
    """
    A simple decorator that caches into memcache, using a simple
    key based on stringing args and kwargs.

    Arguments to the method must be easily and consistently serializable
    using str(..) otherwise the cache key will be inconsistent.

    :param prefix: a prefix for the key in memcache
    :type prefix: string
<<<<<<< HEAD
    :param timeout: number of seconds to cache the key for, default 60 seconds
    :type timeout: integer
=======
    :param time: number of seconds to cache the key for, default 60 seconds
    :type time: integer
>>>>>>> 246bd6af
    """
    def decorator(func):
        @functools.wraps(func)
        def wrapper(*args, **kwargs):
<<<<<<< HEAD
            def wrapped_func():
                return func(*args, **kwargs)
            key = get_memoize_cache_key(prefix, *args, **kwargs)
            return cache_get_or_set(key, wrapped_func, timeout=timeout)
=======
            key = memoize_key(prefix, *args, **kwargs)
            data = cache.get(key)
            if data is not None:
                return data
            data = func(*args, **kwargs)
            cache.set(key, data, time)
            return data
>>>>>>> 246bd6af
        return wrapper
    return decorator


<<<<<<< HEAD
class Message:
=======
class Message(object):
>>>>>>> 246bd6af
    """
    A simple class to store an item in memcache, given a key.
    """
    def __init__(self, key):
        self.key = '%s:message:%s' % (settings.CACHE_PREFIX, key)

    def delete(self):
        cache.delete(self.key)

    def save(self, message, time=60 * 5):
        cache.set(self.key, message, time)

    def get(self, delete=False):
        res = cache.get(self.key)
        if delete:
            cache.delete(self.key)
        return res


<<<<<<< HEAD
class Token:
=======
class Token(object):
>>>>>>> 246bd6af
    """
    A simple token stored in the cache.
    """
    _well_formed = re.compile('^[a-z0-9-]+$')

    def __init__(self, token=None, data=True):
        if token is None:
            token = str(uuid.uuid4())
        self.token = token
        self.data = data

    def cache_key(self):
        assert self.token, 'No token value set.'
        return '%s:token:%s' % (settings.CACHE_PREFIX, self.token)

    def save(self, time=60):
        cache.set(self.cache_key(), self.data, time)

    def well_formed(self):
        return self._well_formed.match(self.token)

    @classmethod
    def valid(cls, key, data=True):
        """Checks that the token is valid."""
        token = cls(key)
        if not token.well_formed():
            return False
        result = cache.get(token.cache_key())
        if result is not None:
            return result == data
        return False

    @classmethod
    def pop(cls, key, data=True):
        """Checks that the token is valid and deletes it."""
        token = cls(key)
        if not token.well_formed():
            return False
        result = cache.get(token.cache_key())
        if result is not None:
            if result == data:
                cache.delete(token.cache_key())
                return True
        return False


class CacheStatTracker(BaseCache):
    """A small class used to track cache calls."""
    requests_limit = 5000

    def __init__(self, location, params):
        # Do a .copy() dance to avoid modifying `OPTIONS` in the actual
        # settings object.
        options = params['OPTIONS'].copy()
        actual_backend = options.pop('ACTUAL_BACKEND')
        params['OPTIONS'] = options

        self._real_cache = _create_cache(actual_backend, **params)

        self.requests_log = []
        self._setup_proxies()

    def __repr__(self):
        return str("<CacheStatTracker for %s>") % repr(self._real_cache)

    def __contains__(self, key):
        return self._real_cache.__contains__(key)

    def __getattr__(self, name):
        return getattr(self._real_cache, name)

    def _proxy(self, name):
        def _real_proxy(*args, **kwargs):
            self.requests_log.append({
                'name': name,
                'args': args,
                'kwargs': kwargs,
            })
            return getattr(self._real_cache, name)(*args, **kwargs)
        return _real_proxy

    def _setup_proxies(self):
        mappings = (
            'add', 'get', 'set', 'delete', 'clear', 'has_key', 'incr', 'decr',
            'get_many', 'set_many', 'delete_many')

        for name in mappings:
            setattr(self, name, self._proxy(name))

    def clear_log(self):
        self.requests_log = []


@contextmanager
<<<<<<< HEAD
def assert_cache_requests(num, alias='default'):
    cache_using = caches[alias]
=======
def assert_cache_requests(num):
    cache_using = django_cache.caches['default']
>>>>>>> 246bd6af
    cache_using.clear_log()

    yield

    executed = len(cache_using.requests_log)

    assert executed == num, "%d requests executed, %d expected" % (
        executed, num,
    )<|MERGE_RESOLUTION|>--- conflicted
+++ resolved
@@ -1,27 +1,14 @@
 import functools
 import itertools
 import hashlib
-<<<<<<< HEAD
-=======
-import functools
-import itertools
->>>>>>> 246bd6af
 import re
 import uuid
 from contextlib import contextmanager
 
-<<<<<<< HEAD
-from django.core.cache import cache, caches
-from django.core.cache.backends.base import DEFAULT_TIMEOUT
-=======
-from django.core.cache import cache, _create_cache
+from django.core.cache import cache, _create_cache, caches
 from django.core.cache.backends.base import DEFAULT_TIMEOUT, BaseCache
-from django.core import cache as django_cache
->>>>>>> 246bd6af
 from django.utils import encoding, translation
 from django.conf import settings
-from django.core.cache import _create_cache
-from django.core.cache.backends.base import BaseCache
 
 
 def make_key(key=None, with_locale=True):
@@ -41,7 +28,6 @@
     also be any callable. If timeout is given, that timeout will be used
     for the key; otherwise the default cache timeout will be used.
 
-<<<<<<< HEAD
     Return the value of the key stored or retrieved.
 
     Backport from Django 1.11.
@@ -62,16 +48,6 @@
 
 
 def get_memoize_cache_key(prefix, *args, **kwargs):
-=======
-    value = cache.get(cache_key)
-    if value is None:
-        value = function()
-        cache.set(cache_key, value, duration)
-    return value
-
-
-def memoize_key(prefix, *args, **kwargs):
->>>>>>> 246bd6af
     """
     For a prefix and arguments returns a key suitable for use in memcache.
     Used by memoize.
@@ -101,17 +77,10 @@
     :param kwargs: arguments to be str()'d to form the key
     :type kwargs: list
     """
-<<<<<<< HEAD
     return cache.get(get_memoize_cache_key(prefix, *args, **kwargs))
 
 
 def memoize(prefix, timeout=60):
-=======
-    return cache.get(memoize_key(prefix, *args, **kwargs))
-
-
-def memoize(prefix, time=60):
->>>>>>> 246bd6af
     """
     A simple decorator that caches into memcache, using a simple
     key based on stringing args and kwargs.
@@ -121,40 +90,21 @@
 
     :param prefix: a prefix for the key in memcache
     :type prefix: string
-<<<<<<< HEAD
     :param timeout: number of seconds to cache the key for, default 60 seconds
     :type timeout: integer
-=======
-    :param time: number of seconds to cache the key for, default 60 seconds
-    :type time: integer
->>>>>>> 246bd6af
     """
     def decorator(func):
         @functools.wraps(func)
         def wrapper(*args, **kwargs):
-<<<<<<< HEAD
             def wrapped_func():
                 return func(*args, **kwargs)
             key = get_memoize_cache_key(prefix, *args, **kwargs)
             return cache_get_or_set(key, wrapped_func, timeout=timeout)
-=======
-            key = memoize_key(prefix, *args, **kwargs)
-            data = cache.get(key)
-            if data is not None:
-                return data
-            data = func(*args, **kwargs)
-            cache.set(key, data, time)
-            return data
->>>>>>> 246bd6af
         return wrapper
     return decorator
 
 
-<<<<<<< HEAD
-class Message:
-=======
 class Message(object):
->>>>>>> 246bd6af
     """
     A simple class to store an item in memcache, given a key.
     """
@@ -174,11 +124,7 @@
         return res
 
 
-<<<<<<< HEAD
-class Token:
-=======
 class Token(object):
->>>>>>> 246bd6af
     """
     A simple token stored in the cache.
     """
@@ -273,13 +219,8 @@
 
 
 @contextmanager
-<<<<<<< HEAD
 def assert_cache_requests(num, alias='default'):
     cache_using = caches[alias]
-=======
-def assert_cache_requests(num):
-    cache_using = django_cache.caches['default']
->>>>>>> 246bd6af
     cache_using.clear_log()
 
     yield
