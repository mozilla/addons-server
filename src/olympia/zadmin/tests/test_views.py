from unittest import mock

from django.http import HttpResponseRedirect
from django.urls import reverse

from pyquery import PyQuery as pq

from olympia.access.models import Group, GroupUser
from olympia.addons.models import Addon
from olympia.amo.tests import TestCase, user_factory, version_factory
from olympia.files.models import File
from olympia.users.models import UserProfile


class TestHomeAndIndex(TestCase):
    fixtures = ['base/users']

    def setUp(self):
        super().setUp()
        self.client.login(email='admin@mozilla.com')

    def test_get_home(self):
        url = reverse('admin:index')
        response = self.client.get(url, follow=True)
        assert response.status_code == 200
        assert response.context['user'].username == 'admin'
        assert response.context['user'].email == 'admin@mozilla.com'

    def test_django_index(self):
        # Can access with full admin.
        url = reverse('admin:index')
        response = self.client.get(url)
        assert response.status_code == 200
        doc = pq(response.content)
        modules = [x.text for x in doc('a.section')]
        assert len(modules) == 20  # Increment as we add new admin modules.

        # Redirected because no permissions if not logged in.
        self.client.logout()
        response = self.client.get(url)
        self.assert3xx(response, '/en-US/admin/models/login/?next=/en-US/admin/models/')

        # Redirected when logged in without enough permissions.
        user = user_factory(username='staffperson', email='staffperson@m.c')
        self.client.login(email=user.email)
        response = self.client.get(url)
        self.assert3xx(response, '/en-US/admin/models/login/?next=/en-US/admin/models/')

        # Can access with a "is_staff" user.
        user.update(email='someone@mozilla.com')
        self.client.login(email=user.email)
        response = self.client.get(url)
        assert response.status_code == 200
        doc = pq(response.content)
        modules = [x.text for x in doc('a.section')]
        # Admin:Something doesn't give access to anything, so they can log in
        # but they don't see any modules.
        assert len(modules) == 0

    @mock.patch('olympia.zadmin.admin.redirect_for_login')
    def test_django_login_page(self, redirect_for_login):
        login_url = 'https://example.com/fxalogin'
        redirect_for_login.return_value = HttpResponseRedirect(login_url)
        # Check we can actually access the /login page - django admin uses it.
        url = reverse('admin:login')
        response = self.client.get(url)
        # if you're already logged in, redirect to the index
        self.assert3xx(response, '/en-US/admin/models/')

        # Redirected to fxa because no permissions if not logged in.
        self.client.logout()
        response = self.client.get(url)
        self.assert3xx(response, login_url)

        # But if logged in and not enough permissions return a 403.
        user = user_factory(username='staffperson', email='staffperson@m.c')
        self.client.login(email=user.email)
        response = self.client.get(url)
        assert response.status_code == 403

        # But can access with a "is_staff" user.
        user.update(email='someone@mozilla.com')
        response = self.client.get(url)
        self.assert3xx(response, '/en-US/admin/models/')

    @mock.patch('olympia.zadmin.admin.redirect_for_login')
    def test_django_login_page_with_next(self, redirect_for_login):
        login_url = 'https://example.com/fxalogin'
        redirect_for_login.return_value = HttpResponseRedirect(login_url)

        # if django admin passes on a next param, check we use it.
        url = reverse('admin:login') + '?next=/en-US/admin/models/addon/'
        response = self.client.get(url)
        # redirect to the correct page
        self.assert3xx(response, '/en-US/admin/models/addon/')

        # Same with an "is_staff" user.
        user = user_factory(email='someone@mozilla.com')
        self.client.login(email=user.email)
        response = self.client.get(url)
        self.assert3xx(response, '/en-US/admin/models/addon/')

    def test_django_admin_logout(self):
        url = reverse('admin:logout')
        response = self.client.get(url, follow=False)
        self.assert3xx(response, '/', status_code=302)


class TestRecalculateHash(TestCase):
    fixtures = ['base/addon_3615', 'base/users']

    def setUp(self):
        super().setUp()
        self.addon = Addon.objects.get(pk=3615)
        self.client.login(email='admin@mozilla.com')

    def test_regenerate_hash(self):
        file = version_factory(
            addon=self.addon, file_kw={'filename': 'https-everywhere.xpi'}
        ).file

        response = self.client.post(reverse('zadmin.recalc_hash', args=[file.id]))
<<<<<<< HEAD
        assert json.loads(response.content)['success'] == 1
=======
        assert response.json()['success'] == 1
>>>>>>> 783c36c1

        file = File.objects.get(pk=file.id)

        assert file.size, 'File size should not be zero'
        assert file.hash, 'File hash should not be empty'

    def test_regenerate_hash_get(self):
        """Don't allow GET"""
        file = version_factory(
            addon=self.addon, file_kw={'filename': 'https-everywhere.xpi'}
        ).file
        response = self.client.get(reverse('zadmin.recalc_hash', args=[file.id]))
        assert response.status_code == 405  # GET out of here


class TestPerms(TestCase):
    fixtures = ['base/users']

    FILE_ID = '1234567890abcdef1234567890abcdef'

    def assert_status(self, view, status, follow=False, **kw):
        """Check that requesting the named view returns the expected status."""

        assert (
            self.client.get(reverse(view, kwargs=kw), follow=follow).status_code
            == status
        )

    def test_admin_user(self):
        # Admin should see views with Django's perm decorator and our own.
        assert self.client.login(email='admin@mozilla.com')
        self.assert_status('admin:index', 200, follow=True)

    def test_staff_user(self):
        # Staff users have some privileges.
        user = UserProfile.objects.get(email='regular@mozilla.com')
        group = Group.objects.create(name='Staff', rules='Admin:*')
        GroupUser.objects.create(group=group, user=user)
        assert self.client.login(email='regular@mozilla.com')
        self.assert_status('admin:index', 200, follow=True)

    def test_unprivileged_user(self):
        # Unprivileged user.
        assert self.client.login(email='clouserw@gmail.com')
        self.assert_status('admin:index', 403, follow=True)
        # Anonymous users should get a login redirect.
        self.client.logout()
        self.assert3xx(
            self.client.get(reverse('admin:index')),
            '/en-US/admin/models/login/?next=/en-US/admin/models/',
        )<|MERGE_RESOLUTION|>--- conflicted
+++ resolved
@@ -120,11 +120,7 @@
         ).file
 
         response = self.client.post(reverse('zadmin.recalc_hash', args=[file.id]))
-<<<<<<< HEAD
-        assert json.loads(response.content)['success'] == 1
-=======
         assert response.json()['success'] == 1
->>>>>>> 783c36c1
 
         file = File.objects.get(pk=file.id)
 
