<<<<<<< HEAD
from django.db import models
from django.urls import NoReverseMatch
=======
from django.core.urlresolvers import NoReverseMatch
from django.db import models
>>>>>>> 57915e24

from olympia import activity, amo
from olympia.amo.models import ManagerBase, ModelBase
from olympia.amo.urlresolvers import reverse


class TagManager(ManagerBase):

    def not_denied(self):
        """Get allowed tags only"""
        return self.filter(denied=False)


class Tag(ModelBase):
    tag_text = models.CharField(max_length=128)
    denied = models.BooleanField(default=False)
    restricted = models.BooleanField(default=False)
    addons = models.ManyToManyField('addons.Addon', through='AddonTag',
                                    related_name='tags')
    num_addons = models.IntegerField(default=0)

    objects = TagManager()

    class Meta:
        db_table = 'tags'
        ordering = ('tag_text',)

    def __unicode__(self):
        return self.tag_text

    @property
    def popularity(self):
        return self.num_addons

    def can_reverse(self):
        try:
            self.get_url_path()
            return True
        except NoReverseMatch:
            return False

    def get_url_path(self):
        return reverse('tags.detail', args=[self.tag_text])

    def save_tag(self, addon):
        tag, created = Tag.objects.get_or_create(tag_text=self.tag_text)
        AddonTag.objects.get_or_create(addon=addon, tag=tag)
        activity.log_create(amo.LOG.ADD_TAG, tag, addon)
        return tag

    def remove_tag(self, addon):
        tag, created = Tag.objects.get_or_create(tag_text=self.tag_text)
        for addon_tag in AddonTag.objects.filter(addon=addon, tag=tag):
            addon_tag.delete()
        activity.log_create(amo.LOG.REMOVE_TAG, tag, addon)

    def update_stat(self):
        if self.denied:
            return
        self.num_addons = self.addons.count()
        self.save()


class AddonTag(ModelBase):
    addon = models.ForeignKey('addons.Addon', related_name='addon_tags')
    tag = models.ForeignKey(Tag, related_name='addon_tags')

    class Meta:
        db_table = 'users_tags_addons'


def update_tag_stat_signal(sender, instance, **kw):
    from .tasks import update_tag_stat
    if not kw.get('raw'):
        try:
            update_tag_stat.delay(instance.tag.pk)
        except Tag.DoesNotExist:
            pass


models.signals.post_save.connect(update_tag_stat_signal, sender=AddonTag,
                                 dispatch_uid='update_tag_stat')
models.signals.post_delete.connect(update_tag_stat_signal, sender=AddonTag,
                                   dispatch_uid='delete_tag_stat')<|MERGE_RESOLUTION|>--- conflicted
+++ resolved
@@ -1,10 +1,5 @@
-<<<<<<< HEAD
 from django.db import models
 from django.urls import NoReverseMatch
-=======
-from django.core.urlresolvers import NoReverseMatch
-from django.db import models
->>>>>>> 57915e24
 
 from olympia import activity, amo
 from olympia.amo.models import ManagerBase, ModelBase
