# -*- coding: utf-8 -*-
from django.test.utils import override_settings

from unittest import mock

from waffle import switch_is_active
from waffle.testutils import override_switch

from olympia import amo
from olympia.amo.templatetags.jinja_helpers import absolutify
from olympia.amo.tests import TestCase, addon_factory, reverse_ns, user_factory
from olympia.discovery.models import DiscoveryItem
from olympia.discovery.utils import replace_extensions


class DiscoveryTestMixin(object):
    def _check_disco_addon_version(self, data, version):
        assert data['compatibility']
        assert len(data['compatibility']) == len(version.compatible_apps)
        for app, compat in version.compatible_apps.items():
            assert data['compatibility'][app.short] == {
                'min': compat.min.version,
                'max': compat.max.version
            }
        assert data['is_strict_compatibility_enabled'] is False
        assert data['files']
        assert len(data['files']) == 1
        assert data['id'] == version.id

        result_file = data['files'][0]
        file_ = version.files.latest('pk')
        assert result_file['id'] == file_.pk
        assert result_file['created'] == (
            file_.created.replace(microsecond=0).isoformat() + 'Z')
        assert result_file['hash'] == file_.hash
        assert result_file['is_restart_required'] == file_.is_restart_required
        assert result_file['is_webextension'] == file_.is_webextension
        assert (
            result_file['is_mozilla_signed_extension'] ==
            file_.is_mozilla_signed_extension)

        assert result_file['size'] == file_.size
        assert result_file['status'] == amo.STATUS_CHOICES_API[file_.status]
        assert result_file['url'] == file_.get_absolute_url(src='')
        assert result_file['permissions'] == file_.webext_permissions_list

    def _check_disco_addon(self, result, item, flat_name=False):
        addon = item.addon
        assert result['addon']['id'] == item.addon_id == addon.pk
        if flat_name:
            assert result['addon']['name'] == str(addon.name)
        else:
            assert result['addon']['name'] == {'en-US': str(addon.name)}
        assert result['addon']['slug'] == addon.slug
        assert result['addon']['icon_url'] == absolutify(
            addon.get_icon_url(64))
        assert (result['addon']['current_version']['files'][0]['id'] ==
                addon.current_version.all_files[0].pk)

        assert result['heading'] == item.heading
        assert result['description'] == item.description
        assert result['description_text'] == item.description_text

        # https://github.com/mozilla/addons-server/issues/11817
        assert 'heading_text' not in result

        self._check_disco_addon_version(
            result['addon']['current_version'], addon.current_version)


class TestDiscoveryViewList(DiscoveryTestMixin, TestCase):
    def setUp(self):
        super(TestDiscoveryViewList, self).setUp()
        self.url = reverse_ns('discovery-list', api_version='v5')
        self.addons = []

        # This one should not appear anywhere, position isn't set.
        DiscoveryItem.objects.create(addon=addon_factory())

        for i in range(1, 8):
            if i % 3:
                type_ = amo.ADDON_STATICTHEME
            else:
                type_ = amo.ADDON_EXTENSION
            addon = addon_factory(type=type_)
            self.addons.append(addon)
            DiscoveryItem.objects.create(addon=addon, position=i)

        for i in range(1, 8):
            if i % 3:
                type_ = amo.ADDON_STATICTHEME
            else:
                type_ = amo.ADDON_EXTENSION
            addon = addon_factory(type=type_)
            DiscoveryItem.objects.create(addon=addon, position_china=i)

    def test_list(self):
        # Precache waffle-switch to not rely on switch caching behavior
        switch_is_active('disco-recommendations')

        with self.assertNumQueries(11):
            # 11 queries:
            # - 1 to fetch the discovery items
            # - 1 to fetch the add-ons (can't be joined with the previous one
            #   because we want to hit the Addon transformer)
            # - 1 to fetch add-ons translations
            # - 1 to fetch add-ons categories
            # - 1 to fetch add-ons current_version
            # - 1 to fetch the versions translations
            # - 1 to fetch the versions applications_versions
            # - 1 to fetch the versions files
            # - 1 to fetch the add-ons authors
<<<<<<< HEAD
            # - 1 to fetch the version previews
=======
            # - 1 to fetch the add-ons version previews (for static themes)
>>>>>>> 55ecb3bd
            # - 1 to fetch the add-ons previews
            response = self.client.get(self.url, {'lang': 'en-US'})
        assert response.data

        discopane_items = DiscoveryItem.objects.all().filter(
            position__gt=0).order_by('position')
        assert response.data['count'] == len(discopane_items)
        assert response.data['results']

        for i, result in enumerate(response.data['results']):
            assert result['is_recommendation'] is False
            self._check_disco_addon(result, discopane_items[i])

    @override_settings(DRF_API_GATES={
        'v5': ('l10n_flat_input_output',)})
    def test_list_flat_output(self):
        response = self.client.get(self.url, {'lang': 'en-US'})
        assert response.data

        discopane_items = DiscoveryItem.objects.all().filter(
            position__gt=0).order_by('position')
        assert response.data['count'] == len(discopane_items)
        assert response.data['results']

        for i, result in enumerate(response.data['results']):
            assert result['is_recommendation'] is False
            self._check_disco_addon(
                result, discopane_items[i], flat_name=True)

    def test_list_unicode_locale(self):
        """Test that disco pane API still works in a locale with non-ascii
        chars, like russian."""
        response = self.client.get(self.url, {'lang': 'ru'})
        assert response.data

        discopane_items = DiscoveryItem.objects.all().filter(
            position__gt=0).order_by('position')
        assert response.data['count'] == len(discopane_items)
        assert response.data['results']

    def test_missing_addons(self):
        addon_deleted = self.addons[0]
        addon_deleted.delete()

        disabled_by_user = self.addons[1]
        disabled_by_user.update(disabled_by_user=True)

        nominated = self.addons[2]
        nominated.update(status=amo.STATUS_NOMINATED)

        response = self.client.get(self.url)
        assert response.data

        # Only 4 of all (7) add-ons exist and are public.
        assert response.data['count'] == 4
        assert response.data['results']

        discopane_items = DiscoveryItem.objects.all().filter(
            position__gt=0).order_by('position')
        results = response.data['results']
        assert results[0]['addon']['id'] == discopane_items[3].addon_id
        assert results[1]['addon']['id'] == discopane_items[4].addon_id
        assert results[2]['addon']['id'] == discopane_items[5].addon_id
        assert results[3]['addon']['id'] == discopane_items[6].addon_id

    def test_china_edition_list(self, edition='china'):
        response = self.client.get(
            self.url, {'lang': 'en-US', 'edition': edition})
        assert response.data

        discopane_items_china = DiscoveryItem.objects.all().filter(
            position_china__gt=0).order_by('position_china')
        assert response.data['count'] == len(discopane_items_china)
        assert response.data['results']

        for i, result in enumerate(response.data['results']):
            assert result['is_recommendation'] is False
            self._check_disco_addon(result, discopane_items_china[i])

    def test_china_edition_alias_list(self, edition='china'):
        self.test_china_edition_list(edition='MozillaOnline')
        self.test_china_edition_list(edition='mozillaonline')

    def test_invalid_edition_returns_default(self):
        response = self.client.get(
            self.url, {'lang': 'en-US', 'edition': 'platinum'})
        assert response.data

        discopane_items = DiscoveryItem.objects.all().filter(
            position__gt=0).order_by('position')
        assert response.data['count'] == len(discopane_items)

        for i, result in enumerate(response.data['results']):
            assert result['is_recommendation'] is False
            self._check_disco_addon(result, discopane_items[i])

    def test_with_wrap_outgoing_links(self):
        response = self.client.get(
            self.url, {'lang': 'en-US', 'wrap_outgoing_links': 'true'})
        assert response.data

        discopane_items = DiscoveryItem.objects.all().filter(
            position__gt=0).order_by('position')
        assert response.data['count'] == len(discopane_items)
        assert response.data['results']

        for i, result in enumerate(response.data['results']):
            assert result['is_recommendation'] is False
            self._check_disco_addon(result, discopane_items[i])


@override_switch('disco-recommendations', active=True)
class TestDiscoveryRecommendations(DiscoveryTestMixin, TestCase):
    def setUp(self):
        super(TestDiscoveryRecommendations, self).setUp()

        self.addons = []

        # This one should not appear anywhere, position isn't set.
        DiscoveryItem.objects.create(addon=addon_factory())

        for i in range(1, 8):
            if i % 3:
                type_ = amo.ADDON_STATICTHEME
            else:
                type_ = amo.ADDON_EXTENSION
            addon = addon_factory(type=type_)
            self.addons.append(addon)
            DiscoveryItem.objects.create(addon=addon, position=i)

        for i in range(1, 8):
            if i % 3:
                type_ = amo.ADDON_STATICTHEME
            else:
                type_ = amo.ADDON_EXTENSION
            addon = addon_factory(type=type_)
            DiscoveryItem.objects.create(addon=addon, position_china=i)

        patcher = mock.patch(
            'olympia.discovery.views.get_disco_recommendations')
        self.get_disco_recommendations_mock = patcher.start()
        self.addCleanup(patcher.stop)
        # If no recommendations then results should be as before - tests from
        # the parent class check this.
        self.get_disco_recommendations_mock.return_value = []
        self.url = reverse_ns('discovery-list', api_version='v5')

    def test_recommendations(self):
        author = user_factory()
        recommendations = [
            addon_factory(guid='101@mozilla', users=[author]),
            addon_factory(guid='102@mozilla', users=[author]),
            addon_factory(guid='103@mozilla', users=[author]),
            addon_factory(guid='104@mozilla', users=[author]),
        ]
        replacement_items = [
            DiscoveryItem(addon=recommendations[0]),
            DiscoveryItem(addon=recommendations[1]),
            DiscoveryItem(addon=recommendations[2]),
            DiscoveryItem(addon=recommendations[3]),
        ]
        self.addons.extend(recommendations)
        self.get_disco_recommendations_mock.return_value = replacement_items

        response = self.client.get(
            self.url, {'lang': 'en-US', 'telemetry-client-id': '666',
                       'platform': 'WINNT'})
        self.get_disco_recommendations_mock.assert_called_with('666', [])

        # should still be the same number of results.
        discopane_items = DiscoveryItem.objects.filter(
            position__gt=0).order_by('position')
        assert response.data['count'] == len(discopane_items)
        assert response.data['results']

        # themes aren't replaced by recommendations, so should be as before.
        new_discopane_items = replace_extensions(
            discopane_items, replacement_items)
        for i, result in enumerate(response.data['results']):
            self._check_disco_addon(result, new_discopane_items[i])
            if result['addon']['type'] != 'extension':
                # There aren't any theme recommendations.
                assert result['is_recommendation'] is False
            else:
                assert result['is_recommendation'] is True

    def test_recommendations_with_override(self):
        author = user_factory()
        addon1 = addon_factory(guid='101@mozilla', users=[author])
        addon2 = addon_factory(guid='102@mozilla', users=[author])
        addon3 = addon_factory(guid='103@mozilla', users=[author])
        DiscoveryItem.objects.create(addon=addon1, position_override=4)
        DiscoveryItem.objects.create(addon=addon2)
        DiscoveryItem.objects.create(addon=addon3, position_override=1)

        self.client.get(self.url, {'telemetry-client-id': '666'})
        self.get_disco_recommendations_mock.assert_called_with(
            u'666', [u'103@mozilla', u'101@mozilla'])

    def test_recommendations_with_garbage_telemetry_id(self):
        self.client.get(self.url, {'telemetry-client-id': u'gærbäge'})
        assert not self.get_disco_recommendations_mock.called

        self.client.get(self.url, {'telemetry-client-id': u''})
        assert not self.get_disco_recommendations_mock.called

    def test_no_recommendations_for_china_edition(self):
        author = user_factory()
        recommendations = [
            addon_factory(id=101, guid='101@mozilla', users=[author]),
        ]
        replacement_items = [DiscoveryItem(addon_id=101)]
        self.addons.extend(recommendations)
        self.get_disco_recommendations_mock.return_value = replacement_items

        response = self.client.get(
            self.url, {'lang': 'en-US', 'telemetry-client-id': '666',
                       'platform': 'WINNT', 'edition': 'china'})
        self.get_disco_recommendations_mock.assert_not_called()

        # should be normal results
        discopane_items_china = DiscoveryItem.objects.all().filter(
            position_china__gt=0).order_by('position_china')
        assert response.data['count'] == len(discopane_items_china)
        assert response.data['results']

        for i, result in enumerate(response.data['results']):
            assert result['is_recommendation'] is False
            self._check_disco_addon(result, discopane_items_china[i])


class TestDiscoveryItemViewSet(TestCase):
    def setUp(self):
        self.items = [
            DiscoveryItem.objects.create(
                addon=addon_factory(),
                custom_addon_name=u'Fôoooo'),
            DiscoveryItem.objects.create(
                addon=addon_factory(),
                custom_heading=u'My Custöm Headîng',
                custom_description=u''),
            DiscoveryItem.objects.create(
                addon=addon_factory(),
                custom_heading=u'Änother custom heading',
                custom_description=u'This time with a custom description')
        ]
        self.url = reverse_ns('discovery-editorial-list')

    def test_basic(self):
        with self.assertNumQueries(1):
            response = self.client.get(self.url)
        assert response.status_code == 200
        assert 'count' not in response.data
        assert 'next' not in response.data
        assert 'previous' not in response.data
        assert 'count' not in response.data
        assert 'results' in response.data

        result = response.data['results'][0]
        assert result['custom_heading'] == u''
        assert result['custom_description'] == u''
        assert result['addon'] == {'guid': self.items[0].addon.guid}

        result = response.data['results'][1]
        assert result['custom_heading'] == u'My Custöm Headîng'
        assert result['custom_description'] == u''
        assert result['addon'] == {'guid': self.items[1].addon.guid}

        result = response.data['results'][2]
        assert result['custom_heading'] == u'Änother custom heading'
        assert result['custom_description'] == (
            u'This time with a custom description')
        assert result['addon'] == {'guid': self.items[2].addon.guid}

    def test_recommended(self):
        with self.assertNumQueries(1):
            response = self.client.get(self.url + '?recommended=true')
        assert response.status_code == 200
        assert len(response.data['results']) == 0

        self.items[0].update(recommendable=True)
        self.items[0].addon.current_version.update(
            recommendation_approved=True)
        self.items[2].update(recommendable=True)
        self.items[2].addon.current_version.update(
            recommendation_approved=True)
        with self.assertNumQueries(1):
            response = self.client.get(self.url + '?recommended=true')
        assert response.status_code == 200
        assert len(response.data['results']) == 2
        assert response.data['results'][0]['addon']['guid'] == (
            self.items[0].addon.guid)
        assert response.data['results'][1]['addon']['guid'] == (
            self.items[2].addon.guid)<|MERGE_RESOLUTION|>--- conflicted
+++ resolved
@@ -110,11 +110,7 @@
             # - 1 to fetch the versions applications_versions
             # - 1 to fetch the versions files
             # - 1 to fetch the add-ons authors
-<<<<<<< HEAD
-            # - 1 to fetch the version previews
-=======
             # - 1 to fetch the add-ons version previews (for static themes)
->>>>>>> 55ecb3bd
             # - 1 to fetch the add-ons previews
             response = self.client.get(self.url, {'lang': 'en-US'})
         assert response.data
