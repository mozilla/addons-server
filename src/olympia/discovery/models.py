--- conflicted
+++ resolved
@@ -72,13 +72,9 @@
         return qs.urlencode()
 
     def _build_heading(self, html=False):
-<<<<<<< HEAD
         addon_name = str(self.custom_addon_name or self.addon.name)
-=======
-        addon_name = six.text_type(self.custom_addon_name or self.addon.name)
         custom_heading = ugettext(
             self.custom_heading) if self.custom_heading else None
->>>>>>> eede73bb
 
         if html:
             authors = ', '.join(
