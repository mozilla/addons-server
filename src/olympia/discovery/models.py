from django.conf import settings
from django.db import models
from django.http import QueryDict
from django.utils.encoding import python_2_unicode_compatible
from django.utils.html import conditional_escape, format_html
from django.utils.translation import ugettext

import six

from olympia import amo
from olympia.addons.models import Addon, update_search_index
from olympia.amo.models import ModelBase, OnChangeMixin
from olympia.amo.templatetags.jinja_helpers import absolutify


@python_2_unicode_compatible
class DiscoveryItem(OnChangeMixin, ModelBase):
    addon = models.OneToOneField(
        Addon, on_delete=models.CASCADE,
        help_text='Add-on id this item will point to (If you do not know the '
                  'id, paste the slug instead and it will be transformed '
                  'automatically for you. If you have access to the add-on '
                  'admin page, you can use the magnifying glass to see '
                  'all available add-ons.')
    custom_addon_name = models.CharField(
        max_length=255, blank=True,
        help_text='Custom add-on name, if needed for space constraints. '
                  'Will be used in the heading if present, but will '
                  '<strong>not</strong> be translated.')
    custom_heading = models.CharField(
        max_length=255, blank=True,
        help_text='Short text used in the header. Can contain the following '
                  'special tags: {start_sub_heading}, {addon_name}, '
                  '{end_sub_heading}. Will be translated.')
    custom_description = models.TextField(
        blank=True, help_text='Longer text used to describe an add-on. Should '
                              'not contain any HTML or special tags. Will be '
                              'translated.')
    position = models.PositiveSmallIntegerField(
        default=0, blank=True, db_index=True,
        help_text='Position in the discovery pane when telemetry-aware '
                  'recommendations are off (editorial fallback). '
                  'The lower the number, the higher the item will appear in '
                  'the page. If left blank or if the value is 0, the item '
                  'will not appear unless part of telemetry-aware '
                  'recommendations.')
    position_china = models.PositiveSmallIntegerField(
        default=0, blank=True, db_index=True,
        help_text='Position in the discovery pane in China '
                  '(See position field above).')
    position_override = models.PositiveSmallIntegerField(
        default=0, blank=True, db_index=True,
        help_text='Position in the discovery pane when telemetry-aware '
                  'recommendations are on but we want to override them.'
                  '(See position field above).')
    recommendable = models.BooleanField(
        db_index=True, null=False, default=False,
        help_text="Should this add-on's versions be recommended. When enabled "
                  'new versions will be reviewed for recommended status.')

    def __str__(self):
        return six.text_type(self.addon)

    def build_querystring(self):
        qs = QueryDict(mutable=True)
        qs.update({
            'utm_source': 'discovery.%s' % settings.DOMAIN,
            'utm_medium': 'firefox-browser',
            'utm_content': 'discopane-entry-link',
            'src': 'api',
        })
        return qs.urlencode()

    def _build_heading(self, html=False):
        addon_name = six.text_type(self.custom_addon_name or self.addon.name)

        if html:
            authors = u', '.join(
                author.name for author in self.addon.listed_authors)
            url = absolutify(self.addon.get_url_path())
            # addons-frontend will add target and rel attributes to the <a>
            # link. Note: The translated "by" in the middle of both strings is
            # unfortunate, but the full strings are too opaque/dangerous to be
            # handled by translators, since they are just HTML and parameters.
            if self.custom_heading:
                addon_link = format_html(
                    # The query string should not be encoded twice, so we add
                    # it to the template first, via '%'.
                    u'<a href="{0}?%(query)s">{1} {2} {3}</a>' % {
                        'query': self.build_querystring()},
                    url, addon_name, ugettext(u'by'), authors)

                value = conditional_escape(
                    ugettext(self.custom_heading)).replace(
                        u'{start_sub_heading}', u'<span>').replace(
                        u'{end_sub_heading}', u'</span>').replace(
                        u'{addon_name}', addon_link)
            else:
                value = format_html(
                    # The query string should not be encoded twice, so we add
                    # it to the template first, via '%'.
                    u'{0} <span>{1} <a href="{2}?%(query)s">{3}</a></span>' % {
                        'query': self.build_querystring()},
                    addon_name, ugettext(u'by'), url, authors)
        else:
            if self.custom_heading:
                value = self.custom_heading.replace(
                    '{start_sub_heading}', '').replace(
                    '{end_sub_heading}', '').replace(
                    '{addon_name}', addon_name)
            else:
                value = addon_name
        return value

    def _build_description(self, html=False):
        if self.custom_description:
            value = ugettext(self.custom_description)
        else:
            addon = self.addon
            if addon.type == amo.ADDON_EXTENSION and addon.summary:
                value = addon.summary
            elif addon.type == amo.ADDON_PERSONA and addon.description:
                value = addon.description
            else:
                value = u''
<<<<<<< HEAD
        return format_html(
            u'<blockquote>{}</blockquote>', value) if value else value


@DiscoveryItem.on_change
def watch_recommendable_changes(old_attr=None, new_attr=None, instance=None,
                                sender=None, **kwargs):
    if 'recommendable' in old_attr or 'recommendable' in new_attr:
        old_value = old_attr.get('recommendable')
        new_value = new_attr.get('recommendable')
        if old_value != new_value:
            # Update ES because is_recommended depends on it.
            update_search_index(
                sender=sender, instance=instance.addon, **kwargs)
=======
        if html:
            return format_html(
                u'<blockquote>{}</blockquote>', value) if value else value
        else:
            return value

    @property
    def heading(self):
        """
        Return item heading (translated, including HTML) ready to be returned
        by the disco pane API.
        """
        return self._build_heading(html=True)

    @property
    def heading_text(self):
        """
        Return item heading (translated, but not including HTML) ready to be
        returned by the disco pane API.

        It may differ from the HTML version slightly and contain less
        information, leaving clients the choice to use extra data returned by
        the API or not.
        """
        return self._build_heading(html=False)

    @property
    def description(self):
        """
        Return item description (translated, including HTML) ready to be
        returned by the disco pane API.
        """
        return self._build_description(html=True)

    @property
    def description_text(self):
        """
        Return item description (translated, but not including HTML) ready to
        be returned by the disco pane API.
        """
        return self._build_description(html=False)
>>>>>>> e99e6a55
<|MERGE_RESOLUTION|>--- conflicted
+++ resolved
@@ -123,28 +123,12 @@
                 value = addon.description
             else:
                 value = u''
-<<<<<<< HEAD
-        return format_html(
-            u'<blockquote>{}</blockquote>', value) if value else value
-
-
-@DiscoveryItem.on_change
-def watch_recommendable_changes(old_attr=None, new_attr=None, instance=None,
-                                sender=None, **kwargs):
-    if 'recommendable' in old_attr or 'recommendable' in new_attr:
-        old_value = old_attr.get('recommendable')
-        new_value = new_attr.get('recommendable')
-        if old_value != new_value:
-            # Update ES because is_recommended depends on it.
-            update_search_index(
-                sender=sender, instance=instance.addon, **kwargs)
-=======
         if html:
             return format_html(
                 u'<blockquote>{}</blockquote>', value) if value else value
         else:
             return value
-
+    
     @property
     def heading(self):
         """
@@ -180,4 +164,15 @@
         be returned by the disco pane API.
         """
         return self._build_description(html=False)
->>>>>>> e99e6a55
+
+
+@DiscoveryItem.on_change
+def watch_recommendable_changes(old_attr=None, new_attr=None, instance=None,
+                                sender=None, **kwargs):
+    if 'recommendable' in old_attr or 'recommendable' in new_attr:
+        old_value = old_attr.get('recommendable')
+        new_value = new_attr.get('recommendable')
+        if old_value != new_value:
+            # Update ES because is_recommended depends on it.
+            update_search_index(
+                sender=sender, instance=instance.addon, **kwargs)
