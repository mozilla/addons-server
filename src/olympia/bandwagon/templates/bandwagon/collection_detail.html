{% extends "base.html" %}

{% set c = collection %}

{% block title %}{{ page_title(_('{0} :: Collections')|format_html(c.name)) }}{% endblock %}

{% block bodyclass %}inverse{% endblock %}

{% block content %}
  <hgroup>
    <h2 class="collection" data-collectionid="{{ collection.id }}">
      <img src="{{ c.icon_url }}" class="icon" alt="">
      <span>{{ c.name }}</span>
      {% if not c.listed %}
        <span class="private">{{ _('private') }}</span>
      {% endif %}
    </h2>
    {% if collection.author %}
    <h4 class='author'>
      {% trans users=users_list([collection.author]) %}
        by {{ users }}
      {% endtrans %}
    </h4>
    {% endif %}
  </hgroup>
<div class="primary">
  <div class="featured">
    <div class="featured-inner object-lead">
      <div class="meta">
        <ul>
          {% if c.listed %}
            <li>{{ barometer(collection) }}</li>
            <li class="followers">
              {% trans p=c.subscribers, num=c.subscribers|numberfmt %}
                <span>{{ num }}</span> follower {% pluralize %} <span>{{ num }}</span> followers
              {% endtrans %}
            </li>
          {% endif %}
          <li>{{ _('Updated {0}')|format_html(c.modified|date) }}</li>
        </ul>
      </div>
      <div class='object-details'>
        <h3>{{ _('About this Collection') }}</h3>
        {% if c.type == amo.COLLECTION_FAVORITES %}
          {{ favorites_description() }}
        {% elif c.description %}
          <p>{{ c.description|no_links }}</p>
        {% elif c.type == amo.COLLECTION_MOBILE %}
          <p>{{ _('Add-ons synced to my Mobile Firefox') }}</p>
        {% endif %}
        {% if c.type == amo.COLLECTION_FAVORITES and c.owned_by(user) %}
          <ul id="collection-favorites-opts">
            <li>
              <form method="post" action="{{ url('collections.edit_privacy', c.author_username, c.slug) }}">
                {% csrf_token %}
                <button type="submit">
                  {% if c.listed %}
                    {{ _('Make this Collection Private') }}
                  {% else %}
                    {{ _('Make this Collection Public') }}
                  {% endif %}
                </button>
              </form>
            </li>
<<<<<<< HEAD
            <li>
              <a href="{{ url('pages.faq') }}#collections">
                {{ _('Learn about collections') }}</a>
            </li>
=======
>>>>>>> 019e9611
          </ul>
        {% endif %}
        {{ collection_widgets(c) }}
        {% if request.check_ownership(c) %}
          <p class="highlight collection-admin">
            {{ _('More Options:') }}
              <a class="edit" href="{{ c.edit_url() }}">{{ _('Edit Collection') }}</a>
              {% if request.check_ownership(c, require_owner=True) %}
                <a class="delete" href="{{ c.delete_url() }}">{{ _('Delete Collection') }}</a>
              {% endif %}
          </p>
        {% endif %}
      </div>
    </div>
  </div>

  {% if c.all_personas %}
    <div class='collections-personas'>
      <h3>
        {% trans num=addons.paginator.count %}
          {{ num }} Theme in this Collection
        {% pluralize %}
          {{ num }} Themes in this Collection
        {% endtrans %}
      </h3>
      {{ persona_grid(addons.object_list) }}
    </div>
  {% else %}
    <div class="separated-listing">
      <h3>
        {% trans num=addons.paginator.count %}
          {{ num }} Add-on in this Collection
        {% pluralize %}
          {{ num }} Add-ons in this Collection
        {% endtrans %}
      </h3>
      <form class="item-sort go" data-no-csrf>
        <label for="sortby">{{ _('Sort by:') }}</label>
        <select id="sortby" name="{{ filter.key }}">
          {% for value, title in filter.opts %}
          <option value="{{ value }}"{% if value == filter.field %} selected{% endif %}>
            {{ title }}</option>
          {% endfor %}
        </select>
        <button type="submit">{{ _('Go') }}</button>
      </form>
      {{ addon_listing_items(addons.object_list, notes=notes.next(), src="collection") }}
    </div>
  {% endif %}
  {{ addons|paginator }}
</div> {# primary #}

<div class="secondary">
<div class="highlight">
  <h3>{{ _('What are Collections?') }}</h3>
  <p>{% trans %}
  Collections are groups of related add-ons that anyone can create and share.
  {% endtrans %}</p>
  <a class="more-info" href="{{ url('collections.list') }}">
    {{ _('Explore Collections') }}</a>
</div>

{% if tags %}
  <div>
    <h3>{{ _('Common Tags') }}</h3>
    <ul class="addon-tags">
      {% for tag in tags %}
        <li class="usertag">
          <a class="tagitem" href="{{ tag.get_url_path() }}">
            {{ tag.tag_text }}</a>
        </li>
      {% endfor %}
    </ul>
  </div>
{% endif %}

</div> {# secondary #}

{% endblock %}

{% macro favorites_description() %}
  {% if c.owned_by(user) %}
    {% if c.listed %}
      <p>{% trans %}
        Add-ons that you mark as favorites using the <b>Add to Favorites</b> feature appear
        below. This collection is currently <b>public</b>, which means everyone can see it. If
        you would like to hide it from public view, click the button below to make it
        private.
      {% endtrans %}</p>
    {% else %}
      <p>{% trans %}
        Add-ons that you mark as favorites using the <b>Add to Favorites</b> feature appear below.
        This collection is currently <b>private</b>, which means only you can see it. If you would
        like everyone to be able to see your favorites, click the button below to make it public.
      {% endtrans %}</p>
    {% endif %}
  {% else %} {# owned-by #}
    {% if c.description %}
      <p>{{ c.description|no_links }}</p>
    {% else %}
      <p>{{ _('My favorite add-ons') }}</p>
    {% endif %}
  {% endif %}
{% endmacro %}<|MERGE_RESOLUTION|>--- conflicted
+++ resolved
@@ -62,13 +62,6 @@
                 </button>
               </form>
             </li>
-<<<<<<< HEAD
-            <li>
-              <a href="{{ url('pages.faq') }}#collections">
-                {{ _('Learn about collections') }}</a>
-            </li>
-=======
->>>>>>> 019e9611
           </ul>
         {% endif %}
         {{ collection_widgets(c) }}
