{% extends "base.html" %}

{% set c = collection %}

{% block title %}{{ page_title(_('{0} :: Collections')|format_html(c.name)) }}{% endblock %}

{% block bodyclass %}inverse{% endblock %}

{% block rss_feed %}
<link rel="alternate" type="application/rss+xml" title="RSS"
      href="{{ url('collections.detail.rss', c.author_username, c.slug) }}">
{% endblock %}

{% block content %}
  <hgroup>
    <h2 class="collection" data-collectionid="{{ collection.id }}">
      <img src="{{ c.icon_url }}" class="icon" alt="">
      <span>{{ c.name }}</span>
      {% if not c.listed %}
        <span class="private">{{ _('private') }}</span>
      {% endif %}
    </h2>
    {% if collection.author %}
    <h4 class='author'>
      {% trans users=users_list([collection.author]) %}
        by {{ users }}
      {% endtrans %}
    </h4>
    {% endif %}
  </hgroup>
<div class="primary">
<<<<<<< HEAD
<div class="featured">
  <div class="featured-inner object-lead">
    <div class="meta">
      <ul>
        {% if c.listed %}
          <li>{{ barometer(collection) }}</li>
          <li class="followers">
            {% trans p=c.subscribers, num=c.subscribers|numberfmt %}
              <span>{{ num }}</span> follower {% pluralize %} <span>{{ num }}</span> followers
            {% endtrans %}
          </li>
        {% endif %}
        <li>{{ _('Updated {0}')|format_html(c.modified|date) }}</li>
      </ul>
    </div>
    <div class='object-details'>
      <h3>{{ _('About this Collection') }}</h3>
      {% if c.type == amo.COLLECTION_FAVORITES %}
        {{ favorites_description() }}
      {% elif c.description %}
        <p>{{ c.description|no_links }}</p>
      {% elif c.type == amo.COLLECTION_MOBILE %}
        <p>{{ _('Add-ons synced to my Mobile Firefox') }}</p>
      {% endif %}
      {% if c.type == amo.COLLECTION_FAVORITES and c.owned_by(user) %}
        <ul id="collection-favorites-opts">
          <li>
            <form method="post" action="{{ url('collections.edit_privacy', c.author_username, c.slug) }}">
              {{ csrf_input }}
              <button type="submit">
                {% if c.listed %}
                  {{ _('Make this Collection Private') }}
                {% else %}
                  {{ _('Make this Collection Public') }}
                {% endif %}
              </button>
            </form>
          </li>
          <li>
            <a href="{{ url('pages.faq') }}#collections">
              {{ _('Learn about collections') }}</a>
          </li>
=======
  <div class="featured">
    <div class="featured-inner object-lead">
      <div class="meta">
        <ul>
          {% if c.listed %}
            <li>{{ barometer(collection) }}</li>
            <li class="followers">
              {% trans p=c.subscribers, num=c.subscribers|numberfmt %}
                <span>{{ num }}</span> follower {% pluralize %} <span>{{ num }}</span> followers
              {% endtrans %}
            </li>
          {% endif %}
          <li>{{ _('Updated {0}')|format_html(c.modified|date) }}</li>
>>>>>>> fae0b311
        </ul>
      </div>
      <div class='object-details'>
        <h3>{{ _('About this Collection') }}</h3>
        {% if c.type == amo.COLLECTION_FAVORITES %}
          {{ favorites_description() }}
        {% elif c.description %}
          <p>{{ c.description|no_links }}</p>
        {% elif c.type == amo.COLLECTION_MOBILE %}
          <p>{{ _('Add-ons synced to my Mobile Firefox') }}</p>
        {% endif %}
        {% if c.type == amo.COLLECTION_FAVORITES and c.owned_by(user) %}
          <ul id="collection-favorites-opts">
            <li>
              <form method="post" action="{{ url('collections.edit_privacy', c.author_username, c.slug) }}">
                {% csrf_token %}
                <button type="submit">
                  {% if c.listed %}
                    {{ _('Make this Collection Private') }}
                  {% else %}
                    {{ _('Make this Collection Public') }}
                  {% endif %}
                </button>
              </form>
            </li>
            <li>
              <a href="{{ url('pages.faq') }}#collections">
                {{ _('Learn about collections') }}</a>
            </li>
          </ul>
        {% endif %}
        {{ collection_widgets(c) }}
        {% if request.check_ownership(c) %}
          <p class="highlight collection-admin">
            {{ _('More Options:') }}
              <a class="edit" href="{{ c.edit_url() }}">{{ _('Edit Collection') }}</a>
              {% if request.check_ownership(c, require_owner=True) %}
                <a class="delete" href="{{ c.delete_url() }}">{{ _('Delete Collection') }}</a>
              {% endif %}
          </p>
        {% endif %}
      </div>
    </div>
  </div>

  {% if c.all_personas %}
    <div class='collections-personas'>
      <h3>
        {% trans num=addons.paginator.count %}
          {{ num }} Theme in this Collection
        {% pluralize %}
          {{ num }} Themes in this Collection
        {% endtrans %}
      </h3>
      {{ persona_grid(addons.object_list) }}
    </div>
  {% else %}
    <div class="separated-listing">
      <h3>
        {% trans num=addons.paginator.count %}
          {{ num }} Add-on in this Collection
        {% pluralize %}
          {{ num }} Add-ons in this Collection
        {% endtrans %}
      </h3>
      <form class="item-sort go" data-no-csrf>
        <label for="sortby">{{ _('Sort by:') }}</label>
        <select id="sortby" name="{{ filter.key }}">
          {% for value, title in filter.opts %}
          <option value="{{ value }}"{% if value == filter.field %} selected{% endif %}>
            {{ title }}</option>
          {% endfor %}
        </select>
        <button type="submit">{{ _('Go') }}</button>
      </form>
      {{ addon_listing_items(addons.object_list, notes=notes.next(), src="collection") }}
    </div>
  {% endif %}
  {{ addons|paginator }}
</div> {# primary #}

<div class="secondary">
<div class="highlight">
  <h3>{{ _('What are Collections?') }}</h3>
  <p>{% trans %}
  Collections are groups of related add-ons that anyone can create and share.
  {% endtrans %}</p>
  <a class="more-info" href="{{ url('collections.list') }}">
    {{ _('Explore Collections') }}</a>
</div>

{% if tags %}
  <div>
    <h3>{{ _('Common Tags') }}</h3>
    <ul class="addon-tags">
      {% for tag in tags %}
        <li class="usertag">
          <a class="tagitem" href="{{ tag.get_url_path() }}">
            {{ tag.tag_text }}</a>
        </li>
      {% endfor %}
    </ul>
  </div>
{% endif %}

{% if author_collections %}
  <div>
    <h3>{{ _('More by this User') }}</h3>
    <ul class="addon-collections">
    {% for ac in author_collections %}
      <li><a class="collectionitem" href="{{ ac.get_url_path() }}">
        {{ ac.name }}</a></li>
    {% endfor %}
    </ul>
    <a class="more-info n" href="{{ url('collections.user', c.author.username) }}">
      {{ _('See all collections by this user') }}</a>
  </div>
{% endif %}

</div> {# secondary #}

{% endblock %}

{% macro favorites_description() %}
  {% if c.owned_by(user) %}
    {% if c.listed %}
      <p>{% trans %}
        Add-ons that you mark as favorites using the <b>Add to Favorites</b> feature appear
        below. This collection is currently <b>public</b>, which means everyone can see it. If
        you would like to hide it from public view, click the button below to make it
        private.
      {% endtrans %}</p>
    {% else %}
      <p>{% trans %}
        Add-ons that you mark as favorites using the <b>Add to Favorites</b> feature appear below.
        This collection is currently <b>private</b>, which means only you can see it. If you would
        like everyone to be able to see your favorites, click the button below to make it public.
      {% endtrans %}</p>
    {% endif %}
  {% else %} {# owned-by #}
    {% if c.description %}
      <p>{{ c.description|no_links }}</p>
    {% else %}
      <p>{{ _('My favorite add-ons') }}</p>
    {% endif %}
  {% endif %}
{% endmacro %}<|MERGE_RESOLUTION|>--- conflicted
+++ resolved
@@ -29,50 +29,6 @@
     {% endif %}
   </hgroup>
 <div class="primary">
-<<<<<<< HEAD
-<div class="featured">
-  <div class="featured-inner object-lead">
-    <div class="meta">
-      <ul>
-        {% if c.listed %}
-          <li>{{ barometer(collection) }}</li>
-          <li class="followers">
-            {% trans p=c.subscribers, num=c.subscribers|numberfmt %}
-              <span>{{ num }}</span> follower {% pluralize %} <span>{{ num }}</span> followers
-            {% endtrans %}
-          </li>
-        {% endif %}
-        <li>{{ _('Updated {0}')|format_html(c.modified|date) }}</li>
-      </ul>
-    </div>
-    <div class='object-details'>
-      <h3>{{ _('About this Collection') }}</h3>
-      {% if c.type == amo.COLLECTION_FAVORITES %}
-        {{ favorites_description() }}
-      {% elif c.description %}
-        <p>{{ c.description|no_links }}</p>
-      {% elif c.type == amo.COLLECTION_MOBILE %}
-        <p>{{ _('Add-ons synced to my Mobile Firefox') }}</p>
-      {% endif %}
-      {% if c.type == amo.COLLECTION_FAVORITES and c.owned_by(user) %}
-        <ul id="collection-favorites-opts">
-          <li>
-            <form method="post" action="{{ url('collections.edit_privacy', c.author_username, c.slug) }}">
-              {{ csrf_input }}
-              <button type="submit">
-                {% if c.listed %}
-                  {{ _('Make this Collection Private') }}
-                {% else %}
-                  {{ _('Make this Collection Public') }}
-                {% endif %}
-              </button>
-            </form>
-          </li>
-          <li>
-            <a href="{{ url('pages.faq') }}#collections">
-              {{ _('Learn about collections') }}</a>
-          </li>
-=======
   <div class="featured">
     <div class="featured-inner object-lead">
       <div class="meta">
@@ -86,7 +42,6 @@
             </li>
           {% endif %}
           <li>{{ _('Updated {0}')|format_html(c.modified|date) }}</li>
->>>>>>> fae0b311
         </ul>
       </div>
       <div class='object-details'>
