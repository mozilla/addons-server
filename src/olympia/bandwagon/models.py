--- conflicted
+++ resolved
@@ -13,15 +13,11 @@
 from olympia.access import acl
 from olympia.addons.models import Addon
 from olympia.addons.utils import clear_get_featured_ids_cache
-<<<<<<< HEAD
-from olympia.amo.models import BaseQuerySet, ManagerBase, ModelBase
-=======
-from olympia.amo.models import UncachedManagerBase, UncachedModelBase
->>>>>>> 53aebc3d
+from olympia.amo.models import (
+    BaseQuerySet, UncachedManagerBase, UncachedModelBase)
 from olympia.amo.templatetags.jinja_helpers import (
     absolutify, user_media_path, user_media_url)
 from olympia.amo.urlresolvers import reverse
-import olympia.lib.queryset_transform as queryset_transform
 from olympia.translations.fields import (
     LinkifiedField, NoLinksNoMarkupField, TranslatedField, save_signal)
 from olympia.users.models import UserProfile
@@ -46,11 +42,7 @@
         cache.set(self.key(obj), value, two_days)
 
 
-<<<<<<< HEAD
 class CollectionQuerySet(BaseQuerySet):
-=======
-class CollectionQuerySet(queryset_transform.TransformQuerySet):
->>>>>>> 53aebc3d
 
     def with_has_addon(self, addon_id):
         """Add a `has_addon` property to each collection.
@@ -68,12 +60,7 @@
             select_params=(addon_id,))
 
 
-<<<<<<< HEAD
-class CollectionManager(ManagerBase):
-    queryset_class = CollectionQuerySet
-=======
 class CollectionManager(UncachedManagerBase):
->>>>>>> 53aebc3d
 
     def get_queryset(self):
         qs = super(CollectionManager, self).get_queryset()
