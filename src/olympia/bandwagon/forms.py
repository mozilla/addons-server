import os

from django import forms
from django.conf import settings
from django.core.files.storage import default_storage as storage
from django.utils.translation import ugettext, ugettext_lazy as _

from django_statsd.clients import statsd

import olympia.core.logger

from olympia import amo
<<<<<<< HEAD
from olympia.amo.utils import clean_nl, has_links, slug_validator, slugify
=======
from olympia.amo.utils import (
    clean_nl, has_links, ImageCheck, slug_validator, slugify)
from olympia.lib import happyforms
>>>>>>> 406ae609
from olympia.translations.widgets import (
    TranslationTextarea, TranslationTextInput)
from olympia.users.models import DeniedName, UserProfile

from . import tasks
from .models import Collection, CollectionUser


privacy_choices = (
    (False, _(u'Only I can view this collection.')),
    (True, _(u'Anybody can view this collection.')))

apps = (('', None),) + tuple((a.id, a.pretty) for a in amo.APP_USAGE)
collection_types = (
    (k, v) for k, v in amo.COLLECTION_CHOICES.iteritems()
    if k not in (amo.COLLECTION_ANONYMOUS, amo.COLLECTION_RECOMMENDED))


log = olympia.core.logger.getLogger('z.collections')


class AdminForm(forms.Form):
    application = forms.TypedChoiceField(choices=apps, required=False,
                                         empty_value=None, coerce=int)
    type = forms.TypedChoiceField(choices=collection_types, required=False,
                                  coerce=int)

    def save(self, collection):
        collection.type = self.cleaned_data['type']
        collection.application = self.cleaned_data['application']
        collection.save()


class AddonsForm(forms.Form):
    """This form is related to adding addons to a collection."""

    addon = forms.CharField(widget=forms.MultipleHiddenInput, required=False)
    addon_comment = forms.CharField(widget=forms.MultipleHiddenInput,
                                    required=False)

    def clean_addon(self):
        addons = []
        for a in self.data.getlist('addon'):
            try:
                addons.append(int(a))
            except ValueError:
                pass

        return addons

    def clean_addon_comment(self):
        fields = 'addon', 'addon_comment'
        rv = {}
        for addon, comment in zip(*map(self.data.getlist, fields)):
            try:
                rv[int(addon)] = comment
            except ValueError:
                pass
        return rv

    def save(self, collection):
        collection.set_addons(self.cleaned_data['addon'],
                              self.cleaned_data['addon_comment'])


class ContributorsForm(forms.Form):
    """This form is related to adding contributors to a collection."""

    contributor = forms.CharField(widget=forms.MultipleHiddenInput,
                                  required=False)

    new_owner = forms.CharField(widget=forms.HiddenInput, required=False)

    def clean_new_owner(self):
        new_owner = self.cleaned_data['new_owner']
        if new_owner:
            return UserProfile.objects.get(email=new_owner)

    def clean_contributor(self):
        contributor_emails = self.data.getlist('contributor')
        return UserProfile.objects.filter(email__in=contributor_emails)

    def save(self, collection):
        collection.collectionuser_set.all().delete()
        for user in self.cleaned_data['contributor']:
            CollectionUser(collection=collection, user=user).save()
            log.info('%s was added to Collection %s' % (user.username,
                                                        collection.id))

        new_owner = self.cleaned_data['new_owner']

        if new_owner:
            old_owner = collection.author
            collection.author = new_owner

            cu, created = CollectionUser.objects.get_or_create(
                collection=collection, user=old_owner)
            if created:
                cu.save()

            collection.save()
            # New owner is no longer a contributor.
            collection.collectionuser_set.filter(user=new_owner).delete()

            log.info('%s now owns Collection %s' % (new_owner.username,
                                                    collection.id))


class CollectionForm(forms.ModelForm):

    name = forms.CharField(
        label=_(u'Give your collection a name.'),
        widget=TranslationTextInput)
    slug = forms.CharField(label=_(u'URL:'))
    description = forms.CharField(
        label=_(u'Describe your collection (no links allowed).'),
        widget=TranslationTextarea(attrs={'rows': 3}),
        max_length=200,
        required=False)
    listed = forms.ChoiceField(
        label=_(u'Privacy:'),
        widget=forms.RadioSelect,
        choices=privacy_choices,
        initial=True)

    icon = forms.FileField(label=_(u'Icon'),
                           required=False)

    # This is just a honeypot field for bots to get caught
    # L10n: bots is short for robots
    your_name = forms.CharField(
        label=_(
            u"Please don't fill out this field, it's used to catch bots"),
        required=False)

    def __init__(self, *args, **kw):
        super(CollectionForm, self).__init__(*args, **kw)
        # You can't edit the slugs for the special types.
        if (self.instance and
                self.instance.type in amo.COLLECTION_SPECIAL_SLUGS):
            del self.fields['slug']

    def clean(self):
        # Check the honeypot here instead of 'clean_your_name' so the
        # error message appears at the top of the form in the __all__ section
        if self.cleaned_data['your_name']:
            statsd.incr('collections.honeypotted')
            log.info('Bot trapped in honeypot at collections.create')
            raise forms.ValidationError(
                "You've been flagged as spam, sorry about that.")
        return super(CollectionForm, self).clean()

    def clean_name(self):
        name = self.cleaned_data['name']
        if DeniedName.blocked(name):
            raise forms.ValidationError(ugettext('This name cannot be used.'))
        return name

    def clean_description(self):
        description = self.cleaned_data['description']
        normalized = clean_nl(description)
        if has_links(normalized):
            # There's some links, we don't want them.
            raise forms.ValidationError(ugettext('No links are allowed.'))
        return description

    def clean_slug(self):
        slug = slugify(self.cleaned_data['slug'])
        slug_validator(slug)
        if self.instance and self.instance.slug == slug:
            return slug

        author = self.initial['author']
        if author.collections.filter(slug=slug).count():
            raise forms.ValidationError(
                ugettext('This url is already in use by another collection'))

        return slug

    def clean_icon(self):
        icon = self.cleaned_data['icon']
        if not icon:
            return
        icon_check = ImageCheck(icon)
        if (icon.content_type not in amo.IMG_TYPES or
                not icon_check.is_image()):
            raise forms.ValidationError(
                ugettext('Icons must be either PNG or JPG.'))

        if icon_check.is_animated():
            raise forms.ValidationError(ugettext('Icons cannot be animated.'))

        if icon.size > settings.MAX_ICON_UPLOAD_SIZE:
            size_in_mb = settings.MAX_ICON_UPLOAD_SIZE / 1024 / 1024 - 1
            raise forms.ValidationError(
                ugettext('Please use images smaller than %dMB.') % size_in_mb)
        return icon

    def save(self, default_locale=None):
        collection = super(CollectionForm, self).save(commit=False)
        collection.author = self.initial['author']
        collection.application = self.initial['application']
        icon = self.cleaned_data.get('icon')

        if default_locale:
            collection.default_locale = default_locale

        if icon:
            collection.icontype = 'image/png'

        collection.save()

        if icon:
            dirname = collection.get_img_dir()

            destination = os.path.join(dirname, '%d.png' % collection.id)
            tmp_destination = os.path.join(
                dirname, '%d.png__unconverted' % collection.id)
            # Seek back to the beginning before reading the icon file since we
            # went through ImageCheck() in clean_icon().
            icon.seek(0)
            with storage.open(tmp_destination, 'w') as fh:
                for chunk in icon.chunks():
                    fh.write(chunk)
            tasks.resize_icon.delay(tmp_destination, destination,
                                    set_modified_on=[collection])

        return collection

    class Meta:
        model = Collection
        fields = ('name', 'slug', 'description', 'listed')<|MERGE_RESOLUTION|>--- conflicted
+++ resolved
@@ -10,13 +10,8 @@
 import olympia.core.logger
 
 from olympia import amo
-<<<<<<< HEAD
-from olympia.amo.utils import clean_nl, has_links, slug_validator, slugify
-=======
 from olympia.amo.utils import (
     clean_nl, has_links, ImageCheck, slug_validator, slugify)
-from olympia.lib import happyforms
->>>>>>> 406ae609
 from olympia.translations.widgets import (
     TranslationTextarea, TranslationTextInput)
 from olympia.users.models import DeniedName, UserProfile
