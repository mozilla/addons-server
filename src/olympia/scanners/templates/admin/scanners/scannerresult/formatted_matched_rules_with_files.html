--- conflicted
+++ resolved
@@ -20,12 +20,8 @@
   </thead>
   {% for rule in matched_rules %}
   <tr>
-<<<<<<< HEAD
-=======
-    <td><a href="{% url rule_change_urlname rule.pk %}" title="{{ rule.description }} ">{{ rule.name }}</a></td>
->>>>>>> 6929eab8
     <td>
-      <a class="rule-link" href="{% url rule_change_urlname rule.pk %}">{{ rule.name }}</a>
+      <a class="rule-link" href="{% url rule_change_urlname rule.pk %}" title="{{ rule.description }} ">{{ rule.name }}</a>
     </td>
     <td>
       <ul>
