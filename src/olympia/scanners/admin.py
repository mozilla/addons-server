from django.conf import settings
from django.contrib import admin, messages
from django.contrib.admin import SimpleListFilter
from django.contrib.admin.views.main import ChangeList, ERROR_FLAG, PAGE_VAR
from django.db.models import Count, Prefetch
from django.http import Http404
from django.http.request import QueryDict
from django.shortcuts import redirect
from django.template.loader import render_to_string
from django.urls import re_path, reverse
from django.utils.html import format_html, format_html_join
from django.utils.http import urlencode
from django.utils.translation import gettext, gettext_lazy as _


from urllib.parse import urljoin, urlparse

from olympia import amo
from olympia.access import acl
from olympia.addons.models import Addon
from olympia.amo.utils import is_safe_url
from olympia.constants import scanners
from olympia.constants.scanners import (
    ABORTING,
    COMPLETED,
    CUSTOMS,
    FALSE_POSITIVE,
    INCONCLUSIVE,
    MAD,
    NEW,
    RESULT_STATES,
    RUNNING,
    SCHEDULED,
    TRUE_POSITIVE,
    UNKNOWN,
    YARA,
)

from .models import (
    ImproperScannerQueryRuleStateError,
    ScannerQueryResult,
    ScannerQueryRule,
    ScannerResult,
    ScannerRule,
)
from .tasks import run_yara_query_rule


def formatted_matched_rules_with_files_and_data(
    obj,
    *,
    display_data=False,
    display_scanner=False,
    clamp_at=100,
    template_name=None,
):
    if template_name is None:
        template_name = 'formatted_matched_rules_with_files'
    files_and_data_by_matched_rules = obj.get_files_and_data_by_matched_rules()
    info = obj.rule_model._meta.app_label, obj.rule_model._meta.model_name
    rules = (
        [obj.matched_rule] if hasattr(obj, 'matched_rule') else obj.matched_rules.all()
    )

    return render_to_string(
        f'admin/scanners/scannerresult/{template_name}.html',
        {
            'obj': obj,
            'clamp_at': clamp_at,
            'display_data': display_data,
            'display_scanner': display_scanner,
            'rule_change_urlname': 'admin:%s_%s_change' % info,
            'external_site_url': settings.EXTERNAL_SITE_URL,
            'file_id': (obj.version.file.id if obj.version else None),
            'matched_rules': [
                {
                    'pk': rule.pk,
                    'name': str(rule),
                    'scanner': rule.get_scanner_display(),
                    'files_and_data': files_and_data_by_matched_rules[rule.name][
                        :clamp_at
                    ],
                    'files_not_shown': len(files_and_data_by_matched_rules[rule.name])
                    - clamp_at,
                }
                for rule in rules
            ],
            'addon_id': obj.version.addon.pk if obj.version else None,
            'version_id': obj.version.pk if obj.version else None,
        },
    )


class PresenceFilter(SimpleListFilter):
    def choices(self, cl):
        for lookup, title in self.lookup_choices:
            yield {
                'selected': self.value() == lookup,
                'query_string': cl.get_query_string({self.parameter_name: lookup}, []),
                'display': title,
            }


class MatchesFilter(PresenceFilter):
    title = gettext('presence of matched rules')
    parameter_name = 'has_matched_rules'

    def lookups(self, request, model_admin):
        return (('all', 'All'), (None, ' With matched rules only'))

    def queryset(self, request, queryset):
        if self.value() == 'all':
            return queryset
        return queryset.filter(has_matches=True)


class StateFilter(SimpleListFilter):
    title = gettext('result state')
    parameter_name = 'state'

    def lookups(self, request, model_admin):
        return (('all', 'All'), *RESULT_STATES.items())

    def choices(self, cl):
        for lookup, title in self.lookup_choices:
            selected = (
                lookup == UNKNOWN
                if self.value() is None
                else self.value() == str(lookup)
            )
            yield {
                'selected': selected,
                'query_string': cl.get_query_string({self.parameter_name: lookup}, []),
                'display': title,
            }

    def queryset(self, request, queryset):
        if self.value() == 'all':
            return queryset
        if self.value() is None:
            return queryset.filter(state=UNKNOWN)
        return queryset.filter(state=self.value())


class ScannerRuleListFilter(admin.RelatedOnlyFieldListFilter):
    include_empty_choice = False

    def field_choices(self, field, request, model_admin):
        return [
            (rule.pk, f'{rule} ({rule.get_scanner_display()})')
            for rule in field.related_model.objects.only(
                'pk', 'scanner', 'pretty_name', 'name'
            ).order_by('scanner', 'pretty_name', 'name')
        ]


class ExcludeMatchedRulesFilter(SimpleListFilter):
    title = gettext('Excluding results solely matching these rules')
    parameter_name = 'exclude_rule'
    template = 'admin/scanners/multiple_filter.html'

    def __init__(self, request, params, *args):
        # Django's implementation builds self.used_parameters by pop()ing keys
        # from params, so we would normally only get a single value.
        # We want the full list if a parameter is passed twice, to allow
        # multiple values to be selected, so we rebuild self.used_parameters
        # from request.GET ourselves, using .getlist() to get all values.
        used_parameters = {}
        if self.parameter_name in params:
            used_parameters[self.parameter_name] = (
                request.GET.getlist(self.parameter_name) or None
            )
        super().__init__(request, params, *args)
        self.used_parameters = used_parameters

    def lookups(self, request, model_admin):
        # None is not included, since it's a <select multiple> to remove all
        # rules the user should deselect all <option> from the dropdown.
        return [
            (rule.pk, f'{rule} ({rule.get_scanner_display()})')
            for rule in ScannerRule.objects.only(
                'pk', 'scanner', 'pretty_name', 'name'
            ).order_by('scanner', 'pretty_name', 'name')
        ]

    def choices(self, cl):
        for lookup, title in self.lookup_choices:
            selected = (
                lookup is None if self.value() is None else str(lookup) in self.value()
            )
            yield {
                'selected': selected,
                'value': lookup,
                'display': title,
                'params': cl.get_filters_params(),
            }

    def queryset(self, request, queryset):
        value = self.value()
        if value is None:
            return queryset
        # We can't just exclude the list of rules, because then it would hide
        # results even if they match another rule. So we reverse the logic and
        # filter results on all rules except those passed. Unfortunately
        # because that can cause a result to appear several times we need a
        # distinct().
        return queryset.filter(
            matched_rules__in=ScannerRule.objects.exclude(pk__in=value)
        ).distinct()


class WithVersionFilter(PresenceFilter):
    title = gettext('presence of a version')
    parameter_name = 'has_version'

    def lookups(self, request, model_admin):
        return (('all', 'All'), (None, ' With version only'))

    def queryset(self, request, queryset):
        if self.value() == 'all':
            return queryset
        return queryset.exclude(version=None)


class VersionChannelFilter(admin.ChoicesFieldListFilter):
    def __init__(self, *args, **kwargs):
        super().__init__(*args, **kwargs)
        self.title = gettext('version channel')


class AddonStatusFilter(admin.ChoicesFieldListFilter):
    def __init__(self, *args, **kwargs):
        super().__init__(*args, **kwargs)
        self.title = gettext('add-on status')


class AddonVisibilityFilter(admin.BooleanFieldListFilter):
    def __init__(self, *args, **kwargs):
        super().__init__(*args, **kwargs)
        self.title = gettext('add-on listing visibility')

    def choices(self, changelist):
        # We're doing a lookup on disabled_by_user: if it's True then the
        # add-on listing is "invisible", and False it's "visible".
        for lookup, title in (
            (None, _('All')),
            ('1', _('Invisible')),
            ('0', _('Visible')),
        ):
            yield {
                'selected': self.lookup_val == lookup and not self.lookup_val2,
                'query_string': changelist.get_query_string(
                    {self.lookup_kwarg: lookup}, [self.lookup_kwarg2]
                ),
                'display': title,
            }


class FileStatusFiler(admin.ChoicesFieldListFilter):
    def __init__(self, *args, **kwargs):
        super().__init__(*args, **kwargs)
        self.title = gettext('file status')


class FileIsSigned(admin.BooleanFieldListFilter):
    def __init__(self, *args, **kwargs):
        super().__init__(*args, **kwargs)
        self.title = gettext('file signature')


class ScannerResultChangeList(ChangeList):
    def __init__(self, request, *args, **kwargs):
        super().__init__(request, *args, **kwargs)
        # django's ChangeList does:
        # self.params = dict(request.GET.items())
        # But we want to keep a QueryDict to not lose parameters present
        # multiple times.
        self.params = request.GET.copy()
        # We have to re-apply what django does to self.params:
        if PAGE_VAR in self.params:
            del self.params[PAGE_VAR]
        if ERROR_FLAG in self.params:
            del self.params[ERROR_FLAG]

    def get_query_string(self, new_params=None, remove=None):
        # django's ChangeList.get_query_string() doesn't respect parameters
        # that are present multiple times, e.g. ?foo=1&foo=2 - it expects
        # self.params to be a dict.
        # We set self.params to a QueryDict in __init__, and if it is a
        # QueryDict, then we use a copy of django's implementation with just
        # the last line changed to p.urlencode().
        # We have to keep compatibility for when self.params is not a QueryDict
        # yet, because this method is called once in __init__() before we have
        # the chance to set self.params to a QueryDict. It doesn't matter for
        # our use case (it's to generate an url with no filters at all but we
        # have to support it.
        if not isinstance(self.params, QueryDict):
            return super().get_query_string(new_params=new_params, remove=remove)
        if new_params is None:
            new_params = {}
        if remove is None:
            remove = []
        p = self.params.copy()
        for r in remove:
            for k in list(p):
                if k.startswith(r):
                    del p[k]
        for k, v in new_params.items():
            if v is None:
                if k in p:
                    del p[k]
            else:
                p[k] = v
        return '?%s' % p.urlencode()


class AbstractScannerResultAdminMixin(admin.ModelAdmin):
    actions = None
    view_on_site = False
    list_select_related = ('version',)
    raw_id_fields = ('version',)

    ordering = ('-pk',)

    class Media:
        css = {'all': ('css/admin/scannerresult.css',)}

    def get_changelist(self, request, **kwargs):
        return ScannerResultChangeList

    def get_queryset(self, request):
        # We already set list_select_related() so we don't need to repeat that.
        # We also need to fetch the add-ons though, and because we need their
        # translations for the name (see formatted_addon() below) we can't use
        # select_related(). We don't want to run the default transformer though
        # so we prefetch them with just the translations.
        return self.model.objects.prefetch_related(
            Prefetch(
                'version__addon',
                # We use `unfiltered` because we want to fetch all the add-ons,
                # including the deleted ones.
                queryset=Addon.unfiltered.all().only_translations(),
            ),
            'version__file',
            'version__addon__authors',
        )

    def get_unfiltered_changelist_params(self):
        """Return query parameters dict used to link to the changelist with
        no filtering applied.

        Needed to link to results from a rule, because the changelist view
        might filter out some results by default."""
        return {
            WithVersionFilter.parameter_name: 'all',
            StateFilter.parameter_name: 'all',
        }

    # Remove the "add" button
    def has_add_permission(self, request):
        return False

    # Read-only mode
    def has_change_permission(self, request, obj=None):
        return False

    # Custom actions
    def has_actions_permission(self, request):
        return acl.action_allowed_for(
            request.user, amo.permissions.ADMIN_SCANNERS_RESULTS_EDIT
        )

    def get_list_display(self, request):
        fields = super().get_list_display(request)
        return self._excludes_fields(request=request, fields=fields)

    def get_fields(self, request, obj=None):
        fields = super().get_fields(request, obj)
        return self._excludes_fields(request=request, fields=fields)

    def _excludes_fields(self, request, fields):
        to_exclude = []
        if not self.has_actions_permission(request):
            to_exclude = ['result_actions']
        fields = list(filter(lambda x: x not in to_exclude, fields))
        return fields

    def formatted_addon(self, obj):
        if obj.version:
            return format_html(
                '<table>'
                '  <tr><td>Name:</td><td>{}</td></tr>'
                '  <tr><td>Version:</td><td>{}</td></tr>'
                '  <tr><td>Channel:</td><td>{}</td></tr>'
                '</table>'
                '<br>'
                '<a href="{}">Link to review page</a>',
                obj.version.addon.name,
                obj.version.version,
                obj.version.get_channel_display(),
                # We use the add-on's ID to support deleted add-ons.
                urljoin(
                    settings.EXTERNAL_SITE_URL,
                    reverse(
                        'reviewers.review',
                        args=[
                            (
                                'listed'
                                if obj.version.channel == amo.CHANNEL_LISTED
                                else 'unlisted'
                            ),
                            obj.version.addon.id,
                        ],
                    ),
                ),
            )
        return '-'

    formatted_addon.short_description = 'Add-on'

    def authors(self, obj):
        if not obj.version:
            return '-'

        authors = obj.version.addon.authors.all()
        contents = format_html_join(
            '',
            '<li><a href="{}">{}</a></li>',
            (
                (
                    urljoin(
                        settings.EXTERNAL_SITE_URL,
                        reverse('admin:users_userprofile_change', args=(author.pk,)),
                    ),
                    author.email,
                )
                for author in authors
            ),
        )
        return format_html(
            '<ul>{}</ul>'
            '<br>'
            '[<a href="{}?authors__in={}">Other add-ons by these authors</a>]',
            contents,
            urljoin(
                settings.EXTERNAL_SITE_URL,
                reverse('admin:addons_addon_changelist'),
            ),
            ','.join(str(author.pk) for author in authors),
        )

    def guid(self, obj):
        if obj.version:
            return obj.version.addon.guid
        return '-'

    guid.short_description = 'Add-on GUID'
    guid.admin_order_field = 'version__addon__guid'

    def channel(self, obj):
        if obj.version:
            return obj.version.get_channel_display()
        return '-'

    channel.short_description = 'Channel'

    def formatted_created(self, obj):
        if obj.version:
            return obj.version.created.strftime('%Y-%m-%d %H:%M:%S')
        return '-'

    formatted_created.short_description = 'Created'

    def formatted_results(self, obj):
        return format_html('<pre>{}</pre>', obj.get_pretty_results())

    formatted_results.short_description = 'Results'

    def formatted_matched_rules(self, obj):
        info = obj.rule_model._meta.app_label, obj.rule_model._meta.model_name
        rules = (
            [obj.matched_rule]
            if hasattr(obj, 'matched_rule')
            else obj.matched_rules.all()
        )

        return format_html(
            ', '.join(
                [
                    '<a href="{}" title="{}">{} ({})</a>'.format(
                        reverse('admin:%s_%s_change' % info, args=[rule.pk]),
                        str(rule.description),
                        str(rule),
                        rule.get_scanner_display(),
                    )
                    for rule in rules
                ]
            )
        )

    formatted_matched_rules.short_description = 'Matched rules'

<<<<<<< HEAD
    def formatted_matched_rules_with_files(self, obj, *, template_name=None):
        return formatted_matched_rules_with_files_and_data(
            obj, template_name=template_name
=======
    def formatted_matched_rules_with_files(
        self, obj, template_name='formatted_matched_rules_with_files'
    ):
        files_by_matched_rules = obj.get_files_by_matched_rules()
        info = obj.rule_model._meta.app_label, obj.rule_model._meta.model_name
        rules = (
            [obj.matched_rule]
            if hasattr(obj, 'matched_rule')
            else obj.matched_rules.all()
        )

        return render_to_string(
            f'admin/scanners/scannerresult/{template_name}.html',
            {
                'rule_change_urlname': 'admin:%s_%s_change' % info,
                'external_site_url': settings.EXTERNAL_SITE_URL,
                'file_id': (obj.version.file.id if obj.version else None),
                'matched_rules': [
                    {
                        'pk': rule.pk,
                        'name': str(rule),
                        'description': str(rule.description),
                        'files': files_by_matched_rules[rule.name],
                    }
                    for rule in rules
                ],
                'addon_id': obj.version.addon.pk if obj.version else None,
                'version_id': obj.version.pk if obj.version else None,
            },
>>>>>>> 6929eab8
        )

    formatted_matched_rules_with_files.short_description = 'Matched rules'


class AbstractScannerRuleAdminMixin(admin.ModelAdmin):
    view_on_site = False

    list_display = ('__str__', 'scanner', 'action', 'is_active')
    list_filter = ('scanner', 'action', 'is_active')
    fields = (
        'scanner',
        'name',
        'pretty_name',
        'description',
        'action',
        'created',
        'modified',
        'matched_results_link',
        'is_active',
        'definition',
    )
    readonly_fields = ('created', 'modified', 'matched_results_link')

    def formfield_for_choice_field(self, db_field, request, **kwargs):
        if db_field.name == 'scanner':
            kwargs['choices'] = (('', '---------'),)
            for key, value in db_field.get_choices():
                if key in [CUSTOMS, YARA]:
                    kwargs['choices'] += ((key, value),)
        return super().formfield_for_choice_field(db_field, request, **kwargs)

    class Media:
        css = {'all': ('css/admin/scannerrule.css',)}

    def get_fields(self, request, obj=None):
        fields = super().get_fields(request, obj)
        if not self.has_change_permission(request, obj):
            # Remove the 'definition' field...
            fields = list(filter(lambda x: x != 'definition', fields))
            # ...and add its readonly (and pretty!) alter-ego.
            fields.append('formatted_definition')
        return fields

    def matched_results_link(self, obj):
        if not obj.pk or not obj.scanner:
            return '-'
        counts = obj.results.aggregate(
            addons=Count('version__addon', distinct=True), total=Count('id')
        )
        ResultModel = obj.results.model
        url = reverse(
            'admin:{}_{}_changelist'.format(
                ResultModel._meta.app_label, ResultModel._meta.model_name
            )
        )
        # The parameter name is called matched_rule or matched_rules depending
        # on the model, because one of them is a many to many and the other a
        # simple FK.
        param_name = 'matched_rule%s__id__exact' % (
            's' if obj._meta.get_field('results').many_to_many else ''
        )
        params = {
            param_name: str(obj.pk),
        }
        result_admin = admin.site._registry[ResultModel]
        params.update(result_admin.get_unfiltered_changelist_params())
        return format_html(
            '<a href="{}?{}">{} ({} add-ons)</a>',
            url,
            urlencode(params),
            counts['total'],
            counts['addons'],
        )

    matched_results_link.short_description = 'Matched Results'

    def formatted_definition(self, obj):
        return format_html('<pre>{}</pre>', obj.definition)

    formatted_definition.short_description = 'Definition'


@admin.register(ScannerResult)
class ScannerResultAdmin(AbstractScannerResultAdminMixin, admin.ModelAdmin):
    fields = (
        'id',
        'upload',
        'formatted_addon',
        'authors',
        'guid',
        'scanner',
        'formatted_score',
        'created',
        'state',
        'formatted_matched_rules_with_files',
        'result_actions',
        'formatted_results',
    )
    list_display = (
        'id',
        'formatted_addon',
        'guid',
        'authors',
        'scanner',
        'formatted_score',
        'formatted_matched_rules',
        'formatted_created',
        'result_actions',
    )
    list_filter = (
        'scanner',
        MatchesFilter,
        StateFilter,
        ('matched_rules', ScannerRuleListFilter),
        WithVersionFilter,
        ExcludeMatchedRulesFilter,
    )
    raw_id_fields = AbstractScannerResultAdminMixin.raw_id_fields + ('upload',)

    def get_queryset(self, request):
        return super().get_queryset(request).prefetch_related('matched_rules')

    def formatted_score(self, obj):
        if obj.scanner not in [CUSTOMS, MAD]:
            return '-'
        if obj.score < 0:
            return 'n/a'
        return f'{obj.score * 100:0.0f}%'

    formatted_score.short_description = 'Score'

    def safe_referer_redirect(self, request, default_url):
        referer = request.META.get('HTTP_REFERER')
        allowed_hosts = (
            settings.DOMAIN,
            urlparse(settings.EXTERNAL_SITE_URL).netloc,
        )
        if referer and is_safe_url(referer, request, allowed_hosts):
            return redirect(referer)
        return redirect(default_url)

    def handle_true_positive(self, request, pk, *args, **kwargs):
        can_use_actions = self.has_actions_permission(request)
        if not can_use_actions or request.method != 'POST':
            raise Http404

        result = self.get_object(request, pk)
        result.update(state=TRUE_POSITIVE)

        messages.add_message(
            request,
            messages.INFO,
            f'Scanner result {pk} has been marked as true positive.',
        )

        return self.safe_referer_redirect(
            request, default_url='admin:scanners_scannerresult_changelist'
        )

    def handle_inconclusive(self, request, pk, *args, **kwargs):
        can_use_actions = self.has_actions_permission(request)
        if not can_use_actions or request.method != 'POST':
            raise Http404

        result = self.get_object(request, pk)
        result.update(state=INCONCLUSIVE)

        messages.add_message(
            request,
            messages.INFO,
            f'Scanner result {pk} has been marked as inconclusive.',
        )

        return self.safe_referer_redirect(
            request, default_url='admin:scanners_scannerresult_changelist'
        )

    def handle_false_positive(self, request, pk, *args, **kwargs):
        can_use_actions = self.has_actions_permission(request)
        if not can_use_actions or request.method != 'POST':
            raise Http404

        result = self.get_object(request, pk)
        result.update(state=FALSE_POSITIVE)

        messages.add_message(
            request,
            messages.INFO,
            f'Scanner result {pk} has been marked as false positive.',
        )

        if result.scanner == scanners.CUSTOMS:
            title = f'False positive report for ScannerResult {pk}'
            body = render_to_string(
                'admin/false_positive_report.md', {'result': result, 'YARA': YARA}
            )
            labels = ','.join(
                [
                    # Default label added to all issues
                    'false positive report'
                ]
                + [f'rule: {rule.name}' for rule in result.matched_rules.all()]
            )

            return redirect(
                'https://github.com/{}/issues/new?{}'.format(
                    result.get_git_repository(),
                    urlencode({'title': title, 'body': body, 'labels': labels}),
                )
            )
        else:
            return self.safe_referer_redirect(
                request, default_url='admin:scanners_scannerresult_changelist'
            )

    def handle_revert(self, request, pk, *args, **kwargs):
        is_admin = acl.action_allowed_for(
            request.user, amo.permissions.ADMIN_SCANNERS_RESULTS_EDIT
        )
        if not is_admin or request.method != 'POST':
            raise Http404

        result = self.get_object(request, pk)
        result.update(state=UNKNOWN)

        messages.add_message(
            request,
            messages.INFO,
            f'Scanner result {pk} report has been reverted.',
        )

        return self.safe_referer_redirect(
            request, default_url='admin:scanners_scannerresult_changelist'
        )

    def get_urls(self):
        urls = super().get_urls()
        info = self.model._meta.app_label, self.model._meta.model_name
        custom_urls = [
            re_path(
                r'^(?P<pk>.+)/report-false-positive/$',
                self.admin_site.admin_view(self.handle_false_positive),
                name='%s_%s_handlefalsepositive' % info,
            ),
            re_path(
                r'^(?P<pk>.+)/report-true-positive/$',
                self.admin_site.admin_view(self.handle_true_positive),
                name='%s_%s_handletruepositive' % info,
            ),
            re_path(
                r'^(?P<pk>.+)/report-inconclusive/$',
                self.admin_site.admin_view(self.handle_inconclusive),
                name='%s_%s_handleinconclusive' % info,
            ),
            re_path(
                r'^(?P<pk>.+)/revert-report/$',
                self.admin_site.admin_view(self.handle_revert),
                name='%s_%s_handlerevert' % info,
            ),
        ]
        return custom_urls + urls

    def result_actions(self, obj):
        info = self.model._meta.app_label, self.model._meta.model_name
        return render_to_string(
            'admin/scannerresult_actions.html',
            {
                'handlefalsepositive_urlname': (
                    'admin:%s_%s_handlefalsepositive' % info
                ),
                'handletruepositive_urlname': ('admin:%s_%s_handletruepositive' % info),
                'handleinconclusive_urlname': ('admin:%s_%s_handleinconclusive' % info),
                'handlerevert_urlname': 'admin:%s_%s_handlerevert' % info,
                'obj': obj,
            },
        )

    result_actions.short_description = 'Actions'
    result_actions.allow_tags = True

    # Remove the "delete" button
    def has_delete_permission(self, request, obj=None):
        return False


@admin.register(ScannerQueryResult)
class ScannerQueryResultAdmin(AbstractScannerResultAdminMixin, admin.ModelAdmin):
    fields = (
        'id',
        'formatted_addon',
        'authors',
        'guid',
        'scanner',
        'created',
        'formatted_matched_rules_with_files',
        'formatted_results',
    )
    raw_id_fields = ('version',)
    list_display_links = None
    list_display = (
        'addon_name',
        'guid',
        'addon_adi',
        'formatted_channel',
        'version_number',
        'formatted_created',
        'is_file_signed',
        'was_blocked',
        'authors',
        'formatted_matched_rules',
        'matching_filenames',
        'download',
    )
    list_filter = (
        ('matched_rule', ScannerRuleListFilter),
        ('version__channel', VersionChannelFilter),
        ('version__addon__status', AddonStatusFilter),
        ('version__addon__disabled_by_user', AddonVisibilityFilter),
        ('version__file__status', FileStatusFiler),
        ('version__file__is_signed', FileIsSigned),
        ('was_blocked', admin.BooleanFieldListFilter),
    )
    list_select_related = AbstractScannerResultAdminMixin.list_select_related + (
        'matched_rule',
    )

    ordering = ('version__addon_id', 'version__channel', 'version__created')

    class Media(AbstractScannerResultAdminMixin.Media):
        js = ('js/admin/scannerqueryresult.js',)

    def addon_name(self, obj):
        # Custom, simpler implementation to go with add-on grouping: the
        # version number and version channel are not included - they are
        # displayed as separate columns.
        if obj.version:
            return obj.version.addon.name
        return '-'

    addon_name.short_description = 'Add-on'

    def addon_adi(self, obj):
        if obj.version:
            return obj.version.addon.average_daily_users
        return '-'

    addon_adi.admin_order_field = 'version__addon__average_daily_users'

    def formatted_channel(self, obj):
        if obj.version:
            return format_html(
                '<a href="{}">{}</a>',
                # We use the add-on's ID to support deleted add-ons.
                urljoin(
                    settings.EXTERNAL_SITE_URL,
                    reverse(
                        'reviewers.review',
                        args=[
                            (
                                'listed'
                                if obj.version.channel == amo.CHANNEL_LISTED
                                else 'unlisted'
                            ),
                            obj.version.addon.id,
                        ],
                    ),
                ),
                obj.version.get_channel_display(),
            )
        return '-'

    def version_number(self, obj):
        if obj.version:
            return obj.version.version
        return '-'

    version_number.short_description = 'Version'

    def is_file_signed(self, obj):
        if obj.version and obj.version.file:
            return obj.version.file.is_signed
        return False

    is_file_signed.short_description = 'Is Signed'
    is_file_signed.boolean = True

    def get_unfiltered_changelist_params(self):
        return {}

    def matching_filenames(self, obj):
        return self.formatted_matched_rules_with_files(
            obj, template_name='formatted_matching_files'
        )

    def download(self, obj):
        if obj.version and obj.version.file:
            return format_html(
                '<a href="{}">{}</a>',
                obj.version.file.get_absolute_url(attachment=True),
                obj.version.file.pk,
            )
        return '-'

    def has_actions_permission(self, request):
        return acl.action_allowed_for(
            request.user, amo.permissions.ADMIN_SCANNERS_QUERY_EDIT
        )


@admin.register(ScannerRule)
class ScannerRuleAdmin(AbstractScannerRuleAdminMixin, admin.ModelAdmin):
    pass


@admin.register(ScannerQueryRule)
class ScannerQueryRuleAdmin(AbstractScannerRuleAdminMixin, admin.ModelAdmin):
    list_display = (
        '__str__',
        'scanner',
        'run_on_disabled_addons',
        'created',
        'state_with_actions',
        'completion_rate',
        'matched_results_link',
    )
    list_filter = ('state',)
    fields = (
        'scanner',
        'run_on_disabled_addons',
        'state_with_actions',
        'name',
        'pretty_name',
        'description',
        'created',
        'modified',
        'completion_rate',
        'matched_results_link',
        'definition',
    )
    readonly_fields = (
        'completion_rate',
        'created',
        'modified',
        'matched_results_link',
        'state_with_actions',
    )

    def change_view(self, request, *args, **kwargs):
        kwargs['extra_context'] = kwargs.get('extra_context') or {}
        kwargs['extra_context']['hide_action_buttons'] = not acl.action_allowed_for(
            request.user, amo.permissions.ADMIN_SCANNERS_QUERY_EDIT
        )
        return super().change_view(request, *args, **kwargs)

    def changelist_view(self, request, *args, **kwargs):
        kwargs['extra_context'] = kwargs.get('extra_context') or {}
        kwargs['extra_context']['hide_action_buttons'] = not acl.action_allowed_for(
            request.user, amo.permissions.ADMIN_SCANNERS_QUERY_EDIT
        )
        return super().changelist_view(request, *args, **kwargs)

    def has_change_permission(self, request, obj=None):
        if obj and obj.state != NEW:
            return False
        return super().has_change_permission(request, obj=obj)

    def handle_run(self, request, pk, *args, **kwargs):
        is_admin = acl.action_allowed_for(
            request.user, amo.permissions.ADMIN_SCANNERS_QUERY_EDIT
        )
        if not is_admin or request.method != 'POST':
            raise Http404

        rule = self.get_object(request, pk)
        try:
            # SCHEDULED is a transitional state that allows us to update the UI
            # right away before redirecting. Once it starts being processed the
            # task will switch it to RUNNING.
            rule.change_state_to(SCHEDULED)
            run_yara_query_rule.delay(rule.pk)

            messages.add_message(
                request,
                messages.INFO,
                'Scanner Query Rule {} has been successfully queued for '
                'execution.'.format(rule.pk),
            )
        except ImproperScannerQueryRuleStateError:
            messages.add_message(
                request,
                messages.ERROR,
                'Scanner Query Rule {} could not be queued for execution '
                'because it was in "{}"" state.'.format(
                    rule.pk, rule.get_state_display()
                ),
            )

        return redirect('admin:scanners_scannerqueryrule_changelist')

    def handle_abort(self, request, pk, *args, **kwargs):
        is_admin = acl.action_allowed_for(
            request.user, amo.permissions.ADMIN_SCANNERS_QUERY_EDIT
        )
        if not is_admin or request.method != 'POST':
            raise Http404

        rule = self.get_object(request, pk)
        try:
            rule.change_state_to(ABORTING)  # Tasks will take this into account
            # FIXME: revoke existing tasks (would need to extract the
            # GroupResult when executing the chord, store its id in the rule,
            # then restore the GroupResult here to call revoke() on it)
            messages.add_message(
                request,
                messages.INFO,
                f'Scanner Query Rule {rule.pk} is being aborted.',
            )
        except ImproperScannerQueryRuleStateError:
            # We messed up somewhere.
            messages.add_message(
                request,
                messages.ERROR,
                'Scanner Query Rule {} could not be aborted because it was '
                'in "{}" state'.format(rule.pk, rule.get_state_display()),
            )

        return redirect('admin:scanners_scannerqueryrule_changelist')

    def get_urls(self):
        urls = super().get_urls()
        info = self.model._meta.app_label, self.model._meta.model_name
        custom_urls = [
            re_path(
                r'^(?P<pk>.+)/abort/$',
                self.admin_site.admin_view(self.handle_abort),
                name='%s_%s_handle_abort' % info,
            ),
            re_path(
                r'^(?P<pk>.+)/run/$',
                self.admin_site.admin_view(self.handle_run),
                name='%s_%s_handle_run' % info,
            ),
        ]
        return custom_urls + urls

    def state_with_actions(self, obj):
        return render_to_string(
            'admin/scannerqueryrule_state_with_actions.html',
            {
                'obj': obj,
                'COMPLETED': COMPLETED,
                'NEW': NEW,
                'RUNNING': RUNNING,
            },
        )

    state_with_actions.short_description = 'State'
    state_with_actions.allow_tags = True<|MERGE_RESOLUTION|>--- conflicted
+++ resolved
@@ -76,6 +76,7 @@
                 {
                     'pk': rule.pk,
                     'name': str(rule),
+                    'description': str(rule.description),
                     'scanner': rule.get_scanner_display(),
                     'files_and_data': files_and_data_by_matched_rules[rule.name][
                         :clamp_at
@@ -500,41 +501,9 @@
 
     formatted_matched_rules.short_description = 'Matched rules'
 
-<<<<<<< HEAD
     def formatted_matched_rules_with_files(self, obj, *, template_name=None):
         return formatted_matched_rules_with_files_and_data(
             obj, template_name=template_name
-=======
-    def formatted_matched_rules_with_files(
-        self, obj, template_name='formatted_matched_rules_with_files'
-    ):
-        files_by_matched_rules = obj.get_files_by_matched_rules()
-        info = obj.rule_model._meta.app_label, obj.rule_model._meta.model_name
-        rules = (
-            [obj.matched_rule]
-            if hasattr(obj, 'matched_rule')
-            else obj.matched_rules.all()
-        )
-
-        return render_to_string(
-            f'admin/scanners/scannerresult/{template_name}.html',
-            {
-                'rule_change_urlname': 'admin:%s_%s_change' % info,
-                'external_site_url': settings.EXTERNAL_SITE_URL,
-                'file_id': (obj.version.file.id if obj.version else None),
-                'matched_rules': [
-                    {
-                        'pk': rule.pk,
-                        'name': str(rule),
-                        'description': str(rule.description),
-                        'files': files_by_matched_rules[rule.name],
-                    }
-                    for rule in rules
-                ],
-                'addon_id': obj.version.addon.pk if obj.version else None,
-                'version_id': obj.version.pk if obj.version else None,
-            },
->>>>>>> 6929eab8
         )
 
     formatted_matched_rules_with_files.short_description = 'Matched rules'
