--- conflicted
+++ resolved
@@ -220,112 +220,6 @@
     signal.connect(cb, sender=obj.__class__, weak=False)
 
 
-<<<<<<< HEAD
-class TranslationDescriptor(related.ForwardManyToOneDescriptor):
-    """
-    Descriptor that handles creating and updating Translations given strings.
-    """
-    def __get__(self, instance, cls=None):
-        if instance is None:
-            return self
-
-        # If Django doesn't find find the value in the cache (which would only
-        # happen if the field was set or accessed already), it does a db query
-        # to follow the foreign key. We expect translations to be set by
-        # queryset transforms, so doing a query is the wrong thing here.
-        try:
-            return getattr(instance, self.cache_name)
-        except AttributeError:
-            return None
-
-    def __set__(self, instance, value):
-        lang = translation_utils.get_language()
-        #print('__set__', instance, instance.pk, value, lang)
-        if isinstance(value, basestring):
-            value = self.translation_from_string(instance, lang, value)
-        elif hasattr(value, 'items'):
-            value = self.translation_from_dict(instance, lang, value)
-
-        # Don't let this be set to None, because Django will then blank out the
-        # foreign key for this object.  That's incorrect for translations.
-        if value is not None:
-            # We always get these back from the database as Translations, but
-            # we may want them to be a more specific Purified/Linkified child
-            # class.
-            if not isinstance(value, self.field.related_model):
-                value = switch(value, self.field.related_model)
-            super(TranslationDescriptor, self).__set__(instance, value)
-        elif getattr(instance, self.field.column, None) is None:
-            super(TranslationDescriptor, self).__set__(instance, None)
-
-        # print(
-        #     'after __set__',
-        #     getattr(instance, self.cache_name), instance, instance.pk, value,
-        #     lang)
-        # print()
-
-    def translation_from_string(self, instance, lang, string):
-        """Create, save, and return a Translation from a string."""
-        trans_id = instance.__dict__.get(self.field.attname)
-        if trans_id is None:
-            # We don't have a translation for this field in any language,
-            # create a brand new one.
-            translation = self.field.related_model.new(string, lang)
-        else:
-            try:
-                trans = getattr(instance, self.field.name)
-            except AttributeError, instance.DoesNotExist:
-                trans = None
-            if trans is not None and to_language(trans.locale) == lang.lower():
-                # Replace the translation in the current language.
-                trans.localized_string = string
-                translation = trans
-            else:
-                # We either could not find a translation (but know that one
-                # already exist, because trans_id is set) or are looking to
-                # create one in a different language anyway.
-                translation = self.field.related_model.new(
-                    string, lang, id=trans_id)
-
-        # A new translation has been created and it might need to be saved.
-        # This adds the translation to the queue of translation that need
-        # to be saved for this instance.
-        add_translation(make_key(instance), translation)
-        return translation
-
-    def translation_from_dict(self, instance, lang, dict_):
-        """
-        Create Translations from a {'locale': 'string'} mapping.
-
-        If one of the locales matches lang, that Translation will be returned.
-        """
-        from olympia.amo.utils import to_language as amo_to_language
-
-        rv = None
-        for locale, string in dict_.items():
-            loc = amo_to_language(locale)
-            if loc not in settings.AMO_LANGUAGES:
-                continue
-
-            # The Translation is created and saved in here.
-            trans = self.translation_from_string(instance, locale, string)
-
-            # Set the Translation on the object because translation_from_string
-            # doesn't expect Translations to be created but not attached.
-            print('set trans on instance', instance, trans)
-            self.__set__(instance, trans)
-
-            # If we're setting the current locale, set it to the object so
-            # callers see the expected effect.
-            if to_language(locale) == lang:
-                rv = trans
-
-        self.__set__(instance, rv)
-        return rv
-
-
-=======
->>>>>>> 8a5ce704
 class _TransField(object):
 
     def __init__(self, *args, **kwargs):
