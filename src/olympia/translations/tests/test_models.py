--- conflicted
+++ resolved
@@ -692,22 +692,7 @@
     x = Translation(localized_string='xxx')
     lazy_u = lazy(lambda x: x, unicode)
     x == lazy_u('xxx')
-<<<<<<< HEAD
     lazy_u('xxx') == x
-
-
-def test_cache_key():
-    # Test that we are not taking the db into account when building our
-    # cache keys for django-cache-machine. See bug 928881.
-    assert Translation._cache_key(1, 'default') == (
-        Translation._cache_key(1, 'slave'))
-
-    # Test that we are using the same cache no matter what Translation class
-    # we use.
-    assert PurifiedTranslation._cache_key(1, 'default') == (
-        Translation._cache_key(1, 'default'))
-    assert LinkifiedTranslation._cache_key(1, 'default') == (
-        Translation._cache_key(1, 'default'))
 
 
 def test_translated_field_default_null():
@@ -770,7 +755,4 @@
     translation.activate('de')
     o = TranslatedModelWithDefaultNull.objects.get(pk=o.pk)
     assert o.name == 'wrong language'
-    assert o.name.locale == 'de'
-=======
-    lazy_u('xxx') == x
->>>>>>> fae0b311
+    assert o.name.locale == 'de'