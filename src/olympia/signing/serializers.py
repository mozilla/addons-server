import json
import os

<<<<<<< HEAD
from django.urls import reverse
=======
from django.core.urlresolvers import reverse as dj_reverse
>>>>>>> cc4c79a2

from rest_framework import serializers
from rest_framework.reverse import reverse as drf_reverse

from olympia import amo
from olympia.amo.templatetags.jinja_helpers import absolutify, urlparams
from olympia.files.models import FileUpload


class FileUploadSerializer(serializers.ModelSerializer):
    guid = serializers.CharField(source='addon.guid')
    active = serializers.SerializerMethodField()
    url = serializers.SerializerMethodField()
    files = serializers.SerializerMethodField()
    passed_review = serializers.SerializerMethodField()

    # For backwards-compatibility reasons, we return the uuid as "pk".
    pk = serializers.UUIDField(source='uuid', format='hex')
    processed = serializers.BooleanField()
    reviewed = serializers.SerializerMethodField()
    valid = serializers.BooleanField(source='passed_all_validations')
    validation_results = serializers.SerializerMethodField()
    validation_url = serializers.SerializerMethodField()

    class Meta:
        model = FileUpload
        fields = [
            'guid',
            'active',
            'automated_signing',
            'url',
            'files',
            'passed_review',
            'pk',
            'processed',
            'reviewed',
            'valid',
            'validation_results',
            'validation_url',
            'version',
        ]

    def __init__(self, *args, **kwargs):
        self.version = kwargs.pop('version', None)
        super(FileUploadSerializer, self).__init__(*args, **kwargs)

    def get_url(self, instance):
        return absolutify(drf_reverse(
            'signing.version', request=self._context.get('request'),
            args=[instance.addon.guid, instance.version, instance.uuid.hex]))

    def get_validation_url(self, instance):
        return absolutify(
            dj_reverse('devhub.upload_detail', args=[instance.uuid.hex]))

    def _get_download_url(self, file_):
        url = drf_reverse(
            'signing.file', request=self._context.get('request'),
            kwargs={'file_id': file_.id})
        url = os.path.join(url, file_.filename)
        return absolutify(urlparams(url, src='api'))

    def get_files(self, instance):
        if self.version is not None:
            return [{'download_url': self._get_download_url(f),
                     'hash': f.hash,
                     'signed': f.is_signed}
                    for f in self.version.files.all()]
        else:
            return []

    def get_validation_results(self, instance):
        if instance.validation:
            return json.loads(instance.validation)
        else:
            return None

    def get_reviewed(self, instance):
        if self.version is not None:
            return all(file_.reviewed for file_ in self.version.all_files)
        else:
            return False

    def get_active(self, instance):
        if self.version is not None:
            return all(file_.status in amo.REVIEWED_STATUSES
                       for file_ in self.version.all_files)
        else:
            return False

    def get_passed_review(self, instance):
        return self.get_reviewed(instance) and self.get_active(instance)<|MERGE_RESOLUTION|>--- conflicted
+++ resolved
@@ -1,11 +1,7 @@
 import json
 import os
 
-<<<<<<< HEAD
 from django.urls import reverse
-=======
-from django.core.urlresolvers import reverse as dj_reverse
->>>>>>> cc4c79a2
 
 from rest_framework import serializers
 from rest_framework.reverse import reverse as drf_reverse
@@ -59,7 +55,7 @@
 
     def get_validation_url(self, instance):
         return absolutify(
-            dj_reverse('devhub.upload_detail', args=[instance.uuid.hex]))
+            reverse('devhub.upload_detail', args=[instance.uuid.hex]))
 
     def _get_download_url(self, file_):
         url = drf_reverse(
