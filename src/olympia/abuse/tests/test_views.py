import json

from django.core import mail
<<<<<<< HEAD
from django.urls import reverse
=======
>>>>>>> f7c39aee

from olympia import amo
from olympia.abuse.models import AbuseReport
from olympia.amo.tests import (
    APITestClient, TestCase, addon_factory, reverse_ns, user_factory)


class AddonAbuseViewSetTestBase(object):
    client_class = APITestClient

    def setUp(self):
        self.url = reverse_ns('abusereportaddon-list')

    def check_reporter(self, report):
        raise NotImplementedError

    def check_report(self, report, text):
        assert unicode(report) == text
        assert report.ip_address == '123.45.67.89'
        assert mail.outbox[0].subject == text
        self.check_reporter(report)

    def test_report_addon_by_id(self):
        addon = addon_factory()
        response = self.client.post(
            self.url,
            data={'addon': unicode(addon.id), 'message': 'abuse!'},
            REMOTE_ADDR='123.45.67.89')
        assert response.status_code == 201

        assert AbuseReport.objects.filter(addon_id=addon.id).exists()
        report = AbuseReport.objects.get(addon_id=addon.id)
        self.check_report(report,
                          u'[Extension] Abuse Report for %s' % addon.name)

    def test_report_addon_by_slug(self):
        addon = addon_factory()
        response = self.client.post(
            self.url,
            data={'addon': addon.slug, 'message': 'abuse!'},
            REMOTE_ADDR='123.45.67.89')
        assert response.status_code == 201

        assert AbuseReport.objects.filter(addon_id=addon.id).exists()
        report = AbuseReport.objects.get(addon_id=addon.id)
        self.check_report(report,
                          u'[Extension] Abuse Report for %s' % addon.name)

    def test_report_addon_by_guid(self):
        addon = addon_factory(guid='@badman')
        response = self.client.post(
            self.url,
            data={'addon': addon.guid, 'message': 'abuse!'},
            REMOTE_ADDR='123.45.67.89')
        assert response.status_code == 201

        assert AbuseReport.objects.filter(addon_id=addon.id).exists()
        report = AbuseReport.objects.get(addon_id=addon.id)
        self.check_report(report,
                          u'[Extension] Abuse Report for %s' % addon.name)

    def test_report_addon_guid_not_on_amo(self):
        guid = '@mysteryman'
        response = self.client.post(
            self.url,
            data={'addon': guid, 'message': 'abuse!'},
            REMOTE_ADDR='123.45.67.89')
        assert response.status_code == 201

        assert AbuseReport.objects.filter(guid=guid).exists()
        report = AbuseReport.objects.get(guid=guid)
        self.check_report(report,
                          u'[Addon] Abuse Report for %s' % guid)

    def test_report_addon_invalid_identifier(self):
        response = self.client.post(
            self.url,
            data={'addon': 'randomnotguid', 'message': 'abuse!'})
        assert response.status_code == 404

    def test_addon_not_public(self):
        addon = addon_factory(status=amo.STATUS_NULL)
        response = self.client.post(
            self.url,
            data={'addon': unicode(addon.id), 'message': 'abuse!'},
            REMOTE_ADDR='123.45.67.89')
        assert response.status_code == 201

        assert AbuseReport.objects.filter(addon_id=addon.id).exists()
        report = AbuseReport.objects.get(addon_id=addon.id)
        self.check_report(report,
                          u'[Extension] Abuse Report for %s' % addon.name)

    def test_no_addon_fails(self):
        response = self.client.post(
            self.url,
            data={'message': 'abuse!'})
        assert response.status_code == 400
        assert json.loads(response.content) == {
            'detail': 'Need an addon parameter'}

    def test_message_required_empty(self):
        addon = addon_factory()
        response = self.client.post(
            self.url,
            data={'addon': unicode(addon.id),
                  'message': ''})
        assert response.status_code == 400
        assert json.loads(response.content) == {
            'detail': 'Abuse reports need a message'}

    def test_message_required_missing(self):
        addon = addon_factory()
        response = self.client.post(
            self.url,
            data={'addon': unicode(addon.id)})
        assert response.status_code == 400
        assert json.loads(response.content) == {
            'detail': 'Abuse reports need a message'}

    def test_throttle(self):
        addon = addon_factory()
        for x in xrange(20):
            response = self.client.post(
                self.url,
                data={'addon': unicode(addon.id), 'message': 'abuse!'},
                REMOTE_ADDR='123.45.67.89')
            assert response.status_code == 201, x

        response = self.client.post(
            self.url,
            data={'addon': unicode(addon.id), 'message': 'abuse!'},
            REMOTE_ADDR='123.45.67.89')
        assert response.status_code == 429


class TestAddonAbuseViewSetLoggedOut(AddonAbuseViewSetTestBase, TestCase):
    def check_reporter(self, report):
        assert not report.reporter


class TestAddonAbuseViewSetLoggedIn(AddonAbuseViewSetTestBase, TestCase):
    def setUp(self):
        super(TestAddonAbuseViewSetLoggedIn, self).setUp()
        self.user = user_factory()
        self.client.login_api(self.user)

    def check_reporter(self, report):
        assert report.reporter == self.user


class UserAbuseViewSetTestBase(object):
    client_class = APITestClient

    def setUp(self):
        self.url = reverse_ns('abusereportuser-list')

    def check_reporter(self, report):
        raise NotImplementedError

    def check_report(self, report, text):
        assert unicode(report) == text
        assert report.ip_address == '123.45.67.89'
        assert mail.outbox[0].subject == text
        self.check_reporter(report)

    def test_report_user_id(self):
        user = user_factory()
        response = self.client.post(
            self.url,
            data={'user': unicode(user.id), 'message': 'abuse!'},
            REMOTE_ADDR='123.45.67.89')
        assert response.status_code == 201

        assert AbuseReport.objects.filter(user_id=user.id).exists()
        report = AbuseReport.objects.get(user_id=user.id)
        self.check_report(report,
                          u'[User] Abuse Report for %s' % user.name)

    def test_report_user_username(self):
        user = user_factory()
        response = self.client.post(
            self.url,
            data={'user': unicode(user.username), 'message': 'abuse!'},
            REMOTE_ADDR='123.45.67.89')
        assert response.status_code == 201

        assert AbuseReport.objects.filter(user_id=user.id).exists()
        report = AbuseReport.objects.get(user_id=user.id)
        self.check_report(report,
                          u'[User] Abuse Report for %s' % user.name)

    def test_no_user_fails(self):
        response = self.client.post(
            self.url,
            data={'message': 'abuse!'})
        assert response.status_code == 400
        assert json.loads(response.content) == {
            'detail': 'Need a user parameter'}

    def test_message_required_empty(self):
        user = user_factory()
        response = self.client.post(
            self.url,
            data={'user': unicode(user.username), 'message': ''})
        assert response.status_code == 400
        assert json.loads(response.content) == {
            'detail': 'Abuse reports need a message'}

    def test_message_required_missing(self):
        user = user_factory()
        response = self.client.post(
            self.url,
            data={'user': unicode(user.username)})
        assert response.status_code == 400
        assert json.loads(response.content) == {
            'detail': 'Abuse reports need a message'}

    def test_throttle(self):
        user = user_factory()
        for x in xrange(20):
            response = self.client.post(
                self.url,
                data={'user': unicode(user.username), 'message': 'abuse!'},
                REMOTE_ADDR='123.45.67.89')
            assert response.status_code == 201, x

        response = self.client.post(
            self.url,
            data={'user': unicode(user.username), 'message': 'abuse!'},
            REMOTE_ADDR='123.45.67.89')
        assert response.status_code == 429


class TestUserAbuseViewSetLoggedOut(UserAbuseViewSetTestBase, TestCase):
    def check_reporter(self, report):
        assert not report.reporter


class TestUserAbuseViewSetLoggedIn(UserAbuseViewSetTestBase, TestCase):
    def setUp(self):
        super(TestUserAbuseViewSetLoggedIn, self).setUp()
        self.user = user_factory()
        self.client.login_api(self.user)

    def check_reporter(self, report):
        assert report.reporter == self.user<|MERGE_RESOLUTION|>--- conflicted
+++ resolved
@@ -1,10 +1,6 @@
 import json
 
 from django.core import mail
-<<<<<<< HEAD
-from django.urls import reverse
-=======
->>>>>>> f7c39aee
 
 from olympia import amo
 from olympia.abuse.models import AbuseReport
