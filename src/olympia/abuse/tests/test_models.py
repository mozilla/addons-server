--- conflicted
+++ resolved
@@ -3063,13 +3063,8 @@
         assert len(mail.outbox) == 0
 
     def test_process_action_disable_addon(self):
-<<<<<<< HEAD
         addon = addon_factory(users=[user_factory()])
-        decision = CinderDecision.objects.create(
-=======
-        addon = addon_factory()
         decision = ContentDecision.objects.create(
->>>>>>> 55b947f2
             addon=addon, action=DECISION_ACTIONS.AMO_DISABLE_ADDON
         )
         assert decision.action_date is None
