--- conflicted
+++ resolved
@@ -9,11 +9,7 @@
 from olympia.amo.tests import TestCase, addon_factory, user_factory
 from olympia.ratings.models import Rating
 
-<<<<<<< HEAD
-from ..cinder import CinderAddon, CinderAddonByReviewers, CinderUser
-=======
-from ..cinder import CinderAddon, CinderRating, CinderUser
->>>>>>> 1aa521d4
+from ..cinder import CinderAddon, CinderRating, CinderAddonByReviewers, CinderUser
 from ..models import AbuseReport, CinderReport
 from ..utils import (
     CinderActionApprove,
@@ -253,8 +249,11 @@
         user = user_factory()
         report.update(guid=None, user=user)
         assert report.target == user
-
-<<<<<<< HEAD
+        
+        rating = Rating.objects.create(user=user, addon=addon, rating=5)
+        report.update(user=None, rating=rating)
+        assert report.target == rating
+
     def test_is_handled_by_reviewers(self):
         addon = addon_factory()
         abuse_report = AbuseReport.objects.create(
@@ -278,10 +277,6 @@
         assert abuse_report.is_handled_by_reviewers
         abuse_report.update(user=user_factory(), guid=None)
         assert not abuse_report.is_handled_by_reviewers
-=======
-        rating = Rating.objects.create(user=user, addon=addon, rating=5)
-        report.update(user=None, rating=rating)
-        assert report.target == rating
 
     def test_constraint(self):
         report = AbuseReport()
@@ -308,7 +303,6 @@
 
         report.user_id = None
         constraint.validate(AbuseReport, report)
->>>>>>> 1aa521d4
 
 
 class TestAbuseManager(TestCase):
@@ -358,24 +352,20 @@
                 location=AbuseReport.LOCATION.BOTH,
             )
         )
-<<<<<<< HEAD
-        helper = cinder_report.get_helper()
+        helper = cinder_report.get_entity_helper()
         # location is in REVIEWER_HANDLED (BOTH) but reason is not (ILLEGAL)
-=======
-        helper = cinder_report.get_entity_helper()
->>>>>>> 1aa521d4
         assert isinstance(helper, CinderAddon)
         assert not isinstance(helper, CinderAddonByReviewers)
         assert helper.addon == addon
 
         cinder_report.abuse_report.update(reason=AbuseReport.REASONS.POLICY_VIOLATION)
-        helper = cinder_report.get_helper()
+        helper = cinder_report.get_entity_helper()
         # now reason is in REVIEWER_HANDLED it will be reported differently
         assert isinstance(helper, CinderAddon)
         assert isinstance(helper, CinderAddonByReviewers)
 
         cinder_report.abuse_report.update(location=AbuseReport.LOCATION.AMO)
-        helper = cinder_report.get_helper()
+        helper = cinder_report.get_entity_helper()
         # but not if the location is not in REVIEWER_HANDLED (i.e. AMO)
         assert isinstance(helper, CinderAddon)
         assert not isinstance(helper, CinderAddonByReviewers)
