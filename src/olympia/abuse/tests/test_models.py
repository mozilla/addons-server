import json
from datetime import datetime
from unittest import mock

from django.conf import settings
from django.core import mail
from django.core.exceptions import ImproperlyConfigured, ValidationError
from django.db.utils import IntegrityError

import pytest
import responses

from olympia import amo
from olympia.activity.models import ActivityLog
from olympia.amo.tests import TestCase, addon_factory, collection_factory, user_factory
from olympia.constants.abuse import APPEAL_EXPIRATION_DAYS
from olympia.ratings.models import Rating
from olympia.reviewers.models import ReviewActionReason

from ..cinder import (
    CinderAddon,
    CinderAddonHandledByReviewers,
    CinderCollection,
    CinderRating,
    CinderUnauthenticatedReporter,
    CinderUser,
)
from ..models import AbuseReport, CinderJob, CinderPolicy
from ..utils import (
    CinderActionApproveInitialDecision,
    CinderActionBanUser,
    CinderActionDeleteCollection,
    CinderActionDeleteRating,
    CinderActionDisableAddon,
    CinderActionEscalateAddon,
    CinderActionNotImplemented,
    CinderActionOverrideApprove,
    CinderActionTargetAppealApprove,
    CinderActionTargetAppealRemovalAffirmation,
)


class TestAbuse(TestCase):
    fixtures = ['base/addon_3615', 'base/user_999']

    def test_choices(self):
        assert AbuseReport.ADDON_SIGNATURES.choices == (
            (None, 'None'),
            (1, 'Curated and partner'),
            (2, 'Curated'),
            (3, 'Partner'),
            (4, 'Non-curated'),
            (5, 'Unsigned'),
            (6, 'Broken'),
            (7, 'Unknown'),
            (8, 'Missing'),
            (9, 'Preliminary'),
            (10, 'Signed'),
            (11, 'System'),
            (12, 'Privileged'),
        )
        assert AbuseReport.ADDON_SIGNATURES.api_choices == (
            (None, None),
            (1, 'curated_and_partner'),
            (2, 'curated'),
            (3, 'partner'),
            (4, 'non_curated'),
            (5, 'unsigned'),
            (6, 'broken'),
            (7, 'unknown'),
            (8, 'missing'),
            (9, 'preliminary'),
            (10, 'signed'),
            (11, 'system'),
            (12, 'privileged'),
        )

        assert AbuseReport.REASONS.choices == (
            (None, 'None'),
            (1, 'Damages computer and/or data'),
            (2, 'Creates spam or advertising'),
            (3, 'Changes search / homepage / new tab page without informing user'),
            (5, 'Doesn’t work, breaks websites, or slows Firefox down'),
            (6, 'Hateful, violent, or illegal content'),
            (7, 'Pretends to be something it’s not'),
            (9, "Wasn't wanted / impossible to get rid of"),
            (
                11,
                'DSA: It contains hateful, violent, deceptive, or other inappropriate '
                'content',
            ),
            (12, 'DSA: It violates the law or contains content that violates the law'),
            (13, "DSA: It violates Mozilla's Add-on Policies"),
            (14, 'DSA: Something else'),
            (20, 'Feedback: It does not work, breaks websites, or slows down Firefox'),
            (21, "Feedback: It's spam"),
            (127, 'Other'),
        )
        assert AbuseReport.REASONS.api_choices == (
            (None, None),
            (1, 'damage'),
            (2, 'spam'),
            (3, 'settings'),
            (5, 'broken'),
            (6, 'policy'),
            (7, 'deceptive'),
            (9, 'unwanted'),
            (11, 'hateful_violent_deceptive'),
            (12, 'illegal'),
            (13, 'policy_violation'),
            (14, 'something_else'),
            (20, 'does_not_work'),
            (21, 'feedback_spam'),
            (127, 'other'),
        )

        assert AbuseReport.ADDON_INSTALL_METHODS.choices == (
            (None, 'None'),
            (1, 'Add-on Manager Web API'),
            (2, 'Direct link'),
            (3, 'Install Trigger'),
            (4, 'From File'),
            (5, 'Webext management API'),
            (6, 'Drag & Drop'),
            (7, 'Sideload'),
            (8, 'File URL'),
            (9, 'Enterprise Policy'),
            (10, 'Included in build'),
            (11, 'System Add-on'),
            (12, 'Temporary Add-on'),
            (13, 'Sync'),
            (14, 'URL'),
            (127, 'Other'),
        )

        assert AbuseReport.ADDON_INSTALL_METHODS.api_choices == (
            (None, None),
            (1, 'amwebapi'),
            (2, 'link'),
            (3, 'installtrigger'),
            (4, 'install_from_file'),
            (5, 'management_webext_api'),
            (6, 'drag_and_drop'),
            (7, 'sideload'),
            (8, 'file_url'),
            (9, 'enterprise_policy'),
            (10, 'distribution'),
            (11, 'system_addon'),
            (12, 'temporary_addon'),
            (13, 'sync'),
            (14, 'url'),
            (127, 'other'),
        )

        assert AbuseReport.ADDON_INSTALL_SOURCES.choices == (
            (None, 'None'),
            (1, 'Add-ons Manager'),
            (2, 'Add-ons Debugging'),
            (3, 'Preferences'),
            (4, 'AMO'),
            (5, 'App Profile'),
            (6, 'Disco Pane'),
            (7, 'Included in build'),
            (8, 'Extension'),
            (9, 'Enterprise Policy'),
            (10, 'File URL'),
            (11, 'GMP Plugin'),
            (12, 'Internal'),
            (13, 'Plugin'),
            (14, 'Return to AMO'),
            (15, 'Sync'),
            (16, 'System Add-on'),
            (17, 'Temporary Add-on'),
            (18, 'Unknown'),
            (19, 'Windows Registry (User)'),
            (20, 'Windows Registry (Global)'),
            (21, 'System Add-on (Profile)'),
            (22, 'System Add-on (Update)'),
            (23, 'System Add-on (Bundled)'),
            (24, 'Built-in Add-on'),
            (25, 'System-wide Add-on (User)'),
            (26, 'Application Add-on'),
            (27, 'System-wide Add-on (OS Share)'),
            (28, 'System-wide Add-on (OS Local)'),
            (127, 'Other'),
        )

        assert AbuseReport.ADDON_INSTALL_SOURCES.api_choices == (
            (None, None),
            (1, 'about_addons'),
            (2, 'about_debugging'),
            (3, 'about_preferences'),
            (4, 'amo'),
            (5, 'app_profile'),
            (6, 'disco'),
            (7, 'distribution'),
            (8, 'extension'),
            (9, 'enterprise_policy'),
            (10, 'file_url'),
            (11, 'gmp_plugin'),
            (12, 'internal'),
            (13, 'plugin'),
            (14, 'rtamo'),
            (15, 'sync'),
            (16, 'system_addon'),
            (17, 'temporary_addon'),
            (18, 'unknown'),
            (19, 'winreg_app_user'),
            (20, 'winreg_app_global'),
            (21, 'app_system_profile'),
            (22, 'app_system_addons'),
            (23, 'app_system_defaults'),
            (24, 'app_builtin'),
            (25, 'app_system_user'),
            (26, 'app_global'),
            (27, 'app_system_share'),
            (28, 'app_system_local'),
            (127, 'other'),
        )

        assert AbuseReport.REPORT_ENTRY_POINTS.choices == (
            (None, 'None'),
            (1, 'Uninstall'),
            (2, 'Menu'),
            (3, 'Toolbar context menu'),
            (4, 'AMO'),
            (5, 'Unified extensions context menu'),
        )
        assert AbuseReport.REPORT_ENTRY_POINTS.api_choices == (
            (None, None),
            (1, 'uninstall'),
            (2, 'menu'),
            (3, 'toolbar_context_menu'),
            (4, 'amo'),
            (5, 'unified_context_menu'),
        )

        assert AbuseReport.LOCATION.choices == (
            (None, 'None'),
            (1, 'Add-on page on AMO'),
            (2, 'Inside Add-on'),
            (3, 'Both on AMO and inside Add-on'),
        )
        assert AbuseReport.LOCATION.api_choices == (
            (None, None),
            (1, 'amo'),
            (2, 'addon'),
            (3, 'both'),
        )

    def test_type(self):
        addon = addon_factory(guid='@lol')
        report = AbuseReport.objects.create(guid=addon.guid)
        assert report.type == 'Addon'

        user = user_factory()
        report = AbuseReport.objects.create(user=user)
        assert report.type == 'User'

        report = AbuseReport.objects.create(
            rating=Rating.objects.create(user=user, addon=addon, rating=5)
        )
        assert report.type == 'Rating'

        report = AbuseReport.objects.create(collection=collection_factory())
        assert report.type == 'Collection'

    def test_save_soft_deleted(self):
        report = AbuseReport.objects.create(guid='@foo')
        report.delete()
        report.reason = AbuseReport.REASONS.SPAM
        report.save()
        assert report.reason == AbuseReport.REASONS.SPAM

    def test_target(self):
        report = AbuseReport.objects.create(guid='@lol')
        assert report.target is None

        addon = addon_factory(guid='@lol')
        del report._target_addon
        assert report.target == addon

        user = user_factory()
        report.update(guid=None, user=user)
        assert report.target == user

        rating = Rating.objects.create(user=user, addon=addon, rating=5)
        report.update(user=None, rating=rating)
        assert report.target == rating

        collection = collection_factory()
        report.update(rating=None, collection=collection)
        assert report.target == collection

    def test_is_handled_by_reviewers(self):
        addon = addon_factory()
        abuse_report = AbuseReport.objects.create(
            guid=addon.guid,
            reason=AbuseReport.REASONS.ILLEGAL,
            location=AbuseReport.LOCATION.BOTH,
        )
        # location is in REVIEWER_HANDLED (BOTH) but reason is not (ILLEGAL)
        assert not abuse_report.is_handled_by_reviewers

        abuse_report.update(reason=AbuseReport.REASONS.POLICY_VIOLATION)
        # now reason is in REVIEWER_HANDLED it will be reported differently
        assert abuse_report.is_handled_by_reviewers

        abuse_report.update(location=AbuseReport.LOCATION.AMO)
        # but not if the location is not in REVIEWER_HANDLED (i.e. AMO)
        assert not abuse_report.is_handled_by_reviewers

        # test non-addons are False regardless
        abuse_report.update(location=AbuseReport.LOCATION.ADDON)
        assert abuse_report.is_handled_by_reviewers
        abuse_report.update(user=user_factory(), guid=None)
        assert not abuse_report.is_handled_by_reviewers

    def test_constraint(self):
        report = AbuseReport()
        constraints = report.get_constraints()
        assert len(constraints) == 1
        constraint = constraints[0][1][0]

        # ooooh addon is wrong.

        with self.assertRaises(ValidationError):
            constraint.validate(AbuseReport, report)

        report.user_id = 48151
        constraint.validate(AbuseReport, report)

        report.guid = '@guid'
        with self.assertRaises(ValidationError):
            constraint.validate(AbuseReport, report)

        report.guid = None
        report.rating_id = 62342
        with self.assertRaises(ValidationError):
            constraint.validate(AbuseReport, report)

        report.user_id = None
        constraint.validate(AbuseReport, report)


class TestAbuseManager(TestCase):
    def test_for_addon_finds_by_author(self):
        addon = addon_factory(users=[user_factory()])
        report = AbuseReport.objects.create(user=addon.listed_authors[0])
        assert list(AbuseReport.objects.for_addon(addon)) == [report]

    def test_for_addon_finds_by_guid(self):
        addon = addon_factory()
        report = AbuseReport.objects.create(guid=addon.guid)
        assert list(AbuseReport.objects.for_addon(addon)) == [report]

    def test_for_addon_finds_by_original_guid(self):
        addon = addon_factory(guid='foo@bar')
        addon.update(guid='guid-reused-by-pk-42')
        report = AbuseReport.objects.create(guid='foo@bar')
        assert list(AbuseReport.objects.for_addon(addon)) == [report]


class TestCinderJobManager(TestCase):
    def test_for_addon_finds_by_guid(self):
        addon = addon_factory()
        job = CinderJob.objects.create()
        AbuseReport.objects.create(guid=addon.guid, cinder_job=job)
        AbuseReport.objects.create(guid=addon.guid, cinder_job=job)
        assert list(CinderJob.objects.for_addon(addon)) == [job]

    def test_for_addon_finds_by_original_guid(self):
        addon = addon_factory(guid='foo@bar')
        addon.update(guid='guid-reused-by-pk-42')
        job = CinderJob.objects.create()
        AbuseReport.objects.create(guid='foo@bar', cinder_job=job)
        assert list(CinderJob.objects.for_addon(addon)) == [job]

    def test_for_addon_appealed(self):
        addon = addon_factory()
        appeal_job = CinderJob.objects.create(job_id='appeal')
        original_job = CinderJob.objects.create(
            job_id='original', appeal_job=appeal_job
        )
        AbuseReport.objects.create(guid=addon.guid, cinder_job=original_job)
        assert list(CinderJob.objects.for_addon(addon)) == [original_job, appeal_job]

    def test_unresolved(self):
        job = CinderJob.objects.create(job_id='1')
        AbuseReport.objects.create(guid='3456', cinder_job=job)
        AbuseReport.objects.create(
            guid='5678',
            cinder_job=CinderJob.objects.create(
                job_id='2', decision_action=CinderJob.DECISION_ACTIONS.AMO_DISABLE_ADDON
            ),
        )
        qs = CinderJob.objects.unresolved()
        assert len(qs) == 1
        assert list(qs) == [job]

    def test_reviewer_handled(self):
        not_policy_report = AbuseReport.objects.create(
            guid=addon_factory().guid,
            reason=AbuseReport.REASONS.ILLEGAL,
            location=AbuseReport.LOCATION.BOTH,
            cinder_job=CinderJob.objects.create(job_id=1),
        )
        job = CinderJob.objects.create(job_id=2)
        AbuseReport.objects.create(
            guid=addon_factory().guid,
            reason=AbuseReport.REASONS.POLICY_VIOLATION,
            location=AbuseReport.LOCATION.ADDON,
            cinder_job=job,
        )
        AbuseReport.objects.create(
            guid=addon_factory().guid,
            reason=AbuseReport.REASONS.POLICY_VIOLATION,
            location=AbuseReport.LOCATION.AMO,
            cinder_job=CinderJob.objects.create(job_id=3),
        )
        qs = CinderJob.objects.resolvable_in_reviewer_tools()
        assert list(qs) == [job]

        appeal_job = CinderJob.objects.create(job_id=4)
        job.update(appeal_job=appeal_job)
        qs = CinderJob.objects.resolvable_in_reviewer_tools()
        assert list(qs) == [job, appeal_job]

        not_policy_report.cinder_job.update(
            decision_action=CinderJob.DECISION_ACTIONS.AMO_ESCALATE_ADDON
        )
        qs = CinderJob.objects.resolvable_in_reviewer_tools()
        assert list(qs) == [not_policy_report.cinder_job, job, appeal_job]


class TestCinderJob(TestCase):
    def test_target(self):
        cinder_job = CinderJob.objects.create(job_id='1234')
        # edge case, but handle having no associated abuse_reports
        assert cinder_job.target is None

        addon = addon_factory()
        abuse_report = AbuseReport.objects.create(
            guid=addon.guid,
            reason=AbuseReport.REASONS.ILLEGAL,
            location=AbuseReport.LOCATION.BOTH,
            cinder_job=cinder_job,
        )
        assert cinder_job.target == abuse_report.target == addon

        appeal_job = CinderJob.objects.create(job_id='fake_appeal_job_id')
        cinder_job.update(appeal_job=appeal_job)
        assert appeal_job.target == cinder_job.target == addon

        appeal_appeal_job = CinderJob.objects.create(job_id='fake_appeal_appeal_job_id')
        appeal_job.update(appeal_job=appeal_appeal_job)
        assert (
            appeal_appeal_job.target == appeal_job.target == cinder_job.target == addon
        )

    def test_initial_abuse_report(self):
        cinder_job = CinderJob.objects.create(job_id='1234')
        assert cinder_job.initial_abuse_report is None

        addon = addon_factory()
        abuse_report = AbuseReport.objects.create(
            guid=addon.guid,
            reason=AbuseReport.REASONS.ILLEGAL,
            location=AbuseReport.LOCATION.BOTH,
            cinder_job=cinder_job,
        )
        assert cinder_job.initial_abuse_report == abuse_report

        appeal_job = CinderJob.objects.create(job_id='fake_appeal_job_id')
        cinder_job.update(appeal_job=appeal_job)
        assert (
            appeal_job.initial_abuse_report
            == cinder_job.initial_abuse_report
            == abuse_report
        )

        appeal_appeal_job = CinderJob.objects.create(job_id='fake_appeal_appeal_job_id')
        appeal_job.update(appeal_job=appeal_appeal_job)
        assert (
            appeal_appeal_job.initial_abuse_report
            == appeal_job.initial_abuse_report
            == cinder_job.initial_abuse_report
            == abuse_report
        )

    def test_get_entity_helper(self):
        addon = addon_factory()
        user = user_factory()
        abuse_report = AbuseReport.objects.create(
            guid=addon.guid,
            reason=AbuseReport.REASONS.ILLEGAL,
            location=AbuseReport.LOCATION.BOTH,
        )
        helper = CinderJob.get_entity_helper(abuse_report)
        # location is in REVIEWER_HANDLED (BOTH) but reason is not (ILLEGAL)
        assert isinstance(helper, CinderAddon)
        assert not isinstance(helper, CinderAddonHandledByReviewers)
        assert helper.addon == addon
        assert helper.version is None

        abuse_report.update(reason=AbuseReport.REASONS.POLICY_VIOLATION)
        helper = CinderJob.get_entity_helper(abuse_report)
        # now reason is in REVIEWER_HANDLED it will be reported differently
        assert isinstance(helper, CinderAddon)
        assert isinstance(helper, CinderAddonHandledByReviewers)
        assert helper.addon == addon
        assert helper.version is None

        abuse_report.update(addon_version=addon.current_version.version)
        helper = CinderJob.get_entity_helper(abuse_report)
        # if we got a version too we pass it on to the helper
        assert isinstance(helper, CinderAddon)
        assert isinstance(helper, CinderAddonHandledByReviewers)
        assert helper.addon == addon
        assert helper.version == addon.current_version

        abuse_report.update(location=AbuseReport.LOCATION.AMO)
        helper = CinderJob.get_entity_helper(abuse_report)
        # but not if the location is not in REVIEWER_HANDLED (i.e. AMO)
        assert isinstance(helper, CinderAddon)
        assert not isinstance(helper, CinderAddonHandledByReviewers)
        assert helper.addon == addon
        assert helper.version == addon.current_version

        abuse_report.update(guid=None, user=user, addon_version=None)
        helper = CinderJob.get_entity_helper(abuse_report)
        assert isinstance(helper, CinderUser)
        assert helper.user == user

        rating = Rating.objects.create(addon=addon, user=user, rating=4)
        abuse_report.update(user=None, rating=rating)
        helper = CinderJob.get_entity_helper(abuse_report)
        assert isinstance(helper, CinderRating)
        assert helper.rating == rating

        collection = collection_factory()
        abuse_report.update(rating=None, collection=collection)
        helper = CinderJob.get_entity_helper(abuse_report)
        assert isinstance(helper, CinderCollection)
        assert helper.collection == collection

    def test_get_cinder_reporter(self):
        abuse_report = AbuseReport.objects.create(
            guid=addon_factory().guid, reason=AbuseReport.REASONS.ILLEGAL
        )
        assert CinderJob.get_cinder_reporter(abuse_report) is None

        abuse_report.update(reporter_email='mr@mr')
        entity = CinderJob.get_cinder_reporter(abuse_report)
        assert isinstance(entity, CinderUnauthenticatedReporter)
        assert entity.email == 'mr@mr'
        assert entity.name is None

        authenticated_user = user_factory()
        abuse_report.update(reporter=authenticated_user)
        entity = CinderJob.get_cinder_reporter(abuse_report)
        assert isinstance(entity, CinderUser)
        assert entity.user == authenticated_user

    def test_report(self):
        abuse_report = AbuseReport.objects.create(
            guid=addon_factory().guid, reason=AbuseReport.REASONS.ILLEGAL
        )
        responses.add(
            responses.POST,
            f'{settings.CINDER_SERVER_URL}create_report',
            json={'job_id': '1234-xyz'},
            status=201,
        )

        CinderJob.report(abuse_report)

        cinder_job = CinderJob.objects.get()
        assert cinder_job.job_id == '1234-xyz'
        assert cinder_job.abusereport_set.get() == abuse_report

        # And check if we get back the same job_id for a subsequent report we update

        another_report = AbuseReport.objects.create(
            guid=addon_factory().guid, reason=AbuseReport.REASONS.ILLEGAL
        )
        CinderJob.report(another_report)
        cinder_job.reload()
        assert CinderJob.objects.count() == 1
        assert list(cinder_job.abusereport_set.all()) == [abuse_report, another_report]

    def test_get_action_helper(self):
        DECISION_ACTIONS = CinderJob.DECISION_ACTIONS
        cinder_job = CinderJob.objects.create(job_id='1234')
        helper = cinder_job.get_action_helper()
        assert helper.cinder_job == cinder_job
        assert helper.__class__ == CinderActionNotImplemented

        action_to_class = (
            (DECISION_ACTIONS.AMO_BAN_USER, CinderActionBanUser),
            (DECISION_ACTIONS.AMO_DISABLE_ADDON, CinderActionDisableAddon),
            (DECISION_ACTIONS.AMO_ESCALATE_ADDON, CinderActionEscalateAddon),
            (DECISION_ACTIONS.AMO_DELETE_COLLECTION, CinderActionDeleteCollection),
            (DECISION_ACTIONS.AMO_DELETE_RATING, CinderActionDeleteRating),
            (DECISION_ACTIONS.AMO_APPROVE, CinderActionApproveInitialDecision),
        )
        action_existing_to_class = {
            (new_action, existing_action): ActionClass
            for new_action, ActionClass in action_to_class
            for existing_action in DECISION_ACTIONS.values
        }
        for action in DECISION_ACTIONS.REMOVING.values:
            action_existing_to_class[
                (DECISION_ACTIONS.AMO_APPROVE, action)
            ] = CinderActionTargetAppealApprove
            action_existing_to_class[
                (action, action)
            ] = CinderActionTargetAppealRemovalAffirmation

        for (
            new_action,
            existing_action,
        ), ActionClass in action_existing_to_class.items():
            cinder_job.update(decision_action=new_action)
            helper = cinder_job.get_action_helper(existing_action)
            assert helper.__class__ == ActionClass
            assert helper.cinder_job == cinder_job

        # and repeat for the override edge case
        for action in DECISION_ACTIONS.REMOVING.values:
            action_existing_to_class[
                (DECISION_ACTIONS.AMO_APPROVE, action)
            ] = CinderActionOverrideApprove
            action_existing_to_class[(action, action)] = CinderActionNotImplemented

        for (
            new_action,
            existing_action,
        ), ActionClass in action_existing_to_class.items():
            cinder_job.update(decision_action=new_action)
            helper = cinder_job.get_action_helper(existing_action, override=True)
            assert helper.__class__ == ActionClass

    def test_process_decision(self):
        cinder_job = CinderJob.objects.create(job_id='1234')
        new_date = datetime(2023, 1, 1)
        policy_a = CinderPolicy.objects.create(uuid='123-45', name='aaa', text='AAA')
        policy_b = CinderPolicy.objects.create(uuid='678-90', name='bbb', text='BBB')

        with mock.patch.object(
            CinderActionBanUser, 'process_action'
        ) as action_mock, mock.patch.object(
            CinderActionBanUser, 'notify_owners'
        ) as notify_mock:
            action_mock.return_value = True
            cinder_job.process_decision(
                decision_id='12345',
                decision_date=new_date,
                decision_action=CinderJob.DECISION_ACTIONS.AMO_BAN_USER.value,
                decision_notes='teh notes',
                policy_ids=['123-45', '678-90'],
            )
        assert cinder_job.decision_id == '12345'
        assert cinder_job.decision_date == new_date
        assert cinder_job.decision_action == CinderJob.DECISION_ACTIONS.AMO_BAN_USER
        assert cinder_job.decision_notes == 'teh notes'
        assert action_mock.call_count == 1
        assert notify_mock.call_count == 1
        assert list(cinder_job.policies.all()) == [policy_a, policy_b]

    def test_process_decision_with_duplicate_parent(self):
        cinder_job = CinderJob.objects.create(job_id='1234')
        new_date = datetime(2023, 1, 1)
        parent_policy = CinderPolicy.objects.create(
            uuid='678-90', name='bbb', text='BBB'
        )
        policy = CinderPolicy.objects.create(
            uuid='123-45', name='aaa', text='AAA', parent=parent_policy
        )

        with mock.patch.object(
            CinderActionBanUser, 'process_action'
        ) as action_mock, mock.patch.object(
            CinderActionBanUser, 'notify_owners'
        ) as notify_mock:
            action_mock.return_value = True
            cinder_job.process_decision(
                decision_id='12345',
                decision_date=new_date,
                decision_action=CinderJob.DECISION_ACTIONS.AMO_BAN_USER.value,
                decision_notes='teh notes',
                policy_ids=['123-45', '678-90'],
            )
        assert cinder_job.decision_id == '12345'
        assert cinder_job.decision_date == new_date
        assert cinder_job.decision_action == CinderJob.DECISION_ACTIONS.AMO_BAN_USER
        assert cinder_job.decision_notes == 'teh notes'
        assert action_mock.call_count == 1
        assert notify_mock.call_count == 1
        assert list(cinder_job.policies.all()) == [policy]

    def test_appeal_as_target(self):
        abuse_report = AbuseReport.objects.create(
            guid=addon_factory().guid,
            reason=AbuseReport.REASONS.ILLEGAL,
            reporter=user_factory(),
            cinder_job=CinderJob.objects.create(
                decision_id='4815162342-lost',
                decision_date=self.days_ago(179),
                decision_action=CinderJob.DECISION_ACTIONS.AMO_DISABLE_ADDON,
            ),
        )
        assert not abuse_report.reporter_appeal_date
        responses.add(
            responses.POST,
            f'{settings.CINDER_SERVER_URL}appeal',
            json={'external_id': '2432615184-tsol'},
            status=201,
        )

        abuse_report.cinder_job.appeal(
            abuse_report=abuse_report,
            appeal_text='appeal text',
            user=user_factory(),
            is_reporter=False,
        )

        abuse_report.cinder_job.reload()
        assert abuse_report.cinder_job.appeal_job_id
        assert abuse_report.cinder_job.appeal_job.job_id == '2432615184-tsol'
        abuse_report.reload()
        assert not abuse_report.reporter_appeal_date
        assert not abuse_report.appellant_job

    def test_appeal_as_reporter(self):
        abuse_report = AbuseReport.objects.create(
            guid=addon_factory().guid,
            reason=AbuseReport.REASONS.ILLEGAL,
            reporter=user_factory(),
        )
        abuse_report.update(
            cinder_job=CinderJob.objects.create(
                decision_id='4815162342-lost',
                decision_date=self.days_ago(179),
                decision_action=CinderJob.DECISION_ACTIONS.AMO_APPROVE,
            )
        )
        assert not abuse_report.reporter_appeal_date
        responses.add(
            responses.POST,
            f'{settings.CINDER_SERVER_URL}appeal',
            json={'external_id': '2432615184-tsol'},
            status=201,
        )

        abuse_report.cinder_job.appeal(
            abuse_report=abuse_report,
            appeal_text='appeal text',
            user=abuse_report.reporter,
            is_reporter=True,
        )

        abuse_report.cinder_job.reload()
        assert abuse_report.cinder_job.appeal_job
        assert abuse_report.cinder_job.appeal_job.job_id == '2432615184-tsol'
        abuse_report.reload()
        assert abuse_report.appellant_job.job_id == '2432615184-tsol'
        assert abuse_report.reporter_appeal_date

    def test_appeal_improperly_configured_reporter(self):
        cinder_job = CinderJob.objects.create(
            decision_id='4815162342-lost',
            decision_date=self.days_ago(179),
            decision_action=CinderJob.DECISION_ACTIONS.AMO_APPROVE,
        )
        with self.assertRaises(ImproperlyConfigured):
            cinder_job.appeal(
                abuse_report=None,
                appeal_text='No abuse_report but is_reporter is True',
                user=user_factory(),
                is_reporter=True,
            )

    def test_appeal_improperly_configured_author(self):
        abuse_report = AbuseReport.objects.create(
            guid=addon_factory().guid,
            reason=AbuseReport.REASONS.ILLEGAL,
            reporter=user_factory(),
        )
        cinder_job = CinderJob.objects.create(
            decision_id='4815162342-lost',
            decision_date=self.days_ago(179),
            decision_action=CinderJob.DECISION_ACTIONS.AMO_APPROVE,
        )
        with self.assertRaises(ImproperlyConfigured):
            cinder_job.appeal(
                abuse_report=abuse_report,
                appeal_text='No user but is_reporter is False',
                user=None,
                is_reporter=False,
            )

    def _test_resolve_job(self, activity_action, *, expect_target_email):
        cinder_job = CinderJob.objects.create(job_id='999')
        addon_developer = user_factory()
        abuse_report = AbuseReport.objects.create(
            guid=addon_factory(users=[addon_developer]).guid,
            reason=AbuseReport.REASONS.POLICY_VIOLATION,
            location=AbuseReport.LOCATION.ADDON,
            cinder_job=cinder_job,
            reporter=user_factory(),
        )
        responses.add(
            responses.POST,
            f'{settings.CINDER_SERVER_URL}create_decision',
            json={'uuid': '123'},
            status=201,
        )
        responses.add(
            responses.POST,
            f'{settings.CINDER_SERVER_URL}jobs/{cinder_job.job_id}/cancel',
            json={'external_id': cinder_job.job_id},
            status=200,
        )
        policies = [CinderPolicy.objects.create(name='policy', uuid='12345678')]
        review_action_reason = ReviewActionReason.objects.create(
            cinder_policy=policies[0]
        )

        log_entry = ActivityLog.objects.create(
            activity_action,
            abuse_report.target,
            abuse_report.target.current_version,
            review_action_reason,
            details={'comments': 'some review text'},
            user=user_factory(),
        )

        cinder_job.resolve_job(
            decision=CinderJob.DECISION_ACTIONS.AMO_REJECT_VERSION_ADDON,
            log_entry=log_entry,
        )

        request = responses.calls[0].request
        request_body = json.loads(request.body)
        assert request_body['policy_uuids'] == ['12345678']
        assert request_body['reasoning'] == 'some review text'
        assert request_body['entity']['id'] == str(abuse_report.target.id)
        cinder_job.reload()
        assert cinder_job.decision_action == (
            CinderJob.DECISION_ACTIONS.AMO_REJECT_VERSION_ADDON
        )
        self.assertCloseToNow(cinder_job.decision_date)
        assert list(cinder_job.policies.all()) == policies
        assert len(mail.outbox) == (2 if expect_target_email else 1)
        assert mail.outbox[0].to == [abuse_report.reporter.email]
        if expect_target_email:
            assert mail.outbox[1].to == [addon_developer.email]
            assert str(log_entry.id) in mail.outbox[1].extra_headers['Message-ID']
            assert 'some review text' in mail.outbox[1].body
            assert (
                str(abuse_report.target.current_version.version) in mail.outbox[1].body
            )

    def test_resolve_job_notify_owner(self):
        self._test_resolve_job(amo.LOG.REJECT_VERSION, expect_target_email=True)

    def test_resolve_job_no_email_to_owner(self):
        # note: this is a false scenario - AMO_REJECT_VERSION_ADDON would never happen
        # with a CONFIRM_AUTO_APPROVED log entry, we're just testing hide_developer
        self._test_resolve_job(amo.LOG.CONFIRM_AUTO_APPROVED, expect_target_email=False)

    def test_resolve_job_duplicate_policy(self):
        cinder_job = CinderJob.objects.create(job_id='999')
        addon_developer = user_factory()
        abuse_report = AbuseReport.objects.create(
            guid=addon_factory(users=[addon_developer]).guid,
            reason=AbuseReport.REASONS.POLICY_VIOLATION,
            location=AbuseReport.LOCATION.ADDON,
            cinder_job=cinder_job,
            reporter=user_factory(),
        )
        responses.add(
            responses.POST,
            f'{settings.CINDER_SERVER_URL}create_decision',
            json={'uuid': '123'},
            status=201,
        )
        responses.add(
            responses.POST,
            f'{settings.CINDER_SERVER_URL}jobs/{cinder_job.job_id}/cancel',
            json={'external_id': cinder_job.job_id},
            status=200,
        )
        parent_policy = CinderPolicy.objects.create(
            name='parent policy', uuid='12345678'
        )
        policy = CinderPolicy.objects.create(
            name='policy', uuid='4815162342', parent=parent_policy
        )
        review_action_reason1 = ReviewActionReason.objects.create(cinder_policy=policy)
        review_action_reason2 = ReviewActionReason.objects.create(
            cinder_policy=parent_policy
        )

        log_entry = ActivityLog.objects.create(
            amo.LOG.REJECT_VERSION,
            abuse_report.target,
            abuse_report.target.current_version,
            review_action_reason1,
            review_action_reason2,
            details={'comments': 'some review text'},
            user=user_factory(),
        )

        cinder_job.resolve_job(
            decision=CinderJob.DECISION_ACTIONS.AMO_REJECT_VERSION_ADDON,
            log_entry=log_entry,
        )

        request = responses.calls[0].request
        request_body = json.loads(request.body)
        assert request_body['policy_uuids'] == [policy.uuid]
        assert request_body['reasoning'] == 'some review text'
        assert request_body['entity']['id'] == str(abuse_report.target.id)
        cinder_job.reload()
        assert cinder_job.decision_action == (
            CinderJob.DECISION_ACTIONS.AMO_REJECT_VERSION_ADDON
        )
        self.assertCloseToNow(cinder_job.decision_date)
        # Parent policy was a duplicate since we already have its child, and
        # has been ignored.
        assert list(cinder_job.policies.all()) == [policy]
        assert len(mail.outbox) == 2
        assert mail.outbox[0].to == [abuse_report.reporter.email]
        assert mail.outbox[1].to == [addon_developer.email]
        assert str(log_entry.id) in mail.outbox[1].extra_headers['Message-ID']
        assert 'some review text' in mail.outbox[1].body
        assert str(abuse_report.target.current_version.version) in mail.outbox[1].body

    def test_abuse_reports(self):
        job = CinderJob.objects.create(job_id='fake_job_id')
        assert list(job.abuse_reports) == []

        report = AbuseReport.objects.create(guid=addon_factory().guid, cinder_job=job)
        assert list(job.abuse_reports) == [report]

        report2 = AbuseReport.objects.create(guid=addon_factory().guid, cinder_job=job)
        assert list(job.abuse_reports) == [report, report2]

        appeal_job = CinderJob.objects.create(job_id='fake_appeal_job_id')
        job.update(appeal_job=appeal_job)

        assert appeal_job.abuse_reports == [report, report2]
        assert list(job.abuse_reports) == [report, report2]

        appeal_appeal_job = CinderJob.objects.create(job_id='fake_appeal_appeal_job_id')
        appeal_job.update(appeal_job=appeal_appeal_job)

        assert list(appeal_appeal_job.abuse_reports) == [report, report2]
        assert list(appeal_job.abuse_reports) == [report, report2]
        assert list(job.abuse_reports) == [report, report2]

    def test_is_appeal(self):
        job = CinderJob.objects.create(job_id='fake_job_id')
        assert not job.is_appeal

        appeal = CinderJob.objects.create(job_id='an appeal job')
        job.update(appeal_job=appeal)
        job.reload()
        assert not job.is_appeal
        assert appeal.is_appeal


class TestCinderJobCanBeAppealed(TestCase):
    def setUp(self):
        self.reporter = user_factory()
        self.author = user_factory()
        self.addon = addon_factory(users=[self.author])
        self.initial_job = CinderJob.objects.create(job_id='fake_initial_job_id')
        self.initial_report = AbuseReport.objects.create(
            guid=self.addon.guid,
            cinder_job=self.initial_job,
            reporter=self.reporter,
            reason=AbuseReport.REASONS.ILLEGAL,
        )

    def test_appealed_decision_already_made(self):
        self.initial_job.update(
            decision_date=datetime.now(),
            decision_id='fake_decision_id',
            decision_action=CinderJob.DECISION_ACTIONS.AMO_APPROVE,
        )
        assert not self.initial_job.appealed_decision_already_made()

        appeal_job = CinderJob.objects.create(
            job_id='fake_appeal_job_id',
        )
        self.initial_job.update(appeal_job=appeal_job)
        assert not self.initial_job.appealed_decision_already_made()

        appeal_job.update(decision_id='appeal decision id')
        assert self.initial_job.appealed_decision_already_made()

    def test_reporter_can_appeal_approve_decision(self):
        self.initial_job.update(
            decision_date=datetime.now(),
            decision_id='fake_decision_id',
            decision_action=CinderJob.DECISION_ACTIONS.AMO_APPROVE,
        )
        assert self.initial_job.can_be_appealed(
            is_reporter=True, abuse_report=self.initial_report
        )

    def test_reporter_cant_appeal_approve_decision_if_abuse_report_is_not_passed(self):
        self.initial_job.update(
            decision_date=datetime.now(),
            decision_id='fake_decision_id',
            decision_action=CinderJob.DECISION_ACTIONS.AMO_APPROVE,
        )
        assert not self.initial_job.can_be_appealed(is_reporter=True)

    def test_reporter_cant_appeal_non_approve_decision(self):
        for decision_action in (
            CinderJob.DECISION_ACTIONS.NO_DECISION,
            CinderJob.DECISION_ACTIONS.AMO_ESCALATE_ADDON,
            CinderJob.DECISION_ACTIONS.AMO_BAN_USER,
            CinderJob.DECISION_ACTIONS.AMO_DISABLE_ADDON,
            CinderJob.DECISION_ACTIONS.AMO_DELETE_RATING,
            CinderJob.DECISION_ACTIONS.AMO_DELETE_COLLECTION,
        ):
            self.initial_job.update(
                decision_date=datetime.now(),
                decision_id='fake_decision_id',
                decision_action=decision_action,
            )
            assert not self.initial_job.can_be_appealed(
                is_reporter=True, abuse_report=self.initial_report
            )

    def test_reporter_cant_appeal_approve_decision_already_appealed(self):
        self.initial_job.update(
            decision_date=datetime.now(),
            decision_id='fake_decision_id',
            decision_action=CinderJob.DECISION_ACTIONS.AMO_APPROVE,
        )
        appeal_job = CinderJob.objects.create(
            job_id='fake_appeal_job_id',
        )
        self.initial_job.update(appeal_job=appeal_job)
        self.initial_report.update(
            reporter_appeal_date=datetime.now(), appellant_job=appeal_job
        )
        assert not self.initial_job.can_be_appealed(
            is_reporter=True, abuse_report=self.initial_report
        )

    def test_reporter_can_appeal_approve_decision_already_appealed_someone_else(self):
        self.initial_job.update(
            decision_date=datetime.now(),
            decision_id='fake_decision_id',
            decision_action=CinderJob.DECISION_ACTIONS.AMO_APPROVE,
        )
        appeal_job = CinderJob.objects.create(
            job_id='fake_appeal_job_id',
        )
        self.initial_job.update(appeal_job=appeal_job)
        AbuseReport.objects.create(
            guid=self.addon.guid,
            cinder_job=self.initial_job,
            reporter=user_factory(),
            reporter_appeal_date=datetime.now(),
            appellant_job=appeal_job,
            reason=AbuseReport.REASONS.ILLEGAL,
        )
        assert self.initial_job.can_be_appealed(
            is_reporter=True, abuse_report=self.initial_report
        )

    def test_reporter_cant_appeal_approve_decision_already_appealed_and_decided(self):
        self.initial_job.update(
            decision_date=datetime.now(),
            decision_id='fake_decision_id',
            decision_action=CinderJob.DECISION_ACTIONS.AMO_APPROVE,
        )
        appeal_job = CinderJob.objects.create(
            job_id='fake_appeal_job_id',
            decision_date=datetime.now(),
            decision_id='fake_appeal_decision_id',
            decision_action=CinderJob.DECISION_ACTIONS.AMO_APPROVE,
        )
        self.initial_job.update(appeal_job=appeal_job)
        AbuseReport.objects.create(
            guid=self.addon.guid,
            cinder_job=self.initial_job,
            appellant_job=appeal_job,
            reporter=user_factory(),
            reporter_appeal_date=datetime.now(),
            reason=AbuseReport.REASONS.ILLEGAL,
        )
        assert not self.initial_job.can_be_appealed(
            is_reporter=True, abuse_report=self.initial_report
        )

    def test_reporter_cant_appeal_appealed_decision(self):
        self.initial_job.update(
            decision_date=datetime.now(),
            decision_id='fake_decision_id',
            decision_action=CinderJob.DECISION_ACTIONS.AMO_APPROVE,
        )
        appeal_job = CinderJob.objects.create(
            job_id='fake_appeal_job_id',
            decision_date=datetime.now(),
            decision_id='fake_appeal_decision_id',
            decision_action=CinderJob.DECISION_ACTIONS.AMO_APPROVE,
        )
        self.initial_job.update(appeal_job=appeal_job)
        self.initial_report.update(
            reporter_appeal_date=datetime.now(), appellant_job=appeal_job
        )
        # We should never end up in this situation where an AbuseReport is tied
        # to a CinderJob from an appeal, but if that somehow happens we want to
        # make sure it's impossible for a reporter to appeal an appeal.
        new_report = AbuseReport.objects.create(
            guid=self.addon.guid,
            cinder_job=appeal_job,
            reporter=user_factory(),
            reporter_appeal_date=datetime.now(),
            reason=AbuseReport.REASONS.ILLEGAL,
        )
        assert not appeal_job.can_be_appealed(is_reporter=True, abuse_report=new_report)

    def test_reporter_cant_appeal_past_expiration_delay(self):
        self.initial_job.update(
            decision_date=self.days_ago(APPEAL_EXPIRATION_DAYS + 1),
            decision_id='fake_decision_id',
            decision_action=CinderJob.DECISION_ACTIONS.AMO_APPROVE,
        )
        assert not self.initial_job.can_be_appealed(
            is_reporter=True, abuse_report=self.initial_report
        )

    def test_author_can_appeal_disable_decision(self):
        self.initial_job.update(
            decision_date=datetime.now(),
            decision_id='fake_decision_id',
            decision_action=CinderJob.DECISION_ACTIONS.AMO_DISABLE_ADDON,
        )
        assert self.initial_job.can_be_appealed(is_reporter=False)

    def test_author_can_appeal_delete_decision_rating(self):
        user = user_factory()
        rating = Rating.objects.create(
            addon=self.addon, user=user, rating=1, body='blah'
        )
        self.initial_report.update(guid=None, rating=rating)
        self.initial_job.update(
            decision_date=datetime.now(),
            decision_id='fake_decision_id',
            decision_action=CinderJob.DECISION_ACTIONS.AMO_DELETE_RATING,
        )
        self.initial_job.can_be_appealed(is_reporter=False)

    def test_author_can_appeal_delete_decision_collection(self):
        user = user_factory()
        collection = collection_factory(author=user)
        self.initial_report.update(guid=None, collection=collection)
        self.initial_job.update(
            decision_date=datetime.now(),
            decision_id='fake_decision_id',
            decision_action=CinderJob.DECISION_ACTIONS.AMO_DELETE_COLLECTION,
        )
        self.initial_job.can_be_appealed(is_reporter=False)

    def test_author_can_appeal_ban_user(self):
        user = user_factory()
        self.initial_report.update(guid=None, user=user)
        self.initial_job.update(
            decision_date=datetime.now(),
            decision_id='fake_decision_id',
            decision_action=CinderJob.DECISION_ACTIONS.AMO_BAN_USER,
        )
        self.initial_job.can_be_appealed(is_reporter=False)

    def test_author_cant_appeal_approve_or_escalation_decision(self):
        for decision_action in (
            CinderJob.DECISION_ACTIONS.NO_DECISION,
            CinderJob.DECISION_ACTIONS.AMO_ESCALATE_ADDON,
            CinderJob.DECISION_ACTIONS.AMO_APPROVE,
        ):
            self.initial_job.update(
                decision_date=datetime.now(),
                decision_id='fake_decision_id',
                decision_action=decision_action,
            )
            assert not self.initial_job.can_be_appealed(is_reporter=False)

    def test_author_cant_appeal_disable_decision_already_appealed(self):
        self.initial_job.update(
            decision_date=datetime.now(),
            decision_id='fake_decision_id',
            decision_action=CinderJob.DECISION_ACTIONS.AMO_DISABLE_ADDON,
        )
        appeal_job = CinderJob.objects.create(
            job_id='fake_appeal_job_id',
        )
        self.initial_job.update(appeal_job=appeal_job)
        assert not self.initial_job.can_be_appealed(is_reporter=False)

    def test_author_can_appeal_appealed_decision(self):
        self.initial_job.update(
            decision_date=datetime.now(),
            decision_id='fake_decision_id',
            decision_action=CinderJob.DECISION_ACTIONS.AMO_APPROVE,
        )
        appeal_job = CinderJob.objects.create(
            job_id='fake_appeal_job_id',
            decision_date=datetime.now(),
            decision_id='fake_appeal_decision_id',
            decision_action=CinderJob.DECISION_ACTIONS.AMO_DISABLE_ADDON,
        )
        self.initial_job.update(appeal_job=appeal_job)
        assert appeal_job.can_be_appealed(is_reporter=False)


class TestCinderPolicy(TestCase):
    def test_create_cinder_policy_with_required_fields(self):
        policy = CinderPolicy.objects.create(
            name='Test Policy',
            text='Test Policy Description',
            uuid='test-uuid',
        )
        self.assertEqual(policy.name, 'Test Policy')
        self.assertEqual(policy.text, 'Test Policy Description')
        self.assertEqual(policy.uuid, 'test-uuid')

    def test_create_cinder_policy_with_child_policy(self):
        parent_policy = CinderPolicy.objects.create(
            name='Parent Policy',
            text='Parent Policy Description',
            uuid='parent-uuid',
        )
        child_policy = CinderPolicy.objects.create(
            name='Child Policy',
            text='Child Policy Description',
            uuid='child-uuid',
            parent=parent_policy,
        )
        self.assertEqual(child_policy.name, 'Child Policy')
        self.assertEqual(child_policy.text, 'Child Policy Description')
        self.assertEqual(child_policy.uuid, 'child-uuid')
        self.assertEqual(child_policy.parent, parent_policy)

    def test_create_cinder_policy_with_duplicate_uuid(self):
        existing_policy = CinderPolicy.objects.create(
            name='Policy 1',
            text='Policy 1 Description',
            uuid='duplicate-uuid',
        )
        with pytest.raises(IntegrityError):
            CinderPolicy.objects.create(
                name='Policy 2',
                text='Policy 2 Description',
                uuid=existing_policy.uuid,
            )

<<<<<<< HEAD
    def test_full_text(self):
        parent_policy = CinderPolicy.objects.create(
            name='Parent Policy',
            text='Parent Policy Description',
            uuid='parent-uuid',
        )
        child_policy = CinderPolicy.objects.create(
            name='Child Policy',
            text='Child Policy Description',
            uuid='child-uuid',
            parent=parent_policy,
        )
        assert parent_policy.full_text() == 'Parent Policy: Parent Policy Description'
        assert (
            parent_policy.full_text('Some Canned Response')
            == 'Parent Policy: Some Canned Response'
        )
        assert (
            child_policy.full_text()
            == 'Parent Policy, specifically Child Policy: Child Policy Description'
        )
        assert (
            child_policy.full_text('Some Canned Response')
            == 'Parent Policy, specifically Child Policy: Some Canned Response'
        )
=======
    def test_without_parents_if_their_children_are_present(self):
        parent_policy = CinderPolicy.objects.create(
            name='Parent of Policy 1',
            text='Policy Parent 1 Description',
            uuid='some-parent-uuid',
        )
        child_policy = CinderPolicy.objects.create(
            name='Policy 1',
            text='Policy 1 Description',
            uuid='some-child-uuid',
            parent=parent_policy,
        )
        lone_policy = CinderPolicy.objects.create(
            name='Policy 2',
            text='Policy 2 Description',
            uuid='some-uuid',
        )
        qs = CinderPolicy.objects.all()
        assert set(qs) == {parent_policy, child_policy, lone_policy}
        assert isinstance(qs.without_parents_if_their_children_are_present(), list)
        assert set(qs.without_parents_if_their_children_are_present()) == {
            child_policy,
            lone_policy,
        }
        assert set(
            qs.exclude(
                pk=child_policy.pk
            ).without_parents_if_their_children_are_present()
        ) == {
            parent_policy,
            lone_policy,
        }
>>>>>>> d6c03272
<|MERGE_RESOLUTION|>--- conflicted
+++ resolved
@@ -1264,7 +1264,6 @@
                 uuid=existing_policy.uuid,
             )
 
-<<<<<<< HEAD
     def test_full_text(self):
         parent_policy = CinderPolicy.objects.create(
             name='Parent Policy',
@@ -1290,7 +1289,7 @@
             child_policy.full_text('Some Canned Response')
             == 'Parent Policy, specifically Child Policy: Some Canned Response'
         )
-=======
+
     def test_without_parents_if_their_children_are_present(self):
         parent_policy = CinderPolicy.objects.create(
             name='Parent of Policy 1',
@@ -1322,5 +1321,4 @@
         ) == {
             parent_policy,
             lone_policy,
-        }
->>>>>>> d6c03272
+        }