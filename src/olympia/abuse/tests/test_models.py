--- conflicted
+++ resolved
@@ -416,13 +416,12 @@
         assert isinstance(helper, CinderRating)
         assert helper.rating == rating
 
-<<<<<<< HEAD
         collection = collection_factory()
         cinder_report.abuse_report.update(rating=None, collection=collection)
         helper = cinder_report.get_entity_helper()
         assert isinstance(helper, CinderCollection)
         assert helper.collection == collection
-=======
+
     def test_get_cinder_reporter(self):
         cinder_report = CinderReport.objects.create(
             abuse_report=AbuseReport.objects.create(
@@ -442,7 +441,6 @@
         entity = cinder_report.get_cinder_reporter()
         assert isinstance(entity, CinderUser)
         assert entity.user == authenticated_user
->>>>>>> 3795f856
 
     def test_report(self):
         cinder_report = CinderReport.objects.create(
