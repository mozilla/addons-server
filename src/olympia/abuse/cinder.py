--- conflicted
+++ resolved
@@ -3,14 +3,9 @@
 import requests
 
 
-<<<<<<< HEAD
-class Cinder:
+class CinderEntity:
     # This queue is for reports that T&S / TaskUs look at
     queue = 'amo-content-infringement'
-=======
-class CinderEntity:
-    QUEUE = 'amo-content-infringement'
->>>>>>> 1aa521d4
     type = None  # Needs to be defined by subclasses
 
     @property
