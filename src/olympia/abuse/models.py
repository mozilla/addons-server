--- conflicted
+++ resolved
@@ -1265,11 +1265,7 @@
 
         any_cinder_job = self.originating_job
         current_cinder_job = getattr(self, 'cinder_job', None)
-<<<<<<< HEAD
-        if self.action not in DECISION_ACTIONS.APPROVING or any_cinder_job:
-=======
         if self.action not in DECISION_ACTIONS.SKIP_DECISION or any_cinder_job:
->>>>>>> 249a3e7a
             # we don't create cinder decisions for approvals that aren't resolving a job
             create_decision_kw = {
                 'action': self.action.api_value,
@@ -1291,15 +1287,12 @@
         action_helper = self.get_action_helper(
             overridden_action=overridden_action, appealed_action=appealed_action
         )
-<<<<<<< HEAD
-=======
 
         # TODO: generalize this hack -we shouldn't need to special case specific actions
         # This will be rewritten for https://mozilla-hub.atlassian.net/browse/AMOENG-1125
         if self.action == DECISION_ACTIONS.AMO_LEGAL_FORWARD:
             action_helper.process_action()
 
->>>>>>> 249a3e7a
         if any_cinder_job:
             any_cinder_job.notify_reporters(action_helper)
         version_numbers = log_entry.versionlog_set.values_list(
