--- conflicted
+++ resolved
@@ -1263,15 +1263,9 @@
         self.notes = log_entry.details.get('comments', '')
         policies = {cpl.cinder_policy for cpl in log_entry.cinderpolicylog_set.all()}
 
-<<<<<<< HEAD
-        if self.action not in DECISION_ACTIONS.SKIP_DECISION or hasattr(
-            self, 'cinder_job'
-        ):
-=======
         any_cinder_job = self.originating_job
         current_cinder_job = getattr(self, 'cinder_job', None)
-        if self.action not in DECISION_ACTIONS.APPROVING or any_cinder_job:
->>>>>>> f68c11f8
+        if self.action not in DECISION_ACTIONS.SKIP_DECISION or any_cinder_job:
             # we don't create cinder decisions for approvals that aren't resolving a job
             create_decision_kw = {
                 'action': self.action.api_value,
@@ -1293,19 +1287,14 @@
         action_helper = self.get_action_helper(
             overridden_action=overridden_action, appealed_action=appealed_action
         )
-<<<<<<< HEAD
 
         # TODO: generalize this hack -we shouldn't need to special case specific actions
         # This will be rewritten for https://mozilla-hub.atlassian.net/browse/AMOENG-1125
         if self.action == DECISION_ACTIONS.AMO_LEGAL_FORWARD:
             action_helper.process_action()
 
-        if cinder_job := getattr(self, 'cinder_job', None):
-            cinder_job.notify_reporters(action_helper)
-=======
         if any_cinder_job:
             any_cinder_job.notify_reporters(action_helper)
->>>>>>> f68c11f8
         version_numbers = log_entry.versionlog_set.values_list(
             'version__version', flat=True
         )
