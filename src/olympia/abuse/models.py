--- conflicted
+++ resolved
@@ -11,8 +11,7 @@
 from olympia.ratings.models import Rating
 from olympia.users.models import UserProfile
 
-<<<<<<< HEAD
-from .cinder import CinderAddon, CinderUnauthenticatedReporter, CinderUser
+from .cinder import CinderAddon, CinderRating, CinderUnauthenticatedReporter, CinderUser
 from .utils import (
     CinderActionApprove,
     CinderActionBanUser,
@@ -20,9 +19,6 @@
     CinderActionEscalateAddon,
     CinderActionNotImplemented,
 )
-=======
-from .cinder import CinderAddon, CinderRating, CinderUnauthenticatedReporter, CinderUser
->>>>>>> 9ffd8c12
 
 
 class AbuseReportQuerySet(BaseQuerySet):
