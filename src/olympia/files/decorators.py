import functools
import traceback

from datetime import datetime

from django import http
from django.core.exceptions import ObjectDoesNotExist, PermissionDenied
from django.shortcuts import get_object_or_404
from django.utils.http import http_date, quote_etag

import olympia.core.logger

from olympia import amo
from olympia.access import acl
from olympia.addons.decorators import owner_or_unlisted_reviewer
from olympia.lib.cache import Token
from olympia.files.models import File
from olympia.files.file_viewer import DiffHelper, FileViewer


log = olympia.core.logger.getLogger('z.addons')


def allowed(request, file):
    try:
        version = file.version
        addon = version.addon
    except ObjectDoesNotExist:
        raise http.Http404

    # General case: addon is listed.
    if version.channel == amo.RELEASE_CHANNEL_LISTED:
        # We don't show the file-browser publicly because of potential DOS
        # issues, we're working on a fix but for now, let's not do this.
        # (cgrebs, 06042017)
        is_owner = acl.check_addon_ownership(request, addon, dev=True)
        if (acl.is_reviewer(request, addon) or is_owner):
            return True  # Public and sources are visible, or reviewer.
        raise PermissionDenied  # Listed but not allowed.
    # Not listed? Needs an owner or an "unlisted" admin.
    else:
        if owner_or_unlisted_reviewer(request, addon):
            return True
    raise http.Http404  # Not listed, not owner or admin.


def _get_value(obj, key, value, cast=None):
    obj = getattr(obj, 'left', obj)
    key = obj.get_default(key)
    obj.select(key)
    if obj.selected:
        value = obj.selected.get(value)
        return cast(value) if cast else value


def last_modified(request, obj, key=None, **kw):
    return _get_value(obj, key, 'modified', datetime.fromtimestamp)


def etag(request, obj, key=None, **kw):
    value = _get_value(obj, key, 'sha256')
    if value:
        return quote_etag(value)
    return value


def file_view(func, **kwargs):
    @functools.wraps(func)
    def wrapper(request, file_id, *args, **kw):
        file_ = get_object_or_404(File, pk=file_id)
        result = allowed(request, file_)
        if result is not True:
            return result
        try:
            obj = FileViewer(file_)
        except ObjectDoesNotExist:
            log.error('Error 404 for file %s: %s' % (
                file_id, traceback.format_exc()))
            raise http.Http404

        response = func(request, obj, *args, **kw)
        if obj.selected:
            response['ETag'] = quote_etag(obj.selected.get('sha256'))
            response['Last-Modified'] = http_date(obj.selected.get('modified'))
        return response
    return wrapper


def compare_file_view(func, **kwargs):
    @functools.wraps(func)
    def wrapper(request, one_id, two_id, *args, **kw):
        one = get_object_or_404(File, pk=one_id)
        two = get_object_or_404(File, pk=two_id)
        for obj in [one, two]:
            result = allowed(request, obj)
            if result is not True:
                return result
        try:
            obj = DiffHelper(one, two)
        except ObjectDoesNotExist:
            raise http.Http404

        response = func(request, obj, *args, **kw)
        if obj.left.selected:
            response['ETag'] = quote_etag(obj.left.selected.get('sha256'))
<<<<<<< HEAD
            response['Last-Modified'] = http_date(
                obj.left.selected.get('modified'))
=======
            response['Last-Modified'] = http_date(obj.left.selected
                                                          .get('modified'))
>>>>>>> f7c39aee
        return response
    return wrapper


def file_view_token(func, **kwargs):
    @functools.wraps(func)
    def wrapper(request, file_id, key, *args, **kw):
        viewer = FileViewer(get_object_or_404(File, pk=file_id))
        token = request.GET.get('token')
        if not token:
            log.error('Denying access to %s, no token.' % viewer.file.id)
            raise PermissionDenied
        if not Token.valid(token, [viewer.file.id, key]):
            log.error('Denying access to %s, token invalid.' % viewer.file.id)
            raise PermissionDenied
        return func(request, viewer, key, *args, **kw)
    return wrapper<|MERGE_RESOLUTION|>--- conflicted
+++ resolved
@@ -103,13 +103,8 @@
         response = func(request, obj, *args, **kw)
         if obj.left.selected:
             response['ETag'] = quote_etag(obj.left.selected.get('sha256'))
-<<<<<<< HEAD
             response['Last-Modified'] = http_date(
                 obj.left.selected.get('modified'))
-=======
-            response['Last-Modified'] = http_date(obj.left.selected
-                                                          .get('modified'))
->>>>>>> f7c39aee
         return response
     return wrapper
 
