--- conflicted
+++ resolved
@@ -350,10 +350,6 @@
         a string.
         """
         start = time.time()
-<<<<<<< HEAD
-        zip = SafeZip(self.file_path)
-        if not zip.is_valid():
-=======
         zip = SafeZip(self.file_path, validate=False)
 
         try:
@@ -362,7 +358,6 @@
             is_valid = False
 
         if not is_valid:
->>>>>>> 8e4a955f
             return ''
 
         try:
