--- conflicted
+++ resolved
@@ -16,10 +16,6 @@
 
 from olympia import amo
 from olympia.addons.models import Addon
-<<<<<<< HEAD
-from olympia.lib.cache import Message
-=======
->>>>>>> 246bd6af
 from olympia.amo.tests import TestCase, version_factory
 from olympia.amo.urlresolvers import reverse
 from olympia.files.models import File
