import hashlib
import json
import os
import re
import tempfile
import zipfile
import shutil

from unittest import mock
from unittest.mock import patch

from django import forms
from django.conf import settings
from django.core.files.storage import default_storage as storage
from django.core.files.uploadedfile import SimpleUploadedFile
from django.forms import ValidationError
from django.test.utils import override_settings
from django.urls import reverse
from django.utils.encoding import force_str

import pytest
from waffle.testutils import override_switch

from olympia import amo, core
from olympia.addons.models import Addon
from olympia.amo.templatetags.jinja_helpers import absolutify
from olympia.amo.tests import (
    TestCase,
    addon_factory,
    create_default_webext_appversion,
    user_factory,
)
from olympia.amo.utils import chunked
from olympia.applications.models import AppVersion
from olympia.files.models import (
    File,
    FileUpload,
    FileValidation,
    WebextPermission,
    nfd_str,
    track_file_status_change,
)
from olympia.files.utils import check_xpi_info, ManifestJSONExtractor, parse_addon
from olympia.users.models import UserProfile
from olympia.versions.models import Version


pytestmark = pytest.mark.django_db


class UploadMixin(amo.tests.AMOPaths):
    """
    Mixin for tests that mess with file uploads, safely using temp directories.
    """

    def setUp(self):
        create_default_webext_appversion()

    def file_path(self, *args, **kw):
        return self.file_fixture_path(*args, **kw)

    def get_upload(
        self,
        filename=None,
        abspath=None,
        validation=None,
        addon=None,
        user=None,
        version=None,
        with_validation=True,
        source=amo.UPLOAD_SOURCE_DEVHUB,
        channel=amo.RELEASE_CHANNEL_LISTED,
    ):
        if user is None:
            user = user_factory()
        with open(abspath if abspath else self.file_path(filename), 'rb') as f:
            xpi = f.read()
        with core.override_remote_addr('127.0.0.62'):
            upload = FileUpload.from_post(
                [xpi],
                filename=abspath or filename,
                size=1234,
                user=user,
                addon=addon,
                version=version,
                source=source,
                channel=channel,
            )
        if with_validation:
            # Simulate what validation does after uploading an add-on.
            upload.validation = validation or json.dumps(
                {
                    'errors': 0,
                    'warnings': 1,
                    'notices': 2,
                    'metadata': {},
                    'messages': [],
                }
            )
            upload.save()
        return upload


class TestFile(TestCase, amo.tests.AMOPaths):
    """
    Tests the methods of the File model.
    """

    fixtures = ['base/addon_3615', 'base/addon_5579']

    def test_get_absolute_url(self):
        file_ = File.objects.get(id=67442)
        url = file_.get_absolute_url()
        # Important: Fenix relies on this URL pattern to decide when to trigger
        # the add-on install flow. Changing this URL would likely break Fenix.
        expected = '/firefox/downloads/file/67442/delicious_bookmarks-2.1.072.xpi'
        assert url.endswith(expected), url

    def test_get_url_path(self):
        file_ = File.objects.get(id=67442)
        assert absolutify(file_.get_url_path()) == file_.get_absolute_url()

    def test_get_url_path_attachment(self):
        file_ = File.objects.get(id=67442)
        expected = (
            '/firefox/downloads/file/67442'
            '/type:attachment/delicious_bookmarks-2.1.072.xpi'
        )
        assert file_.get_url_path(attachment=True) == expected

    def test_absolute_url_attachment(self):
        file_ = File.objects.get(id=67442)
        expected = (
            'http://testserver/firefox/downloads/file/67442'
            '/type:attachment/delicious_bookmarks-2.1.072.xpi'
        )
        assert file_.get_absolute_url(attachment=True) == expected

    def check_delete(self, file_, filename):
        """Test that when the File object is deleted, it is removed from the
        filesystem."""
        try:
            with storage.open(filename, 'w') as f:
                f.write('sample data\n')
            assert storage.exists(filename)
            file_.delete()
            assert not storage.exists(filename)
        finally:
            if storage.exists(filename):
                storage.delete(filename)

    def test_delete_by_version(self):
        """Test that version (soft)delete doesn't delete the file."""
        f = File.objects.get(pk=67442)
        try:
            with storage.open(f.file_path, 'w') as fi:
                fi.write('sample data\n')
            assert storage.exists(f.file_path)
            f.version.delete()
            assert storage.exists(f.file_path)
        finally:
            if storage.exists(f.file_path):
                storage.delete(f.file_path)

    def test_delete_file_path(self):
        f = File.objects.get(pk=67442)
        self.check_delete(f, f.file_path)

    def test_delete_no_file(self):
        # test that the file object can be deleted without the file
        # being present
        file = File.objects.get(pk=74797)
        filename = file.file_path
        assert not os.path.exists(filename), 'File exists at: %s' % filename
        file.delete()

    def test_delete_signal(self):
        """Test that if there's no filename, the signal is ok."""
        file = File.objects.get(pk=67442)
        file.update(filename='')
        file.delete()

    def test_latest_url(self):
        file_ = File.objects.get(id=67442)
        actual = file_.latest_xpi_url()
        assert actual == ('/firefox/downloads/latest/a3615/addon-3615-latest.xpi')

        actual = file_.latest_xpi_url(attachment=True)
        assert actual == (
            '/firefox/downloads/latest/a3615/type:attachment/addon-3615-latest.xpi'
        )

    def test_generate_filename(self):
        file_ = File.objects.get(id=67442)
        assert file_.generate_filename() == 'delicious_bookmarks-2.1.072.zip'
        file_.is_signed = True
        assert file_.generate_filename() == 'delicious_bookmarks-2.1.072.xpi'

    def test_pretty_filename(self):
        file_ = File.objects.get(id=67442)
        file_.generate_filename()
<<<<<<< HEAD
        assert file_.pretty_filename() == 'delicious_bookmarks-2.1.072.xpi'

    def test_pretty_filename_short(self):
        file_ = File.objects.get(id=67442)
        file_.is_signed = True
        file_.version.addon.name = 'A Place Where The Sea Remembers Your Name'
        file_.filename = file_.generate_filename()
        assert file_.pretty_filename() == 'a_place_where_the...-2.1.072.xpi'
=======
        assert file_.pretty_filename == 'delicious_bookmarks-2.1.072-fx.xpi'

    def test_generate_filename_many_apps(self):
        file_ = File.objects.get(id=67442)
        file_.version.compatible_apps = {amo.FIREFOX: None, amo.ANDROID: None}
        file_.is_signed = True
        # After adding sorting for compatible_apps, above becomes
        # (amo.ANDROID, amo.FIREFOX) so 'an+fx' is appended to filename
        # instead of 'fx+an'
        # See: https://github.com/mozilla/addons-server/issues/3358
        assert file_.generate_filename() == 'delicious_bookmarks-2.1.072-an+fx.xpi'
>>>>>>> 3a383d62

    def test_generate_filename_ja(self):
        file_ = File()
        file_.version = Version(version='0.1.7')
        file_.version.compatible_apps = {amo.FIREFOX: None}
        file_.version.addon = Addon(name=' フォクすけ  といっしょ')
        file_.is_signed = True
        assert file_.generate_filename() == 'addon-0.1.7.xpi'

    def test_generate_hash(self):
        file_ = File()
        file_.version = Version.objects.get(pk=81551)
        filename = self.xpi_path('https-everywhere.xpi')
        assert file_.generate_hash(filename).startswith('sha256:95bd414295acda29c4')

        file_ = File.objects.get(pk=67442)
        with storage.open(file_.file_path, 'wb') as fp:
            fp.write(b'some data\n')
        assert file_.generate_hash().startswith('sha256:5aa03f96c77536579166f')
        file_.status = amo.STATUS_DISABLED
        assert file_.generate_hash().startswith('sha256:5aa03f96c77536579166f')
        file_.status = amo.STATUS_APPROVED
        assert file_.generate_hash().startswith('sha256:5aa03f96c77536579166f')

    def test_addon(self):
        file_ = File.objects.get(pk=67442)
        addon_id = file_.version.addon_id
        addon = Addon.objects.get(pk=addon_id)
        addon.update(status=amo.STATUS_DELETED)
        assert file_.addon.id == addon_id

    def _cmp_permission(self, perm_a, perm_b):
        return perm_a.name == perm_b.name and perm_a.description == perm_b.description

    def test_webext_permissions_list_string_only(self):
        file_ = File.objects.get(pk=67442)
        permissions = [
            'iamstring',
            'iamnutherstring',
            {'iamadict': 'hmm'},
            ['iamalistinalist', 'indeedy'],
            13,
            'laststring!',
            'iamstring',
            'iamnutherstring',
            'laststring!',
            None,
        ]
        WebextPermission.objects.create(permissions=permissions, file=file_)

        # Strings only please.No duplicates.
        assert file_.permissions == ['iamstring', 'iamnutherstring', 'laststring!']

    def test_optional_permissions_list_string_only(self):
        file_ = File.objects.get(pk=67442)
        optional_permissions = [
            'iamstring',
            'iamnutherstring',
            {'iamadict': 'hmm'},
            ['iamalistinalist', 'indeedy'],
            13,
            'laststring!',
            'iamstring',
            'iamnutherstring',
            'laststring!',
            None,
        ]
        WebextPermission.objects.create(
            optional_permissions=optional_permissions, file=file_
        )

        # Strings only please.No duplicates.
        assert file_.optional_permissions == [
            'iamstring',
            'iamnutherstring',
            'laststring!',
        ]

    def test_has_been_validated_returns_false_when_no_validation(self):
        file = File()
        assert not file.has_been_validated

    def test_has_been_validated_returns_true_when_validation_exists(self):
        file = File(validation=FileValidation())
        assert file.has_been_validated


class TestTrackFileStatusChange(TestCase):
    def create_file(self, **kwargs):
        addon = Addon()
        addon.save()
        ver = Version(version='0.1')
        ver.addon = addon
        ver.save()

        f = File(**kwargs)
        f.version = ver
        f.save()

        return f

    def test_track_stats_on_new_file(self):
        with patch('olympia.files.models.track_file_status_change') as mock_:
            f = self.create_file()
        mock_.assert_called_with(f)

    def test_track_stats_on_updated_file(self):
        f = self.create_file()
        with patch('olympia.files.models.track_file_status_change') as mock_:
            f.update(status=amo.STATUS_APPROVED)

        f.reload()
        assert mock_.call_args[0][0].status == f.status

    def test_ignore_non_status_changes(self):
        f = self.create_file()
        with patch('olympia.files.models.track_file_status_change') as mock_:
            f.update(size=1024)
        assert not mock_.called, f'Unexpected call: {self.mock_.call_args}'

    def test_increment_file_status(self):
        f = self.create_file(status=amo.STATUS_APPROVED)
        with patch('olympia.files.models.statsd.incr') as mock_incr:
            track_file_status_change(f)
        mock_incr.assert_any_call(
            f'file_status_change.all.status_{amo.STATUS_APPROVED}'
        )


class TestParseXpi(TestCase):
    @classmethod
    def setUpTestData(cls):
        versions = {
            amo.DEFAULT_WEBEXT_MIN_VERSION,
            amo.DEFAULT_WEBEXT_MIN_VERSION_NO_ID,
            amo.DEFAULT_WEBEXT_MIN_VERSION_ANDROID,
            amo.DEFAULT_STATIC_THEME_MIN_VERSION_FIREFOX,
            amo.DEFAULT_STATIC_THEME_MIN_VERSION_ANDROID,
            amo.DEFAULT_WEBEXT_DICT_MIN_VERSION_FIREFOX,
            amo.DEFAULT_WEBEXT_MAX_VERSION,
            amo.DEFAULT_WEBEXT_MIN_VERSION_MV3_FIREFOX,
        }
        for version in versions:
            AppVersion.objects.create(application=amo.FIREFOX.id, version=version)
            AppVersion.objects.create(application=amo.ANDROID.id, version=version)

    def setUp(self):
        self.user = user_factory()

    def parse(self, addon=None, filename='webextension.xpi', **kwargs):
        path = 'src/olympia/files/fixtures/files/' + filename
        xpi = os.path.join(settings.ROOT, path)
        parse_addon_kwargs = {
            'user': self.user,
        }
        parse_addon_kwargs.update(**kwargs)

        with open(xpi, 'rb') as fobj:
            file_ = SimpleUploadedFile(filename, fobj.read())
            return parse_addon(file_, addon, **parse_addon_kwargs)

    def test_parse_basics(self):
        # Basic test for key properties (more advanced testing is done in other
        # methods).
        expected = {
            'guid': '@webextension-guid',
            'name': 'My WebExtension Addon',
            'summary': 'just a test addon with the manifest.json format',
            'version': '0.0.1',
            'homepage': None,
            'type': 1,
        }
        parsed = self.parse()
        for key, value in expected.items():
            assert parsed[key] == value

    def test_parse_minimal(self):
        # When minimal=True is passed, ensure we only have those specific
        # properties.
        expected = {
            'guid': '@webextension-guid',
            'version': '0.0.1',
            'type': amo.ADDON_EXTENSION,
            'name': 'My WebExtension Addon',
            'summary': 'just a test addon with the manifest.json format',
            'default_locale': None,
            'homepage': None,
            'manifest_version': 2,
            'install_origins': [],
        }
        parsed = self.parse(minimal=True)
        assert parsed == expected

    def test_parse_no_user_exception_is_thrown(self):
        with self.assertRaises(forms.ValidationError) as e:
            self.parse(user=None)
        assert e.exception.messages[0] == 'Unexpected error.'

    def test_parse_no_user_but_minimal_is_true(self):
        # When minimal=True is passed, we can omit the user parameter.
        expected = {
            'guid': '@webextension-guid',
            'version': '0.0.1',
            'type': amo.ADDON_EXTENSION,
            'name': 'My WebExtension Addon',
            'summary': 'just a test addon with the manifest.json format',
            'default_locale': None,
            'homepage': None,
            'manifest_version': 2,
            'install_origins': [],
        }
        parsed = self.parse(minimal=True, user=None)
        assert parsed == expected

    def test_parse_permissions(self):
        parsed = self.parse(filename='webextension_no_id.xpi')
        assert len(parsed['permissions'])
        assert parsed['permissions'] == [
            'http://*/*',
            'https://*/*',
            'bookmarks',
            'made up permission',
            'https://google.com/',
        ]

    def test_parse_optional_permissions(self):
        parsed = self.parse(filename='webextension_no_id.xpi')
        print(parsed)
        assert len(parsed['optional_permissions'])
        assert parsed['optional_permissions'] == ['cookies', 'https://optional.com/']

    def test_parse_apps(self):
        expected = [
            ManifestJSONExtractor.App(
                amo.FIREFOX,
                amo.FIREFOX.id,
                AppVersion.objects.get(application=amo.FIREFOX.id, version='42.0'),
                AppVersion.objects.get(application=amo.FIREFOX.id, version='*'),
            ),
            ManifestJSONExtractor.App(
                amo.ANDROID,
                amo.ANDROID.id,
                AppVersion.objects.get(application=amo.ANDROID.id, version='48.0'),
                AppVersion.objects.get(application=amo.ANDROID.id, version='*'),
            ),
        ]
        assert self.parse()['apps'] == expected

    def test_no_parse_apps_error_webextension(self):
        AppVersion.objects.create(application=amo.FIREFOX.id, version='57.0')
        AppVersion.objects.create(application=amo.ANDROID.id, version='57.0')
        assert self.parse(filename='webextension_with_apps_targets.xpi')

        assert self.parse(filename='webextension_with_apps_targets.xpi', minimal=False)

    def test_guid_match(self):
        addon = Addon.objects.create(guid='@webextension-guid', type=1)
        parsed = self.parse(addon)
        assert parsed['guid'] == '@webextension-guid'
        assert not parsed['is_experiment']

    def test_guid_nomatch(self):
        addon = Addon.objects.create(guid='xxx', type=1)
        with self.assertRaises(forms.ValidationError) as e:
            self.parse(addon)
        assert e.exception.messages[0].startswith('The add-on ID in your')

    def test_guid_dupe(self):
        Addon.objects.create(guid='@webextension-guid', type=1)
        with self.assertRaises(forms.ValidationError) as e:
            self.parse()
        assert e.exception.messages == ['Duplicate add-on ID found.']

    def test_guid_no_dupe_webextension_no_id(self):
        Addon.objects.create(guid=None, type=1)
        self.parse(filename='webextension_no_id.xpi')

    def test_guid_dupe_webextension_guid_given(self):
        Addon.objects.create(guid='@webextension-guid', type=1)
        with self.assertRaises(forms.ValidationError) as e:
            self.parse(filename='webextension.xpi')
        assert e.exception.messages == ['Duplicate add-on ID found.']

    @override_switch('allow-deleted-guid-reuse', active=True)
    def test_guid_dupe_deleted_addon_allowed_if_same_author_and_switch_is_on(self):
        addon = addon_factory(guid='@webextension-guid', users=[self.user])
        addon.delete()
        data = self.parse(filename='webextension.xpi')
        assert data['guid'] == '@webextension-guid'

    def test_guid_dupe_deleted_addon_not_allowed_if_same_author_and_switch_is_off(self):
        addon = addon_factory(guid='@webextension-guid', users=[self.user])
        addon.delete()
        with self.assertRaises(forms.ValidationError) as e:
            self.parse(filename='webextension.xpi')
        assert e.exception.messages == ['Duplicate add-on ID found.']

    def test_guid_nomatch_webextension(self):
        addon = Addon.objects.create(
            guid='e2c45b71-6cbb-452c-97a5-7e8039cc6535', type=1
        )
        with self.assertRaises(forms.ValidationError) as e:
            self.parse(addon, filename='webextension.xpi')
        assert e.exception.messages[0].startswith('The add-on ID in your')

    def test_guid_nomatch_webextension_supports_no_guid(self):
        # addon.guid is generated if none is set originally so it doesn't
        # really matter what we set here, we allow updates to an add-on
        # with a XPI that has no id.
        addon = Addon.objects.create(
            guid='e2c45b71-6cbb-452c-97a5-7e8039cc6535', type=1
        )
        info = self.parse(addon, filename='webextension_no_id.xpi')
        assert info['guid'] == addon.guid

    def test_match_type(self):
        addon = Addon.objects.create(guid='@webextension-guid', type=4)
        with self.assertRaises(forms.ValidationError) as e:
            self.parse(addon)
        assert e.exception.messages[0] == (
            'The type (1) does not match the type of your add-on on AMO (4)'
        )

    def test_match_type_extension_for_webextension_experiments(self):
        self.grant_permission(self.user, 'Experiments:submit')
        parsed = self.parse(filename='experiment_inside_webextension.xpi')
        # See #3315: webextension experiments (type 256) map to extensions.
        assert parsed['type'] == amo.ADDON_EXTENSION
        assert parsed['is_experiment']

    def test_match_type_extension_for_webextensions(self):
        parsed = self.parse(filename='webextension.xpi')
        assert parsed['type'] == amo.ADDON_EXTENSION
        assert not parsed['is_experiment']

    def test_experiment_inside_webextension(self):
        self.grant_permission(self.user, 'Experiments:submit')
        parsed = self.parse(filename='experiment_inside_webextension.xpi')
        assert parsed['type'] == amo.ADDON_EXTENSION
        assert parsed['is_experiment']

    def test_theme_experiment_inside_webextension(self):
        self.grant_permission(self.user, 'Experiments:submit')
        parsed = self.parse(filename='theme_experiment_inside_webextension.xpi')
        assert parsed['type'] == amo.ADDON_STATICTHEME
        assert parsed['is_experiment']

    def test_match_mozilla_signed_extension(self):
        self.grant_permission(self.user, 'SystemAddon:Submit')
        parsed = self.parse(filename='webextension_signed_already.xpi')
        assert parsed['is_mozilla_signed_extension']

    def test_bad_zipfile(self):
        with self.assertRaises(forms.ValidationError) as e:
            # This file doesn't exist, it will raise an IOError that should
            # be caught and re-raised as a ValidationError.
            parse_addon('baxmldzip.xpi', None)
        assert e.exception.messages == ['Could not parse the manifest file.']

    def test_parse_langpack(self):
        # You can only submit language packs with the proper permission
        with self.assertRaises(ValidationError):
            result = self.parse(filename='webextension_langpack.xpi')

        self.grant_permission(self.user, 'LanguagePack:Submit')
        result = self.parse(filename='webextension_langpack.xpi')
        assert result['type'] == amo.ADDON_LPAPP
        assert result['strict_compatibility']

    def test_good_version_number(self):
        check_xpi_info({'guid': 'guid', 'version': '1.2a-b+32*__yeah'})
        check_xpi_info({'guid': 'guid', 'version': '1' * 32})

    def test_bad_version_number(self):
        with self.assertRaises(forms.ValidationError) as e:
            check_xpi_info({'guid': 'guid', 'version': 'bad #version'})
        msg = e.exception.messages[0]
        assert msg.startswith('Version numbers should only contain'), msg

    def test_long_version_number(self):
        with self.assertRaises(forms.ValidationError) as e:
            check_xpi_info({'guid': 'guid', 'version': '1' * 33})
        msg = e.exception.messages[0]
        assert msg == 'Version numbers should have fewer than 32 characters.'

    def test_manifest_version(self):
        parsed = self.parse(filename='webextension_mv3.xpi')
        assert parsed['type'] == amo.ADDON_EXTENSION
        assert parsed['manifest_version'] == 3

        parsed = self.parse(filename='webextension.xpi')
        assert parsed['type'] == amo.ADDON_EXTENSION
        assert parsed['manifest_version'] == 2


class TestFileUpload(UploadMixin, TestCase):
    fixtures = ['base/appversion', 'base/addon_3615']

    def setUp(self):
        super().setUp()
        self.data = b'file contents'
        self.user = UserProfile.objects.latest('pk')

    def upload(self, **params):
        # The data should be in chunks.
        data = [bytes(bytearray(s)) for s in chunked(self.data, 3)]
        params.setdefault('user', self.user)
        params.setdefault('source', amo.UPLOAD_SOURCE_DEVHUB)
        params.setdefault('channel', amo.RELEASE_CHANNEL_UNLISTED)
        return FileUpload.from_post(
            data, filename='filenamé.xpi', size=len(self.data), **params
        )

    def test_from_post_write_file(self):
        assert storage.open(self.upload().path, 'rb').read() == self.data

    def test_from_post_filename(self):
        upload = self.upload()
        assert upload.uuid
        assert upload.name == f'{force_str(upload.uuid.hex)}_filenamé.xpi'
        # Actual path on filesystem is different, fully random
        assert upload.name not in upload.path
        assert re.match(r'.*/temp/[a-f0-9]{32}\.zip$', upload.path)

    def test_from_post_hash(self):
        hashdigest = hashlib.sha256(self.data).hexdigest()
        assert self.upload().hash == 'sha256:%s' % hashdigest

    def test_from_post_is_one_query(self):
        addon = Addon.objects.get(pk=3615)
        with self.assertNumQueries(1):
            self.upload(addon=addon)

    def test_save_without_validation(self):
        upload = FileUpload.objects.create(
            user=self.user, source=amo.UPLOAD_SOURCE_DEVHUB, ip_address='127.0.0.46'
        )
        assert not upload.valid

    def test_save_with_validation(self):
        upload = FileUpload.objects.create(
            validation='{"errors": 0, "metadata": {}}',
            user=self.user,
            source=amo.UPLOAD_SOURCE_DEVHUB,
            ip_address='127.0.0.46',
        )
        assert upload.valid

        upload = FileUpload.objects.create(
            validation='{"errors": 1}',
            user=self.user,
            source=amo.UPLOAD_SOURCE_DEVHUB,
            ip_address='127.0.0.46',
        )
        assert not upload.valid

        with self.assertRaises(ValueError):
            upload = FileUpload.objects.create(
                validation='wtf',
                user=self.user,
                source=amo.UPLOAD_SOURCE_DEVHUB,
                ip_address='127.0.0.46',
            )

    def test_update_with_validation(self):
        upload = FileUpload.objects.create(
            user=self.user, source=amo.UPLOAD_SOURCE_DEVHUB, ip_address='127.0.0.46'
        )
        upload.validation = '{"errors": 0, "metadata": {}}'
        upload.save()
        assert upload.valid

    def test_update_without_validation(self):
        upload = FileUpload.objects.create(
            user=self.user, source=amo.UPLOAD_SOURCE_DEVHUB, ip_address='127.0.0.46'
        )
        upload.save()
        assert not upload.valid

    def test_ascii_names(self):
        upload = FileUpload.from_post(
            b'',
            filename='jétpack.xpi',
            size=0,
            user=self.user,
            source=amo.UPLOAD_SOURCE_DEVHUB,
            channel=amo.RELEASE_CHANNEL_UNLISTED,
        )
        assert 'xpi' in upload.name

        upload = FileUpload.from_post(
            b'',
            filename='мозила_србија-0.11.xpi',
            size=0,
            user=self.user,
            source=amo.UPLOAD_SOURCE_DEVHUB,
            channel=amo.RELEASE_CHANNEL_UNLISTED,
        )
        assert 'xpi' in upload.name

        upload = FileUpload.from_post(
            b'',
            filename='フォクすけといっしょ.xpi',
            size=0,
            user=self.user,
            source=amo.UPLOAD_SOURCE_DEVHUB,
            channel=amo.RELEASE_CHANNEL_UNLISTED,
        )
        assert 'xpi' in upload.name

        upload = FileUpload.from_post(
            b'',
            filename='\u05d0\u05d5\u05e1\u05e3.xpi',
            size=0,
            user=self.user,
            source=amo.UPLOAD_SOURCE_DEVHUB,
            channel=amo.RELEASE_CHANNEL_UNLISTED,
        )
        assert 'xpi' in upload.name

    @override_settings(VALIDATOR_MESSAGE_LIMIT=10)
    def test_limit_validator_warnings(self):
        data = {
            'errors': 0,
            'success': True,
            'warnings': 500,
            'notices': 0,
            'message_tree': {},
            'messages': [
                {
                    'context': ['<code>', None],
                    'description': [
                        'Something something, see https://bugzilla.mozilla.org/'
                    ],
                    'column': 0,
                    'line': 1,
                    'file': 'chrome/content/down.html',
                    'tier': 2,
                    'message': 'Some warning',
                    'type': 'warning',
                    'id': [],
                    'uid': 'bb9948b604b111e09dfdc42c0301fe38',
                }
            ]
            * 12,
            'metadata': {},
        }

        upload = FileUpload(validation=json.dumps(data))
        validation = upload.processed_validation

        assert len(validation['messages']) == 11
        assert 'truncated' in validation['messages'][0]['message']
        assert validation['messages'][0]['type'] == 'warning'

    @override_settings(VALIDATOR_MESSAGE_LIMIT=10)
    def test_limit_validator_compat_errors(self):
        data = {
            'errors': 0,
            'success': True,
            'warnings': 100,
            'notices': 0,
            'message_tree': {},
            'compatibility_summary': {'errors': 100, 'warnings': 0, 'notices': 0},
            'messages': [
                {
                    'context': ['<code>', None],
                    'description': [
                        'Something something, see https://bugzilla.mozilla.org/'
                    ],
                    'column': 0,
                    'line': 1,
                    'file': 'chrome/content/down.html',
                    'tier': 2,
                    'message': 'Some warning',
                    'type': 'warning',
                    'compatibility_type': 'warning',
                    'id': [],
                    'uid': 'bb9948b604b111e09dfdc42c0301fe38',
                },
                {
                    'context': ['<code>', None],
                    'description': [
                        'Something something, see https://bugzilla.mozilla.org/'
                    ],
                    'column': 0,
                    'line': 1,
                    'file': 'chrome/content/down.html',
                    'tier': 2,
                    'message': 'Some error',
                    'type': 'warning',
                    'compatibility_type': 'warning',
                    'id': [],
                    'uid': 'bb9948b604b111e09dfdc42c0301fe38',
                },
            ]
            * 50,
            'metadata': {},
        }

        upload = FileUpload(validation=json.dumps(data))
        validation = upload.processed_validation

        assert len(validation['messages']) == 11
        assert 'truncated' in validation['messages'][0]['message']
        assert validation['messages'][0]['type'] == 'warning'

    @override_settings(VALIDATOR_MESSAGE_LIMIT=10)
    def test_limit_validator_errors(self):
        data = {
            'errors': 100,
            'success': True,
            'warnings': 100,
            'notices': 0,
            'message_tree': {},
            'messages': [
                {
                    'context': ['<code>', None],
                    'description': [
                        'Something something, see https://bugzilla.mozilla.org/'
                    ],
                    'column': 0,
                    'line': 1,
                    'file': 'chrome/content/down.html',
                    'tier': 2,
                    'message': 'Some warning',
                    'type': 'warning',
                    'id': [],
                    'uid': 'bb9948b604b111e09dfdc42c0301fe38',
                },
                {
                    'context': ['<code>', None],
                    'description': [
                        'Something something, see https://bugzilla.mozilla.org/'
                    ],
                    'column': 0,
                    'line': 1,
                    'file': 'chrome/content/down.html',
                    'tier': 2,
                    'message': 'Some error',
                    'type': 'error',
                    'id': [],
                    'uid': 'bb9948b604b111e09dfdc42c0301fe38',
                },
            ]
            * 50,
            'metadata': {},
        }
        upload = FileUpload(validation=json.dumps(data))
        validation = upload.processed_validation

        assert len(validation['messages']) == 11
        assert 'truncated' in validation['messages'][0]['message']
        assert validation['messages'][0]['type'] == 'error'

    def test_webextension_zip(self):
        """Test to ensure we accept ZIP uploads"""
        upload = self.get_upload(filename='webextension_no_id.zip')
        assert upload.path.endswith('.zip')
        assert zipfile.is_zipfile(upload.path)
        assert upload.hash == (
            'sha256:7978b06704f4f80152f16a3ce7fe4e2590f950a99cefed15f9a8caa90fbafa23'
        )
        storage.delete(upload.path)

    def test_webextension_crx(self):
        """Test to ensure we accept CRX uploads, but convert them into zip
        files ASAP to keep things simple.
        """
        upload = self.get_upload('webextension.crx')
        assert upload.path.endswith('.zip')
        assert zipfile.is_zipfile(upload.path)
        assert upload.hash == (
            'sha256:6eec73112c9912e4ef63973d38ea490ccc18fa6f3cf4357fb3052a748f799f9a'
        )
        storage.delete(upload.path)

    def test_webextension_crx_large(self):
        """Test to ensure we accept large CRX uploads, because of how we
        write them to storage.
        """
        upload = self.get_upload('https-everywhere.crx')
        assert upload.path.endswith('.zip')
        assert zipfile.is_zipfile(upload.path)
        assert upload.hash == (
            'sha256:82b71db5e6378ae888b2bcbb92fc8a24f417ef079e909db7fa51b253b13b3409'
        )
        storage.delete(upload.path)

    def test_webextension_crx_version_3(self):
        """Test to ensure we accept CRX uploads (version 3), but convert them
        into zip files ASAP to keep things simple.
        """
        upload = self.get_upload('webextension_crx3.crx')
        assert upload.path.endswith('.zip')
        assert zipfile.is_zipfile(upload.path)
        assert upload.hash == (
            'sha256:8640cdcbd5e85403b0a08f1c42b9dff362ceca6a92bf61f424c9764189c58950'
        )
        storage.delete(upload.path)

    def test_webextension_crx_not_a_crx(self):
        """Test to ensure we raise an explicit exception when a .crx file isn't
        a true crx (doesn't have to be caught, showing a 500 error is fine)."""
        data = b'Cr42\x02\x00\x00\x00&\x01\x00\x00\x00\x01\x00\x00'
        upload = FileUpload.from_post(
            [data],
            filename='test.crx',
            size=1234,
            user=self.user,
            source=amo.UPLOAD_SOURCE_DEVHUB,
            channel=amo.RELEASE_CHANNEL_UNLISTED,
        )
        # We couldn't convert it as it's an invalid or unsupported crx, so
        # re storing the file as-is.
        assert upload.hash == 'sha256:%s' % hashlib.sha256(data).hexdigest()
        storage.delete(upload.path)

    def test_webextension_crx_version_unsupported(self):
        """Test to ensure we only support crx versions 2 and 3 and raise an
        explicit exception otherwise (doesn't have to be caught, showing a 500
        error is fine)."""
        data = b'Cr24\x04\x00\x00\x00&\x01\x00\x00\x00\x01\x00\x00'
        upload = FileUpload.from_post(
            [data],
            filename='test.crx',
            size=1234,
            user=self.user,
            source=amo.UPLOAD_SOURCE_DEVHUB,
            channel=amo.RELEASE_CHANNEL_UNLISTED,
        )
        # We couldn't convert it as it's an invalid or unsupported crx, so
        # re storing the file as-is.
        assert upload.hash == 'sha256:%s' % hashlib.sha256(data).hexdigest()
        storage.delete(upload.path)

    def test_webextension_crx_version_cant_unpack(self):
        """Test to ensure we raise an explicit exception when we can't unpack
        a crx (doesn't have to be caught, showing a 500 error is fine)."""
        data = b'Cr24\x02\x00\x00\x00&\x00\x00\x00\x01\x00\x00'
        upload = FileUpload.from_post(
            [data],
            filename='test.crx',
            size=1234,
            user=self.user,
            source=amo.UPLOAD_SOURCE_DEVHUB,
            channel=amo.RELEASE_CHANNEL_UNLISTED,
        )
        # We're storing the file as-is.
        assert upload.hash == 'sha256:%s' % hashlib.sha256(data).hexdigest()
        storage.delete(upload.path)

    def test_extension_zip(self):
        upload = self.get_upload('recurse.zip')
        assert upload.path.endswith('.zip')
        assert zipfile.is_zipfile(upload.path)
        storage.delete(upload.path)

    def test_extension_xpi(self):
        upload = self.get_upload('webextension.xpi')
        assert upload.path.endswith('.zip')
        assert zipfile.is_zipfile(upload.path)
        storage.delete(upload.path)

    def test_generate_access_token_on_save(self):
        upload = FileUpload(
            user=self.user, source=amo.UPLOAD_SOURCE_DEVHUB, ip_address='127.0.0.46'
        )
        assert not upload.access_token
        upload.save()
        assert upload.access_token

    def test_access_token_is_not_changed_if_already_set(self):
        access_token = 'some-access-token'
        upload = FileUpload.objects.create(
            access_token=access_token,
            user=UserProfile.objects.latest('pk'),
            ip_address='127.0.0.45',
            source=amo.UPLOAD_SOURCE_DEVHUB,
        )
        assert upload.access_token == access_token

    def test_generate_access_token(self):
        upload = FileUpload()
        assert len(upload.generate_access_token()) == 40

    def test_get_authenticated_download_url(self):
        access_token = 'some-access-token'
        upload = FileUpload.objects.create(
            access_token=access_token,
            user=self.user,
            source=amo.UPLOAD_SOURCE_DEVHUB,
            ip_address='127.0.0.48',
        )
        site_url = 'https://example.com'
        relative_url = reverse(
            'files.serve_file_upload', kwargs={'uuid': upload.uuid.hex}
        )
        expected_url = '{}?access_token={}'.format(
            site_url + relative_url, access_token
        )
        with override_settings(EXTERNAL_SITE_URL=site_url):
            assert upload.get_authenticated_download_url() == expected_url


def test_file_upload_passed_all_validations_processing():
    upload = FileUpload(valid=False, validation='')
    assert not upload.passed_all_validations


def test_file_upload_passed_all_validations_valid():
    upload = FileUpload(
        valid=True, validation=json.dumps(amo.VALIDATOR_SKELETON_RESULTS)
    )
    assert upload.passed_all_validations


def test_file_upload_passed_all_validations_invalid():
    upload = FileUpload(
        valid=False, validation=json.dumps(amo.VALIDATOR_SKELETON_RESULTS)
    )
    assert not upload.passed_all_validations


class TestFileFromUpload(UploadMixin, TestCase):
    @classmethod
    def setUpTestData(cls):
        versions = {
            amo.DEFAULT_WEBEXT_MIN_VERSION,
            amo.DEFAULT_WEBEXT_MAX_VERSION,
            amo.DEFAULT_WEBEXT_MIN_VERSION_NO_ID,
            amo.DEFAULT_WEBEXT_MIN_VERSION_ANDROID,
        }
        for version in versions:
            AppVersion.objects.get_or_create(
                application=amo.FIREFOX.id, version=version
            )
            AppVersion.objects.get_or_create(
                application=amo.ANDROID.id, version=version
            )

    def setUp(self):
        super().setUp()
        self.addon = Addon.objects.create(
            guid='@webextension-guid', type=amo.ADDON_EXTENSION, name='xxx'
        )
        self.version = Version.objects.create(addon=self.addon)
        patcher = mock.patch('olympia.amo.utils.SafeStorage.base_location', '/')
        self.addCleanup(patcher.stop)
        patcher.start()

    def upload(self, name):
        validation_data = json.dumps(
            {
                'errors': 0,
                'warnings': 1,
                'notices': 2,
                'metadata': {},
            }
        )
        fname = nfd_str(self.xpi_path(name))
        if not self.root_storage.exists(fname):
            with self.root_storage.open(fname, 'w') as fs:
                shutil.copyfileobj(open(fname), fs)
        data = {
            'path': force_str(fname),
            'name': force_str(name),
            'hash': 'sha256:%s' % name,
            'validation': validation_data,
            'source': amo.UPLOAD_SOURCE_DEVHUB,
            'ip_address': '127.0.0.50',
            'user': user_factory(),
        }
        return FileUpload.objects.create(**data)

    def test_filename(self):
        upload = self.upload('webextension.xpi')
        file_ = File.from_upload(upload, self.version, parsed_data={})
        assert file_.filename == 'xxx-0.1.zip'

    def test_filename_no_extension(self):
        upload = self.upload('webextension.xpi')
        # Remove the extension.
        upload.name = upload.name.rsplit('.', 1)[0]
        file_ = File.from_upload(upload, self.version, parsed_data={})
        assert file_.filename == 'xxx-0.1.zip'

    def test_file_validation(self):
        upload = self.upload('webextension.xpi')
        file = File.from_upload(upload, self.version, parsed_data={})
        fv = FileValidation.objects.get(file=file)
        assert json.loads(fv.validation) == json.loads(upload.validation)
        assert fv.valid
        assert fv.errors == 0
        assert fv.warnings == 1
        assert fv.notices == 2

    def test_file_hash(self):
        upload = self.upload('webextension.xpi')
        file_ = File.from_upload(upload, self.version, parsed_data={})
        assert file_.hash.startswith('sha256:')
        assert len(file_.hash) == 64 + 7  # 64 for hash, 7 for 'sha256:'

    def test_utf8(self):
        upload = self.upload('wébextension.xpi')
        self.version.addon.name = 'jéts!'
        file_ = File.from_upload(upload, self.version, parsed_data={})
        assert file_.filename == 'jets-0.1.zip'

    @mock.patch('olympia.amo.utils.SafeStorage.copy_stored_file')
    def test_dont_send_both_bytes_and_str_to_copy_stored_file(
        self, copy_stored_file_mock
    ):
        upload = self.upload('wébextension.xpi')
        self.version.addon.name = 'jéts!'
        file_ = File.from_upload(upload, self.version, parsed_data={})
        assert file_.filename == 'jets-0.1.zip'
        expected_path_orig = force_str(upload.path)
        expected_path_dest = force_str(file_.file_path)
        assert copy_stored_file_mock.call_count == 1
        assert copy_stored_file_mock.call_args_list[0][0] == (
            expected_path_orig,
            expected_path_dest,
        )

    def test_size(self):
        upload = self.upload('webextension.xpi')
        file_ = File.from_upload(upload, self.version, parsed_data={})
        assert file_.size == 537

    def test_public_to_unreviewed(self):
        upload = self.upload('webextension.xpi')
        self.addon.update(status=amo.STATUS_APPROVED)
        assert self.addon.status == amo.STATUS_APPROVED
        file_ = File.from_upload(upload, self.version, parsed_data={})
        assert file_.status == amo.STATUS_AWAITING_REVIEW

    def test_file_hash_paranoia(self):
        upload = self.upload('webextension.xpi')
        file_ = File.from_upload(upload, self.version, parsed_data={})
        assert file_.hash.startswith('sha256:79ff4a97e898d80')

    def test_extension_extension(self):
        upload = self.upload('webextension.xpi')
        file_ = File.from_upload(upload, self.version, parsed_data={})
        assert file_.filename.endswith('.zip')

    def test_langpack_extension(self):
        upload = self.upload('webextension_langpack.xpi')
        file_ = File.from_upload(upload, self.version, parsed_data={})
        assert file_.filename.endswith('.zip')

    def test_experiment(self):
        upload = self.upload('experiment_inside_webextension')
        file_ = File.from_upload(
            upload, self.version, parsed_data={'is_experiment': True}
        )
        assert file_.is_experiment

    def test_not_experiment(self):
        upload = self.upload('webextension.xpi')
        file_ = File.from_upload(
            upload, self.version, parsed_data={'is_experiment': False}
        )
        assert not file_.is_experiment

    def test_mozilla_signed_extension(self):
        upload = self.upload('webextension_signed_already')
        file_ = File.from_upload(
            upload,
            self.version,
            parsed_data={'is_mozilla_signed_extension': True},
        )
        assert file_.is_mozilla_signed_extension

    def test_not_mozilla_signed_extension(self):
        upload = self.upload('webextension.xpi')
        file_ = File.from_upload(
            upload,
            self.version,
            parsed_data={'is_mozilla_signed_extension': False},
        )
        assert not file_.is_mozilla_signed_extension

    def test_webextension_mv2(self):
        upload = self.upload('webextension')
        file_ = File.from_upload(upload, self.version, parsed_data={})
        assert file_.manifest_version == 2

    def test_webextension_mv3(self):
        upload = self.upload('webextension_mv3.xpi')
        file_ = File.from_upload(
            upload, self.version, parsed_data={'manifest_version': 3}
        )
        assert file_.manifest_version == 3

    def test_permissions(self):
        upload = self.upload('webextension_no_id.xpi')
        with self.root_storage.open(upload.path, 'rb') as upload_file:
            parsed_data = parse_addon(upload_file, user=user_factory())
        # 5 permissions; 2 content_scripts entries.
        assert len(parsed_data['permissions']) == 5
        assert len(parsed_data['content_scripts']) == 2
        # Second content_scripts['matches'] contains two matches
        assert len(parsed_data['content_scripts'][0]['matches']) == 1
        assert len(parsed_data['content_scripts'][1]['matches']) == 2
        file_ = File.from_upload(upload, self.version, parsed_data=parsed_data)
        permissions_list = file_.permissions
        # 5 + 2 + 1 = 8
        assert len(permissions_list) == 8
        assert permissions_list == [
            # first 5 are 'permissions'
            'http://*/*',
            'https://*/*',
            'bookmarks',
            'made up permission',
            'https://google.com/',
            # last 3 are 'content_scripts' matches we treat the same
            '*://*.mozilla.org/*',
            '*://*.mozilla.com/*',
            'https://*.mozillians.org/*',
        ]
        assert permissions_list[0:5] == parsed_data['permissions']
        assert permissions_list[5:8] == [
            x
            for y in [cs['matches'] for cs in parsed_data['content_scripts']]
            for x in y
        ]

    def test_optional_permissions(self):
        upload = self.upload('webextension_no_id.xpi')
        with self.root_storage.open(upload.path, 'rb') as upload_file:
            parsed_data = parse_addon(upload_file, user=user_factory())
        assert len(parsed_data['optional_permissions']) == 2
        file_ = File.from_upload(upload, self.version, parsed_data=parsed_data)
        permissions_list = file_.optional_permissions
        assert len(permissions_list) == 2
        assert permissions_list == parsed_data['optional_permissions']

    def test_file_is_copied_to_file_path_at_upload(self):
        upload = self.upload('webextension')
        file_ = File.from_upload(upload, self.version, parsed_data={})
        assert os.path.exists(file_.file_path)

    def test_file_is_copied_to_file_path_at_upload_if_disabled(self):
        self.addon.update(disabled_by_user=True)
        upload = self.upload('webextension')
        file_ = File.from_upload(upload, self.version, parsed_data={})
        assert os.path.exists(file_.file_path)

    def test_permission_enabler_site_permissions(self):
        upload = self.upload('webextension.xpi')
        file_ = File.from_upload(
            upload,
            self.version,
            parsed_data={
                'type': amo.ADDON_SITE_PERMISSION,
                'site_permissions': ['one', 'two'],
            },
        )
        site_permissions = file_._site_permissions
        assert site_permissions.pk
        assert site_permissions.permissions == ['one', 'two']


class TestZip(TestCase, amo.tests.AMOPaths):
    def test_zip_python_bug_4710(self):
        """This zip contains just one file chrome/ that we expect
        to be unzipped as a directory, not a file.
        """
        xpi = self.xpi_path('directory-test')

        # This was to work around: http://bugs.python.org/issue4710
        # which was fixed in Python 2.6.2.
        dest = tempfile.mkdtemp(dir=settings.TMP_PATH)
        zipfile.ZipFile(xpi).extractall(dest)
        assert os.path.isdir(os.path.join(dest, 'chrome'))


@mock.patch('olympia.files.utils.parse_xpi')
def test_parse_addon(xpi_mock):
    user = mock.Mock()

    parse_addon('file.xpi', None, user=user)
    xpi_mock.assert_called_with('file.xpi', None, minimal=False, user=user)<|MERGE_RESOLUTION|>--- conflicted
+++ resolved
@@ -199,28 +199,7 @@
     def test_pretty_filename(self):
         file_ = File.objects.get(id=67442)
         file_.generate_filename()
-<<<<<<< HEAD
-        assert file_.pretty_filename() == 'delicious_bookmarks-2.1.072.xpi'
-
-    def test_pretty_filename_short(self):
-        file_ = File.objects.get(id=67442)
-        file_.is_signed = True
-        file_.version.addon.name = 'A Place Where The Sea Remembers Your Name'
-        file_.filename = file_.generate_filename()
-        assert file_.pretty_filename() == 'a_place_where_the...-2.1.072.xpi'
-=======
-        assert file_.pretty_filename == 'delicious_bookmarks-2.1.072-fx.xpi'
-
-    def test_generate_filename_many_apps(self):
-        file_ = File.objects.get(id=67442)
-        file_.version.compatible_apps = {amo.FIREFOX: None, amo.ANDROID: None}
-        file_.is_signed = True
-        # After adding sorting for compatible_apps, above becomes
-        # (amo.ANDROID, amo.FIREFOX) so 'an+fx' is appended to filename
-        # instead of 'fx+an'
-        # See: https://github.com/mozilla/addons-server/issues/3358
-        assert file_.generate_filename() == 'delicious_bookmarks-2.1.072-an+fx.xpi'
->>>>>>> 3a383d62
+        assert file_.pretty_filename == 'delicious_bookmarks-2.1.072.xpi'
 
     def test_generate_filename_ja(self):
         file_ = File()
