--- conflicted
+++ resolved
@@ -18,14 +18,9 @@
 from mock import patch
 
 from olympia import amo
-<<<<<<< HEAD
-=======
+from olympia.addons.models import Addon
 from olympia.amo.tests import TestCase
 from olympia.amo.utils import chunked
->>>>>>> 1e5de68d
-from olympia.addons.models import Addon
-from olympia.amo.tests import TestCase
-from olympia.amo.utils import chunked, rm_local_tmp_dir
 from olympia.applications.models import AppVersion
 from olympia.files.models import (
     EXTENSIONS, File, FileUpload, FileValidation, Permission, WebextPermission,
