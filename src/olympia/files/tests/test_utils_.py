--- conflicted
+++ resolved
@@ -8,17 +8,13 @@
 from datetime import timedelta
 
 from django import forms
+from django.conf import settings
 
 import flufl.lock
 import lxml
 import mock
 import pytest
 
-<<<<<<< HEAD
-=======
-from django.conf import settings
-from django import forms
->>>>>>> 1e5de68d
 from defusedxml.common import EntitiesForbidden, NotSupportedError
 
 from olympia import amo
