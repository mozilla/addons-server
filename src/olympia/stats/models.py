
from django.db import models

import caching.base
<<<<<<< HEAD
from babel import Locale, numbers
from django_extensions.db.fields.json import JSONField
from jinja2.filters import do_dictsort
=======
>>>>>>> f2b80ad8

from olympia.amo.models import SearchMixin


def update_inc(initial, key, count):
    """Update or create a dict of `int` counters, for JSONFields."""
    initial = initial or {}
    initial[key] = count + initial.get(key, 0)
    return initial


class AddonCollectionCount(models.Model):
    addon = models.ForeignKey('addons.Addon')
    collection = models.ForeignKey('bandwagon.Collection')
    count = models.PositiveIntegerField()
    date = models.DateField()

    class Meta:
        db_table = 'stats_addons_collections_counts'


class StatsSearchMixin(SearchMixin):

    ES_ALIAS_KEY = 'stats'


class CollectionCount(StatsSearchMixin, models.Model):
    collection = models.ForeignKey('bandwagon.Collection')

    # index name in our dev/stage/prod database: `count`
    count = models.PositiveIntegerField(db_index=True)

    # index name in our dev/stage/prod database: `date`
    date = models.DateField(db_index=True)

    class Meta:
        db_table = 'stats_collections_counts'


class CollectionStats(models.Model):
    """In the running for worst-named model ever."""
    collection = models.ForeignKey('bandwagon.Collection')
    name = models.CharField(max_length=255, null=True)
    count = models.PositiveIntegerField()
    date = models.DateField()

    class Meta:
        db_table = 'stats_collections'


class DownloadCount(StatsSearchMixin, models.Model):
    # has an index `addon_id` on this column...
    addon = models.ForeignKey('addons.Addon')

    # has an index named `count` in dev, stage and prod
    count = models.PositiveIntegerField(db_index=True)
    date = models.DateField()
    sources = JSONField(db_column='src', null=True)

    class Meta:
        db_table = 'download_counts'

        # additional indices on this table (in dev, stage and prod):
        # * KEY `addon_and_count` (`addon_id`,`count`)
        # * KEY `addon_date_idx` (`addon_id`,`date`)

        # in our (dev, stage and prod) database:
        # UNIQUE KEY `date_2` (`date`,`addon_id`)
        unique_together = ('date', 'addon')


class UpdateCount(StatsSearchMixin, models.Model):
    # Has an index `addon_id` in our dev, stage and prod database
    addon = models.ForeignKey('addons.Addon')
    # Has an index named `count` in our dev, stage and prod database
    count = models.PositiveIntegerField(db_index=True)
    # Has an index named `date` in our dev, stage and prod database
    date = models.DateField(db_index=True)
    versions = JSONField(db_column='version', null=True)
    statuses = JSONField(db_column='status', null=True)
    applications = JSONField(db_column='application', null=True)
    oses = JSONField(db_column='os', null=True)
    locales = JSONField(db_column='locale', null=True)

    class Meta:
        db_table = 'update_counts'

        # Additional indices on this table (on dev, stage and prod):
        # * KEY `addon_and_count` (`addon_id`,`count`)
        # * KEY `addon_date_idx` (`addon_id`,`date`)


class ThemeUpdateCountManager(models.Manager):

    def get_range_days_avg(self, start, end, *extra_fields):
        """Return a a ValuesListQuerySet containing the addon_id and popularity
        for each theme where popularity is the average number of users (count)
        over the given range of days passed as start / end arguments.

        If extra_fields are passed, then the list of fields is returned in the
        queryset, inserted after addon_id but before popularity."""
        return (self.values_list('addon_id', *extra_fields)
                    .filter(date__range=[start, end])
                    .annotate(avg=models.Avg('count')))


class ThemeUpdateCount(StatsSearchMixin, models.Model):
    """Daily users taken from the ADI data (coming from Hive)."""
    addon = models.ForeignKey('addons.Addon')
    count = models.PositiveIntegerField()
    date = models.DateField()

    objects = ThemeUpdateCountManager()

    class Meta:
        db_table = 'theme_update_counts'


class ThemeUpdateCountBulk(models.Model):
    """Used by the update_theme_popularity_movers command for perf reasons.

    First bulk inserting all the averages over the last week and last three
    weeks in this table allows us to bulk update (instead of running an update
    per Persona).

    """
    persona_id = models.PositiveIntegerField()
    popularity = models.PositiveIntegerField()
    movers = models.FloatField()

    class Meta:
        db_table = 'theme_update_counts_bulk'


<<<<<<< HEAD
class ContributionError(Exception):

    def __init__(self, value):
        self.value = value

    def __str__(self):
        return repr(self.value)


class Contribution(amo.models.ModelBase):
    # TODO(addon): figure out what to do when we delete the add-on.
    addon = models.ForeignKey('addons.Addon')
    amount = models.DecimalField(max_digits=9, decimal_places=2, null=True)
    currency = models.CharField(max_length=3,
                                choices=do_dictsort(amo.PAYPAL_CURRENCIES),
                                default=amo.CURRENCY_DEFAULT)
    source = models.CharField(max_length=255, null=True)
    source_locale = models.CharField(max_length=10, null=True)
    # This is the external id that you can communicate to the world.
    uuid = models.CharField(max_length=255, null=True, db_index=True)
    comment = models.CharField(max_length=255)
    # This is the internal transaction id between us and a provider,
    # for example paypal or solitude.
    transaction_id = models.CharField(max_length=255, null=True, db_index=True)
    paykey = models.CharField(max_length=255, null=True)
    post_data = JSONField(null=True)

    # Voluntary Contribution specific.
    charity = models.ForeignKey('addons.Charity', null=True)
    annoying = models.PositiveIntegerField(default=0,
                                           choices=amo.CONTRIB_CHOICES,)
    is_suggested = models.BooleanField(default=False)
    suggested_amount = models.DecimalField(max_digits=9, decimal_places=2,
                                           null=True)

    class Meta:
        db_table = 'stats_contributions'

    def __unicode__(self):
        return u'%s: %s' % (self.addon.name, self.amount)

    @property
    def date(self):
        try:
            return datetime.date(self.created.year,
                                 self.created.month, self.created.day)
        except AttributeError:
            # created may be None
            return None

    @property
    def contributor(self):
        try:
            return u'%s %s' % (self.post_data['first_name'],
                               self.post_data['last_name'])
        except (TypeError, KeyError):
            # post_data may be None or missing a key
            return None

    @property
    def email(self):
        try:
            return self.post_data['payer_email']
        except (TypeError, KeyError):
            # post_data may be None or missing a key
            return None

    def _switch_locale(self):
        if self.source_locale:
            lang = self.source_locale
        else:
            lang = self.addon.default_locale
        activate(lang)
        return Locale(to_locale(lang))

    def mail_thankyou(self, request=None):
        """
        Mail a thankyou note for a completed contribution.

        Raises a ``ContributionError`` exception when the contribution
        is not complete or email addresses are not found.
        """
        locale = self._switch_locale()

        # Thankyous must be enabled.
        if not self.addon.enable_thankyou:
            # Not an error condition, just return.
            return

        # Contribution must be complete.
        if not self.transaction_id:
            raise ContributionError('Transaction not complete')

        # Send from support_email, developer's email, or default.
        from_email = settings.DEFAULT_FROM_EMAIL
        if self.addon.support_email:
            from_email = str(self.addon.support_email)

        # We need the contributor's email.
        to_email = self.post_data['payer_email']
        if not to_email:
            raise ContributionError('Empty payer email')

        # Make sure the url uses the right language.
        # Setting a prefixer would be nicer, but that requires a request.
        url_parts = self.addon.meet_the_dev_url().split('/')
        url_parts[1] = locale.language

        subject = ugettext('Thanks for contributing to {addon_name}').format(
            addon_name=self.addon.name)

        # Send the email.
        send_mail_jinja(
            subject, 'stats/contribution-thankyou-email.ltxt',
            {'thankyou_note': bleach.clean(unicode(self.addon.thankyou_note),
                                           strip=True),
             'addon_name': self.addon.name,
             'learn_url': '%s%s?src=emailinfo' % (settings.SITE_URL,
                                                  '/'.join(url_parts)),
             'domain': settings.DOMAIN},
            from_email, [to_email], fail_silently=True,
            perm_setting='dev_thanks')

    def get_amount_locale(self, locale=None):
        """Localise the amount paid into the current locale."""
        if not locale:
            lang = get_language()
            locale = get_locale_from_lang(lang)
        return numbers.format_currency(self.amount or 0,
                                       self.currency or 'USD',
                                       locale=locale)


=======
>>>>>>> f2b80ad8
class GlobalStat(caching.base.CachingMixin, models.Model):
    name = models.CharField(max_length=255)
    count = models.IntegerField()
    date = models.DateField()

    objects = caching.base.CachingManager()

    class Meta:
        db_table = 'global_stats'
        unique_together = ('name', 'date')
        get_latest_by = 'date'


class ThemeUserCount(StatsSearchMixin, models.Model):
    """Theme popularity (weekly average of users).

    This is filled in by a cron job reading the popularity from the theme
    (Persona).

    """
    addon = models.ForeignKey('addons.Addon')
    count = models.PositiveIntegerField()
    date = models.DateField()

    class Meta:
        db_table = 'theme_user_counts'
        index_together = ('date', 'addon')<|MERGE_RESOLUTION|>--- conflicted
+++ resolved
@@ -1,13 +1,7 @@
-
 from django.db import models
+from django_extensions.db.fields.json import JSONField
 
 import caching.base
-<<<<<<< HEAD
-from babel import Locale, numbers
-from django_extensions.db.fields.json import JSONField
-from jinja2.filters import do_dictsort
-=======
->>>>>>> f2b80ad8
 
 from olympia.amo.models import SearchMixin
 
@@ -142,142 +136,6 @@
         db_table = 'theme_update_counts_bulk'
 
 
-<<<<<<< HEAD
-class ContributionError(Exception):
-
-    def __init__(self, value):
-        self.value = value
-
-    def __str__(self):
-        return repr(self.value)
-
-
-class Contribution(amo.models.ModelBase):
-    # TODO(addon): figure out what to do when we delete the add-on.
-    addon = models.ForeignKey('addons.Addon')
-    amount = models.DecimalField(max_digits=9, decimal_places=2, null=True)
-    currency = models.CharField(max_length=3,
-                                choices=do_dictsort(amo.PAYPAL_CURRENCIES),
-                                default=amo.CURRENCY_DEFAULT)
-    source = models.CharField(max_length=255, null=True)
-    source_locale = models.CharField(max_length=10, null=True)
-    # This is the external id that you can communicate to the world.
-    uuid = models.CharField(max_length=255, null=True, db_index=True)
-    comment = models.CharField(max_length=255)
-    # This is the internal transaction id between us and a provider,
-    # for example paypal or solitude.
-    transaction_id = models.CharField(max_length=255, null=True, db_index=True)
-    paykey = models.CharField(max_length=255, null=True)
-    post_data = JSONField(null=True)
-
-    # Voluntary Contribution specific.
-    charity = models.ForeignKey('addons.Charity', null=True)
-    annoying = models.PositiveIntegerField(default=0,
-                                           choices=amo.CONTRIB_CHOICES,)
-    is_suggested = models.BooleanField(default=False)
-    suggested_amount = models.DecimalField(max_digits=9, decimal_places=2,
-                                           null=True)
-
-    class Meta:
-        db_table = 'stats_contributions'
-
-    def __unicode__(self):
-        return u'%s: %s' % (self.addon.name, self.amount)
-
-    @property
-    def date(self):
-        try:
-            return datetime.date(self.created.year,
-                                 self.created.month, self.created.day)
-        except AttributeError:
-            # created may be None
-            return None
-
-    @property
-    def contributor(self):
-        try:
-            return u'%s %s' % (self.post_data['first_name'],
-                               self.post_data['last_name'])
-        except (TypeError, KeyError):
-            # post_data may be None or missing a key
-            return None
-
-    @property
-    def email(self):
-        try:
-            return self.post_data['payer_email']
-        except (TypeError, KeyError):
-            # post_data may be None or missing a key
-            return None
-
-    def _switch_locale(self):
-        if self.source_locale:
-            lang = self.source_locale
-        else:
-            lang = self.addon.default_locale
-        activate(lang)
-        return Locale(to_locale(lang))
-
-    def mail_thankyou(self, request=None):
-        """
-        Mail a thankyou note for a completed contribution.
-
-        Raises a ``ContributionError`` exception when the contribution
-        is not complete or email addresses are not found.
-        """
-        locale = self._switch_locale()
-
-        # Thankyous must be enabled.
-        if not self.addon.enable_thankyou:
-            # Not an error condition, just return.
-            return
-
-        # Contribution must be complete.
-        if not self.transaction_id:
-            raise ContributionError('Transaction not complete')
-
-        # Send from support_email, developer's email, or default.
-        from_email = settings.DEFAULT_FROM_EMAIL
-        if self.addon.support_email:
-            from_email = str(self.addon.support_email)
-
-        # We need the contributor's email.
-        to_email = self.post_data['payer_email']
-        if not to_email:
-            raise ContributionError('Empty payer email')
-
-        # Make sure the url uses the right language.
-        # Setting a prefixer would be nicer, but that requires a request.
-        url_parts = self.addon.meet_the_dev_url().split('/')
-        url_parts[1] = locale.language
-
-        subject = ugettext('Thanks for contributing to {addon_name}').format(
-            addon_name=self.addon.name)
-
-        # Send the email.
-        send_mail_jinja(
-            subject, 'stats/contribution-thankyou-email.ltxt',
-            {'thankyou_note': bleach.clean(unicode(self.addon.thankyou_note),
-                                           strip=True),
-             'addon_name': self.addon.name,
-             'learn_url': '%s%s?src=emailinfo' % (settings.SITE_URL,
-                                                  '/'.join(url_parts)),
-             'domain': settings.DOMAIN},
-            from_email, [to_email], fail_silently=True,
-            perm_setting='dev_thanks')
-
-    def get_amount_locale(self, locale=None):
-        """Localise the amount paid into the current locale."""
-        if not locale:
-            lang = get_language()
-            locale = get_locale_from_lang(lang)
-        return numbers.format_currency(self.amount or 0,
-                                       self.currency or 'USD',
-                                       locale=locale)
-
-
-=======
->>>>>>> f2b80ad8
 class GlobalStat(caching.base.CachingMixin, models.Model):
     name = models.CharField(max_length=255)
     count = models.IntegerField()
