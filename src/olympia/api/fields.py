--- conflicted
+++ resolved
@@ -342,9 +342,9 @@
             try:
                 return self.queryset.get(**{self.slug_field: data})
             except ObjectDoesNotExist:
-<<<<<<< HEAD
-                msg = (_('Invalid pk or slug "%s" - object does not exist.') %
-                       smart_text(data))
+                msg = _(
+                    'Invalid pk or slug "%s" - object does not exist.'
+                ) % smart_text(data)
                 raise ValidationError(msg)
 
 
@@ -388,10 +388,4 @@
 
 class OutgoingESTranslationField(OutgoingSerializerMixin,
                                  ESTranslationSerializerField):
-    pass
-=======
-                msg = _(
-                    'Invalid pk or slug "%s" - object does not exist.'
-                ) % smart_text(data)
-                raise ValidationError(msg)
->>>>>>> bce03529
+    pass