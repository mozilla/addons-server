--- conflicted
+++ resolved
@@ -8,13 +8,8 @@
   },
   "dependencies": {
     "addons-linter": "0.17.0",
-<<<<<<< HEAD
     "clean-css": "4.0.10",
-    "clean-css-cli": "4.0.9",
-=======
-    "clean-css": "4.0.9",
     "clean-css-cli": "4.0.10",
->>>>>>> e561dc95
     "less": "2.7.2",
     "stylus": "0.54.5",
     "uglify-js": "2.8.13"
