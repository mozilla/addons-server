--- conflicted
+++ resolved
@@ -23,12 +23,7 @@
     "jszip": "3.1.4",
     "less": "3.0.1",
     "source-map": "0.7.2",
-<<<<<<< HEAD
-    "raven-js": "3.23.2",
-=======
-    "stylus": "0.54.5",
     "raven-js": "3.23.3",
->>>>>>> 9a0c41b3
     "timeago": "1.6.2",
     "uglify-js": "3.3.15",
     "underscore": "1.8.3"
