{
  "name": "addons-server",
  "version": "0.0.17",
  "private": true,
  "engines": {
    "node": ">= 6.0.0",
    "npm": ">= 3.0.0"
  },
  "scripts": {
    "potools": "potools"
  },
  "dependencies": {
<<<<<<< HEAD
    "addons-linter": "0.26.0",
    "clean-css": "4.1.9",
    "clean-css-cli": "4.1.7",
=======
    "addons-linter": "0.27.0",
    "clean-css": "4.1.7",
    "clean-css-cli": "4.1.10",
>>>>>>> 27758801
    "jqmodal": "1.4.2",
    "jquery": "3.2.1",
    "jquery.browser": "0.1.0",
    "jquery.cookie": "1.4.1",
    "@claviska/jquery-minicolors": "2.2.6",
    "jquery-pjax": "2.0.1",
    "jquery-ui": "1.12.1",
    "less": "2.7.2",
    "stylus": "0.54.5",
    "raven-js": "3.18.1",
    "timeago": "1.6.1",
    "uglify-js": "3.1.4",
    "underscore": "1.8.3"
  },
  "devDependencies": {
    "potools": "0.1.0"
  }
}<|MERGE_RESOLUTION|>--- conflicted
+++ resolved
@@ -10,15 +10,9 @@
     "potools": "potools"
   },
   "dependencies": {
-<<<<<<< HEAD
-    "addons-linter": "0.26.0",
+    "addons-linter": "0.27.0",
     "clean-css": "4.1.9",
-    "clean-css-cli": "4.1.7",
-=======
-    "addons-linter": "0.27.0",
-    "clean-css": "4.1.7",
     "clean-css-cli": "4.1.10",
->>>>>>> 27758801
     "jqmodal": "1.4.2",
     "jquery": "3.2.1",
     "jquery.browser": "0.1.0",
