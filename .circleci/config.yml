# These environment variables must be set in CircleCI UI
#
# DOCKERHUB_REPO - docker hub repo, format: <username>/<repo>
# DOCKER_USER - Login user for docker hub
# DOCKER_PASS - Login password for docker hub user
version: 2.1

references:
  # We declare the autograph configuration here to be able to fully leverage
  # Docker executors. This configuration should be kept in sync with the
  # content of `scripts/autograph_localdev_config.yaml`, which is used for
  # local dev. Sadly, we cannot "include" this file here.
  autograph_config: &autograph_config |
    # Note: Most of the configuration here got copied from
    # https://github.com/mozilla-services/autograph/blob/master/autograph.yaml
    server:
        # This port should be perfectly free, the upstream default of 8000 is
        # used by django sometimes so let's not do that.
        listen: "0.0.0.0:5500"
        # cache 500k nonces to protect from authorization replay attacks
        noncecachesize: 10

    # The keys below are testing keys that do not grant any power
    signers:
        - id: webextensions-rsa
          type: xpi
          # The signing parameters for each type of add-on are 'add-on' are
          # signed with the OU 'Production' and the provided ID 'extension' are
          # signed with the OU 'Mozilla Extensions' and the provided ID 'system
          # add-on' are signed with the OU 'Mozilla Components' and the
          # provided ID
          mode: add-on
          recommendation:
            path: "mozilla-recommendation.json"
          certificate: |
              -----BEGIN CERTIFICATE-----
              MIIH0zCCBbugAwIBAgIBATANBgkqhkiG9w0BAQsFADCBvDELMAkGA1UEBhMCVVMx
              CzAJBgNVBAgTAkNBMRYwFAYDVQQHEw1Nb3VudGFpbiBWaWV3MRwwGgYDVQQKExNB
              bGxpem9tIENvcnBvcmF0aW9uMSAwHgYDVQQLExdBbGxpem9tIEFNTyBEZXZlbG9w
              bWVudDEYMBYGA1UEAxMPZGV2LmFtby5yb290LmNhMS4wLAYJKoZIhvcNAQkBFh9m
              b3hzZWMrZGV2YW1vcm9vdGNhQG1vemlsbGEuY29tMB4XDTE3MDMyMTIzNDQwNFoX
              DTI3MDMxOTIzNDQwNFowgbwxCzAJBgNVBAYTAlVTMQswCQYDVQQIEwJDQTEWMBQG
              A1UEBxMNTW91bnRhaW4gVmlldzEcMBoGA1UEChMTQWxsaXpvbSBDb3Jwb3JhdGlv
              bjEgMB4GA1UECxMXQWxsaXpvbSBBTU8gRGV2ZWxvcG1lbnQxGDAWBgNVBAMTD2Rl
              di5hbW8ucm9vdC5jYTEuMCwGCSqGSIb3DQEJARYfZm94c2VjK2RldmFtb3Jvb3Rj
              YUBtb3ppbGxhLmNvbTCCAiIwDQYJKoZIhvcNAQEBBQADggIPADCCAgoCggIBAMdX
              5soUuvWnkVHRHN5BKByrgpuU3QioE8SNT7BwRFeqbOySdvu5ecQAdNUoRbRyFmNB
              ety2rQM9qw6y8eSe9fufIgrv1sg/xj7vweLmuC8Ob+zo5/iwRQw4JUdXnDjwX3W0
              auh0QRYfxWGK3hVrP9j1zIJk/yRBornCvXTtn8C/hVSE/PWc6CuV8vTcpyj+TPni
              Lvulq17NdlX5qgUdn1yougJxnznkwnoIaBYLdAyZJJIUEomiEIxfabjnh8rfSMIw
              AqmslrC8F73yo4JrCqJPt1ipggfpO3ZAjlEoTMcTUgyqR8B35GyuywWR0XrkJV7N
              A7BM1qNjLb2to0XQSrGyWA7uPw88LuVk2aUPDE5uNK5Kv//+SGChUn2fDZTsjj3J
              KY7f39JVwh/nk8ZkApplne8fKPoknW7er2R+rejyBx1+fJjLegKQsATpgKz4LRf4
              ct34oWSV6QXrZ/KKW+frWoHncy8C+UnCC3cDBKs272yqOvBoGMQTrF5oMn8i/Rap
              gBbBdwysdJXb+buf/+ZS0PUt7avKFIlXqCNZjG3xotBsTuCL5zAoVKoXJW1FwrcZ
              pveQuishKWNf9Id+0HaBdDp/vlbrTwXD1zsxfYvYw8wI7NkNO3TQBni5iyG4B1wh
              oR+Z5AebWuJqVnsJyjPakNiuhKNsO/xTa4TF/ymfAgMBAAGjggHcMIIB2DAPBgNV
              HRMBAf8EBTADAQH/MA4GA1UdDwEB/wQEAwIBhjAWBgNVHSUBAf8EDDAKBggrBgEF
              BQcDAzAdBgNVHQ4EFgQU2LRpqTdeQ1QlBWNA6fYAqHdpSaUwgekGA1UdIwSB4TCB
              3oAU2LRpqTdeQ1QlBWNA6fYAqHdpSaWhgcKkgb8wgbwxCzAJBgNVBAYTAlVTMQsw
              CQYDVQQIEwJDQTEWMBQGA1UEBxMNTW91bnRhaW4gVmlldzEcMBoGA1UEChMTQWxs
              aXpvbSBDb3Jwb3JhdGlvbjEgMB4GA1UECxMXQWxsaXpvbSBBTU8gRGV2ZWxvcG1l
              bnQxGDAWBgNVBAMTD2Rldi5hbW8ucm9vdC5jYTEuMCwGCSqGSIb3DQEJARYfZm94
              c2VjK2RldmFtb3Jvb3RjYUBtb3ppbGxhLmNvbYIBATBCBglghkgBhvhCAQQENRYz
              aHR0cHM6Ly9jb250ZW50LXNpZ25hdHVyZS5kZXYubW96YXdzLm5ldC9jYS9jcmwu
              cGVtME4GCCsGAQUFBwEBBEIwQDA+BggrBgEFBQcwAoYyaHR0cHM6Ly9jb250ZW50
              LXNpZ25hdHVyZS5kZXYubW96YXdzLm5ldC9jYS9jYS5wZW0wDQYJKoZIhvcNAQEL
              BQADggIBALqVt54WTkxD5U5fHPRUSZA9rFigoIcrHNrq+gTDd057cBDUWNc0cEHV
              qaP0zgzqD2bIhV/WWlfMDY3VnB8L2+Vjvu2CEt8/9Kh5x9IgBmZt5VUMuEdmQOyH
              vA7lz3UI+jmUGcojtLsi+sf4kxDZh3QB3T/wGiHg+K7vXnY7GWEy1Cjfwk/dvbT2
              ODTb5B3SPGsh75VmfzFGgerzsS71LN4FYBRUklLe8ozqKF8r/jGE2vfDR1Cy09pN
              oR9ti+zaBiEtMlWJjxYrv7HvuoDR9xLmPxyV6gQbo6NnbudkpNdg5LhbY3WV1IgL
              TnwJ7aHXgzOZ3w/VsSctg4beZZgYnr81vLKyefWJH1VzCe5XTgwXC1R/afGiVJ0P
              hA1+T4My9oTaQBsiNYA2keXKJbTKerMTupoLgV/lJjxfF5BfQiy9NL18/bzxqf+J
              7w4P/4oHt3QCdISAIhlG4ttXfRR8oz6obAb6QYdCf3x9b2/3UXKd3UJ+gwchPjj6
              InnLK8ig9scn4opVNkBkjlMRsq1yd017eQzLSirpKj3br69qyLoyb/nPNJi7bL1K
              bf6m5mF5GmKR+Glvq74O8rLQZ3a75v6H+NwOqAlZnWSJmC84R2HHsHPBw+2pExJT
              E5bRcttRlhEdN4NJ2vWJnOH0DENHy6TEwACINJVx6ftucfPfvOxI
              -----END CERTIFICATE-----
          privatekey: |
              -----BEGIN PRIVATE KEY-----
              MIIJQgIBADANBgkqhkiG9w0BAQEFAASCCSwwggkoAgEAAoICAQDHV+bKFLr1p5FR
              0RzeQSgcq4KblN0IqBPEjU+wcERXqmzsknb7uXnEAHTVKEW0chZjQXrctq0DPasO
              svHknvX7nyIK79bIP8Y+78Hi5rgvDm/s6Of4sEUMOCVHV5w48F91tGrodEEWH8Vh
              it4Vaz/Y9cyCZP8kQaK5wr107Z/Av4VUhPz1nOgrlfL03Kco/kz54i77patezXZV
              +aoFHZ9cqLoCcZ855MJ6CGgWC3QMmSSSFBKJohCMX2m454fK30jCMAKprJawvBe9
              8qOCawqiT7dYqYIH6Tt2QI5RKEzHE1IMqkfAd+RsrssFkdF65CVezQOwTNajYy29
              raNF0EqxslgO7j8PPC7lZNmlDwxObjSuSr///khgoVJ9nw2U7I49ySmO39/SVcIf
              55PGZAKaZZ3vHyj6JJ1u3q9kfq3o8gcdfnyYy3oCkLAE6YCs+C0X+HLd+KFklekF
              62fyilvn61qB53MvAvlJwgt3AwSrNu9sqjrwaBjEE6xeaDJ/Iv0WqYAWwXcMrHSV
              2/m7n//mUtD1Le2ryhSJV6gjWYxt8aLQbE7gi+cwKFSqFyVtRcK3Gab3kLorISlj
              X/SHftB2gXQ6f75W608Fw9c7MX2L2MPMCOzZDTt00AZ4uYshuAdcIaEfmeQHm1ri
              alZ7Ccoz2pDYroSjbDv8U2uExf8pnwIDAQABAoICADf7eqgD3GGC1q/Yfzf3qnEq
              xXo1+0EkGrEXUmrljHvmM8LYeyvEcerWifkW30SGybzENeHoN3xyhCiTnpUrAz/P
              9/qEUphYOK+SG6xCSTWF427wFb1km2+MEQQRGaFv+A8RRPjVNTYmZAM5wZbYUMz4
              cp+oB3NCL5Xll9lPpo61+pa65mN/1j/vU5TqptM/X5TJrZIke5UbNIF+pP3czNVz
              2RE4oZPbp7YnyDtwqf2jwH55vp8CcY1KemFgPGWAAWnvm7/U5Vjq6ewBSWQl9Y2R
              v5bZu9fG61kRViZ6n91EksVVyOLHiNHw4LlGs0LE8a3G+6M2YQzvnHfpXLINhfwU
              SZ6BWAJdknVsu6eesYoC08+nyikkq/A3BVD65pT5C9VsmUPbqqpGSYZmAuFgsf9m
              zdyKVH4fOPx82DqSZEHZBojg3s5K141DmPp6o0OBX8Ydgfkg2sWXuNi/noBDvh9O
              FXWN2IcgK0dET3pX4xFei0QuZgglDp3VyVVSCSUPsOwecZ2XTjtBZPCQVpp3r+QV
              LyecFudQ94Ki/0R+M4CrE/mPApDvq+pTjYKFZ10YWtGIdguXq5BVZIMZfZzwIPWN
              HdoaFnXRTXTlR4pLIM2nlOvyZmSMo0x6nzUMVGdv4Km9pxi6ZKAgAt4DkbCF9mt0
              QG8RpGJhiIch4kgKFmqxAoIBAQDw4X9Fp9t4f2UiessUDYxLyAtq4acu4ahup5Eb
              vlDZPf9gInvz5q9aFHtYgtjTlH449f+EB4isKQscVMysgrJK+7z1IXXMm0sg44wT
              F4oV+kvg3KpAridRHyE456RvCPqXYzty6ywJ9B7Zf2oCvd40JUOTm8z11K4COLut
              rFIW/24PJA1CWudY/EgzD164k6379On0KryA77iKEZMUztBfHm/bdO8J/zmp7g+E
              FS2TCBzR4LpN0uhBwp9wh4rVr74LrPDnQJVZKgeFd24UHEtmcVprAFNUexb2yy1s
              vxnHsRPmv5eF7ED1Wlz2K+7LUWqibYOrjeCrS85+CEcey0ApAoIBAQDT2vmbHosb
              Qr6ZENt6UX6n0RF8i4g3G4qhucr5hEMQs4H2J8SrUM68QT0GVY0GoDW6f79Pcyr0
              W1tm7qbAOm1Iv4uNYVL1qgpq1GnD5qpWSACGsVSE3OGELlNaVz8fgVdz6zT+rU2A
              tp2t795UlrvaLgFI4wITqJF3LoTfy2MZu8JYCzlKM5pZksmEmJfR0RDAot2grtD3
              H5A+PZfUIZ/8BhmdaOAv5i647unfVF6UpPYejZ0rb67oEazxdeIHK3aD5AjurdsO
              UpW/PMwsbaltp4iI7hvUfRX7Afb5fPXIhv9pHh1xWYl3djUNWmFoiMMP4tuxpOBo
              y+T4maQaiDSHAoIBADrlZ9EIMclMnNXJYE4O4fbFesUvV0lHM3+ayQgXiH0Vg5Nl
              2xjPlqBX0bDajVluPU6AF3GYxfoSLv1GXqTvb9iVpKXrAHp+nef0uxMP9ltZT6Qz
              UA1wh3x2OBFJ0hK0B1FsmeSHS8VDQye615jEA8iMM/GrbnnM/p7ccEcOkyO8YJSj
              I/rNbzN6u8yAPZCzyx6Hy4w/xsdf1acslOHJj3kyX/cwqCGxnc/GvVR2OSZyHVnT
              sLnGj7NEeudwvKlyxuzj5CMmz111wVEI2olgQa9Sl+EBu140mnDNTNYCA7OnwE3z
              GoFMOrXC2mf2ZfSge4orbL5Nellnt51pOLp2x8ECggEBALM8Mazw/FOF9mbdgjJM
              PFGSaa7rBcVJwdHttDHBmlPI6wzsvFEMPru6nfx76KJQbORqK9r13sN5fyzof59m
              TwsbMt/cFSnOQJ39M7YPstDofbl20cDOduUzpEVsRvVKokhqGB3XVRiuZ1y+8WSz
              Wh7OiTu3AwzKsrcYXkZQdnlRBq0iYcfLPKzHqUJLLzbOH9Q6djL5c8V/qLNfvNI1
              2HqKVqV8Ex+zKJhBWRAe+x3bKnbS7MPQ6zNfsOdgCmhydwRCquPzpr7JU/PFZh+4
              b31cHgFrIZR2d2AzW1XcSLzsqa2vUs2RKOIu2deAPaUI/66zCZeTnGBNEFza76Ga
              1oUCggEAA38oXcnputwL103SeD8+uwHjtTf183Rucr+Ryqz6GymiWjlzELqu7TRd
              yadAaNg9CuXmYS33Jtk/UNS0k9FvYqGTR+SBXIZr6nt9ZFd0SNlQkwkAQCsuekEs
              nJlmUZax7DxXMgIHMKDboHZYM/MhgzEGSALmhU5LZ76MS17v3NEPxYpVHxjAotxW
              g03HjWTltS8Bgt6u0KFTGJKEUcfwvWKZtjk5Fc1heZ49zh1nU3zo9C/h8iiijTy2
              s/YksP6cxveae4b7soN4rD/vnfsmKcG+DnTf6B8Zbm6tI2TneYOfFSCryp+yDnaJ
              PIDNiTxNecePOmrD+1ivAEXcoL+e1w==
              -----END PRIVATE KEY-----

        - id: webextensions-rsa-with-recommendation
          type: xpi
          # The signing parameters for each type of add-on are 'add-on' are
          # signed with the OU 'Production' and the provided ID
          # 'add-on-with-recommendation' are signed with the OU 'Production'
          # and the provided ID and add a recommendation file 'extension' are
          # signed with the OU 'Mozilla Extensions' and the provided ID 'system
          # add-on' are signed with the OU 'Mozilla Components' and the
          # provided ID 'hotfix' are signed with the OU 'Production' and the ID
          # 'firefox-hotfix@mozilla.org'
          mode: add-on-with-recommendation
          recommendation:
            path: "mozilla-recommendation.json"
            states:
              recommended: true
              recommended-android: true
              verified: true
              line: true
            relative_start: 0h
            duration: 26298h
          # RSA key gen is slow and CPU intensive, so we can optionally
          # pregenerate and cache keys with a worker pool
          rsacacheconfig:
            numkeys: 25
            numgenerators: 2
            generatorsleepduration: 1m
            fetchtimeout: 100ms
            statssamplerate: 1m
          certificate: |
              -----BEGIN CERTIFICATE-----
              MIIH0zCCBbugAwIBAgIBATANBgkqhkiG9w0BAQsFADCBvDELMAkGA1UEBhMCVVMx
              CzAJBgNVBAgTAkNBMRYwFAYDVQQHEw1Nb3VudGFpbiBWaWV3MRwwGgYDVQQKExNB
              bGxpem9tIENvcnBvcmF0aW9uMSAwHgYDVQQLExdBbGxpem9tIEFNTyBEZXZlbG9w
              bWVudDEYMBYGA1UEAxMPZGV2LmFtby5yb290LmNhMS4wLAYJKoZIhvcNAQkBFh9m
              b3hzZWMrZGV2YW1vcm9vdGNhQG1vemlsbGEuY29tMB4XDTE3MDMyMTIzNDQwNFoX
              DTI3MDMxOTIzNDQwNFowgbwxCzAJBgNVBAYTAlVTMQswCQYDVQQIEwJDQTEWMBQG
              A1UEBxMNTW91bnRhaW4gVmlldzEcMBoGA1UEChMTQWxsaXpvbSBDb3Jwb3JhdGlv
              bjEgMB4GA1UECxMXQWxsaXpvbSBBTU8gRGV2ZWxvcG1lbnQxGDAWBgNVBAMTD2Rl
              di5hbW8ucm9vdC5jYTEuMCwGCSqGSIb3DQEJARYfZm94c2VjK2RldmFtb3Jvb3Rj
              YUBtb3ppbGxhLmNvbTCCAiIwDQYJKoZIhvcNAQEBBQADggIPADCCAgoCggIBAMdX
              5soUuvWnkVHRHN5BKByrgpuU3QioE8SNT7BwRFeqbOySdvu5ecQAdNUoRbRyFmNB
              ety2rQM9qw6y8eSe9fufIgrv1sg/xj7vweLmuC8Ob+zo5/iwRQw4JUdXnDjwX3W0
              auh0QRYfxWGK3hVrP9j1zIJk/yRBornCvXTtn8C/hVSE/PWc6CuV8vTcpyj+TPni
              Lvulq17NdlX5qgUdn1yougJxnznkwnoIaBYLdAyZJJIUEomiEIxfabjnh8rfSMIw
              AqmslrC8F73yo4JrCqJPt1ipggfpO3ZAjlEoTMcTUgyqR8B35GyuywWR0XrkJV7N
              A7BM1qNjLb2to0XQSrGyWA7uPw88LuVk2aUPDE5uNK5Kv//+SGChUn2fDZTsjj3J
              KY7f39JVwh/nk8ZkApplne8fKPoknW7er2R+rejyBx1+fJjLegKQsATpgKz4LRf4
              ct34oWSV6QXrZ/KKW+frWoHncy8C+UnCC3cDBKs272yqOvBoGMQTrF5oMn8i/Rap
              gBbBdwysdJXb+buf/+ZS0PUt7avKFIlXqCNZjG3xotBsTuCL5zAoVKoXJW1FwrcZ
              pveQuishKWNf9Id+0HaBdDp/vlbrTwXD1zsxfYvYw8wI7NkNO3TQBni5iyG4B1wh
              oR+Z5AebWuJqVnsJyjPakNiuhKNsO/xTa4TF/ymfAgMBAAGjggHcMIIB2DAPBgNV
              HRMBAf8EBTADAQH/MA4GA1UdDwEB/wQEAwIBhjAWBgNVHSUBAf8EDDAKBggrBgEF
              BQcDAzAdBgNVHQ4EFgQU2LRpqTdeQ1QlBWNA6fYAqHdpSaUwgekGA1UdIwSB4TCB
              3oAU2LRpqTdeQ1QlBWNA6fYAqHdpSaWhgcKkgb8wgbwxCzAJBgNVBAYTAlVTMQsw
              CQYDVQQIEwJDQTEWMBQGA1UEBxMNTW91bnRhaW4gVmlldzEcMBoGA1UEChMTQWxs
              aXpvbSBDb3Jwb3JhdGlvbjEgMB4GA1UECxMXQWxsaXpvbSBBTU8gRGV2ZWxvcG1l
              bnQxGDAWBgNVBAMTD2Rldi5hbW8ucm9vdC5jYTEuMCwGCSqGSIb3DQEJARYfZm94
              c2VjK2RldmFtb3Jvb3RjYUBtb3ppbGxhLmNvbYIBATBCBglghkgBhvhCAQQENRYz
              aHR0cHM6Ly9jb250ZW50LXNpZ25hdHVyZS5kZXYubW96YXdzLm5ldC9jYS9jcmwu
              cGVtME4GCCsGAQUFBwEBBEIwQDA+BggrBgEFBQcwAoYyaHR0cHM6Ly9jb250ZW50
              LXNpZ25hdHVyZS5kZXYubW96YXdzLm5ldC9jYS9jYS5wZW0wDQYJKoZIhvcNAQEL
              BQADggIBALqVt54WTkxD5U5fHPRUSZA9rFigoIcrHNrq+gTDd057cBDUWNc0cEHV
              qaP0zgzqD2bIhV/WWlfMDY3VnB8L2+Vjvu2CEt8/9Kh5x9IgBmZt5VUMuEdmQOyH
              vA7lz3UI+jmUGcojtLsi+sf4kxDZh3QB3T/wGiHg+K7vXnY7GWEy1Cjfwk/dvbT2
              ODTb5B3SPGsh75VmfzFGgerzsS71LN4FYBRUklLe8ozqKF8r/jGE2vfDR1Cy09pN
              oR9ti+zaBiEtMlWJjxYrv7HvuoDR9xLmPxyV6gQbo6NnbudkpNdg5LhbY3WV1IgL
              TnwJ7aHXgzOZ3w/VsSctg4beZZgYnr81vLKyefWJH1VzCe5XTgwXC1R/afGiVJ0P
              hA1+T4My9oTaQBsiNYA2keXKJbTKerMTupoLgV/lJjxfF5BfQiy9NL18/bzxqf+J
              7w4P/4oHt3QCdISAIhlG4ttXfRR8oz6obAb6QYdCf3x9b2/3UXKd3UJ+gwchPjj6
              InnLK8ig9scn4opVNkBkjlMRsq1yd017eQzLSirpKj3br69qyLoyb/nPNJi7bL1K
              bf6m5mF5GmKR+Glvq74O8rLQZ3a75v6H+NwOqAlZnWSJmC84R2HHsHPBw+2pExJT
              E5bRcttRlhEdN4NJ2vWJnOH0DENHy6TEwACINJVx6ftucfPfvOxI
              -----END CERTIFICATE-----
          privatekey: |
              -----BEGIN PRIVATE KEY-----
              MIIJQgIBADANBgkqhkiG9w0BAQEFAASCCSwwggkoAgEAAoICAQDHV+bKFLr1p5FR
              0RzeQSgcq4KblN0IqBPEjU+wcERXqmzsknb7uXnEAHTVKEW0chZjQXrctq0DPasO
              svHknvX7nyIK79bIP8Y+78Hi5rgvDm/s6Of4sEUMOCVHV5w48F91tGrodEEWH8Vh
              it4Vaz/Y9cyCZP8kQaK5wr107Z/Av4VUhPz1nOgrlfL03Kco/kz54i77patezXZV
              +aoFHZ9cqLoCcZ855MJ6CGgWC3QMmSSSFBKJohCMX2m454fK30jCMAKprJawvBe9
              8qOCawqiT7dYqYIH6Tt2QI5RKEzHE1IMqkfAd+RsrssFkdF65CVezQOwTNajYy29
              raNF0EqxslgO7j8PPC7lZNmlDwxObjSuSr///khgoVJ9nw2U7I49ySmO39/SVcIf
              55PGZAKaZZ3vHyj6JJ1u3q9kfq3o8gcdfnyYy3oCkLAE6YCs+C0X+HLd+KFklekF
              62fyilvn61qB53MvAvlJwgt3AwSrNu9sqjrwaBjEE6xeaDJ/Iv0WqYAWwXcMrHSV
              2/m7n//mUtD1Le2ryhSJV6gjWYxt8aLQbE7gi+cwKFSqFyVtRcK3Gab3kLorISlj
              X/SHftB2gXQ6f75W608Fw9c7MX2L2MPMCOzZDTt00AZ4uYshuAdcIaEfmeQHm1ri
              alZ7Ccoz2pDYroSjbDv8U2uExf8pnwIDAQABAoICADf7eqgD3GGC1q/Yfzf3qnEq
              xXo1+0EkGrEXUmrljHvmM8LYeyvEcerWifkW30SGybzENeHoN3xyhCiTnpUrAz/P
              9/qEUphYOK+SG6xCSTWF427wFb1km2+MEQQRGaFv+A8RRPjVNTYmZAM5wZbYUMz4
              cp+oB3NCL5Xll9lPpo61+pa65mN/1j/vU5TqptM/X5TJrZIke5UbNIF+pP3czNVz
              2RE4oZPbp7YnyDtwqf2jwH55vp8CcY1KemFgPGWAAWnvm7/U5Vjq6ewBSWQl9Y2R
              v5bZu9fG61kRViZ6n91EksVVyOLHiNHw4LlGs0LE8a3G+6M2YQzvnHfpXLINhfwU
              SZ6BWAJdknVsu6eesYoC08+nyikkq/A3BVD65pT5C9VsmUPbqqpGSYZmAuFgsf9m
              zdyKVH4fOPx82DqSZEHZBojg3s5K141DmPp6o0OBX8Ydgfkg2sWXuNi/noBDvh9O
              FXWN2IcgK0dET3pX4xFei0QuZgglDp3VyVVSCSUPsOwecZ2XTjtBZPCQVpp3r+QV
              LyecFudQ94Ki/0R+M4CrE/mPApDvq+pTjYKFZ10YWtGIdguXq5BVZIMZfZzwIPWN
              HdoaFnXRTXTlR4pLIM2nlOvyZmSMo0x6nzUMVGdv4Km9pxi6ZKAgAt4DkbCF9mt0
              QG8RpGJhiIch4kgKFmqxAoIBAQDw4X9Fp9t4f2UiessUDYxLyAtq4acu4ahup5Eb
              vlDZPf9gInvz5q9aFHtYgtjTlH449f+EB4isKQscVMysgrJK+7z1IXXMm0sg44wT
              F4oV+kvg3KpAridRHyE456RvCPqXYzty6ywJ9B7Zf2oCvd40JUOTm8z11K4COLut
              rFIW/24PJA1CWudY/EgzD164k6379On0KryA77iKEZMUztBfHm/bdO8J/zmp7g+E
              FS2TCBzR4LpN0uhBwp9wh4rVr74LrPDnQJVZKgeFd24UHEtmcVprAFNUexb2yy1s
              vxnHsRPmv5eF7ED1Wlz2K+7LUWqibYOrjeCrS85+CEcey0ApAoIBAQDT2vmbHosb
              Qr6ZENt6UX6n0RF8i4g3G4qhucr5hEMQs4H2J8SrUM68QT0GVY0GoDW6f79Pcyr0
              W1tm7qbAOm1Iv4uNYVL1qgpq1GnD5qpWSACGsVSE3OGELlNaVz8fgVdz6zT+rU2A
              tp2t795UlrvaLgFI4wITqJF3LoTfy2MZu8JYCzlKM5pZksmEmJfR0RDAot2grtD3
              H5A+PZfUIZ/8BhmdaOAv5i647unfVF6UpPYejZ0rb67oEazxdeIHK3aD5AjurdsO
              UpW/PMwsbaltp4iI7hvUfRX7Afb5fPXIhv9pHh1xWYl3djUNWmFoiMMP4tuxpOBo
              y+T4maQaiDSHAoIBADrlZ9EIMclMnNXJYE4O4fbFesUvV0lHM3+ayQgXiH0Vg5Nl
              2xjPlqBX0bDajVluPU6AF3GYxfoSLv1GXqTvb9iVpKXrAHp+nef0uxMP9ltZT6Qz
              UA1wh3x2OBFJ0hK0B1FsmeSHS8VDQye615jEA8iMM/GrbnnM/p7ccEcOkyO8YJSj
              I/rNbzN6u8yAPZCzyx6Hy4w/xsdf1acslOHJj3kyX/cwqCGxnc/GvVR2OSZyHVnT
              sLnGj7NEeudwvKlyxuzj5CMmz111wVEI2olgQa9Sl+EBu140mnDNTNYCA7OnwE3z
              GoFMOrXC2mf2ZfSge4orbL5Nellnt51pOLp2x8ECggEBALM8Mazw/FOF9mbdgjJM
              PFGSaa7rBcVJwdHttDHBmlPI6wzsvFEMPru6nfx76KJQbORqK9r13sN5fyzof59m
              TwsbMt/cFSnOQJ39M7YPstDofbl20cDOduUzpEVsRvVKokhqGB3XVRiuZ1y+8WSz
              Wh7OiTu3AwzKsrcYXkZQdnlRBq0iYcfLPKzHqUJLLzbOH9Q6djL5c8V/qLNfvNI1
              2HqKVqV8Ex+zKJhBWRAe+x3bKnbS7MPQ6zNfsOdgCmhydwRCquPzpr7JU/PFZh+4
              b31cHgFrIZR2d2AzW1XcSLzsqa2vUs2RKOIu2deAPaUI/66zCZeTnGBNEFza76Ga
              1oUCggEAA38oXcnputwL103SeD8+uwHjtTf183Rucr+Ryqz6GymiWjlzELqu7TRd
              yadAaNg9CuXmYS33Jtk/UNS0k9FvYqGTR+SBXIZr6nt9ZFd0SNlQkwkAQCsuekEs
              nJlmUZax7DxXMgIHMKDboHZYM/MhgzEGSALmhU5LZ76MS17v3NEPxYpVHxjAotxW
              g03HjWTltS8Bgt6u0KFTGJKEUcfwvWKZtjk5Fc1heZ49zh1nU3zo9C/h8iiijTy2
              s/YksP6cxveae4b7soN4rD/vnfsmKcG+DnTf6B8Zbm6tI2TneYOfFSCryp+yDnaJ
              PIDNiTxNecePOmrD+1ivAEXcoL+e1w==
              -----END PRIVATE KEY-----
    authorizations:
        - id: alice
          key: fs5wgcer9qj819kfptdlp8gm227ewxnzvsuj9ztycsx08hfhzu
          signers:
              - webextensions-rsa
        - id: bob
          key: 9vh6bhlc10y63ow2k4zke7k0c3l9hpr8mo96p92jmbfqngs9e7d
          signers:
              - webextensions-rsa-with-recommendation
    ###########################################################################
    #
    #               The autograph configuration ends here.
    #
    ###########################################################################

  variables:
    - &working-directory "~/addons-server"

  docker-images:
    # These versions should try to match what we run in production.
    # Note that the cimg/python:3.10-node convenience image provides
    # nodejs 16.x, which we need to build assets and run the linter.
    - &python "cimg/python:3.10-node"
    - &redis "redis:6.2"
    - &memcached "memcached:1.4"
    - &mysql "mysql:8.0.28"

  mysql-config: &mysql-config
    environment:
      MYSQL_ALLOW_EMPTY_PASSWORD: true
      MYSQL_DATABASE: olympia

  defaults: &defaults
    parameters:
      djangoversion:
        type: string
        default: django32
    environment:
        DJANGO_VERSION : << parameters.djangoversion >>
    working_directory: &working-directory
    docker:
      - image: *python

  defaults-with-services: &defaults-with-services
    <<: *defaults
    docker:
      - image: *python
      # Below are services this project depends on. In addition to these
      # services, we also need autograph and elasticsearch but not all the
      # time, hence the presence of other `defaults-with-*` references.
      #
      # Most settings below should be kept in sync with `docker-compose.yml`.
      - image: *redis
      - image: *memcached
      - image: *mysql
        <<: *mysql-config

  defaults-with-elasticsearch: &defaults-with-elasticsearch
    <<: *defaults
    docker:
      - image: *python
      - image: *redis
      - image: *memcached
      - image: *mysql
        <<: *mysql-config
      - image: docker.elastic.co/elasticsearch/elasticsearch:7.17.3
        environment:
          # Disable all xpack related features to avoid unrelated logging in
          # docker logs. https://github.com/mozilla/addons-server/issues/8887
          xpack.security.enabled: false
          xpack.monitoring.enabled: false
          xpack.graph.enabled: false
          xpack.watcher.enabled: false
          discovery.type: single-node
          cluster.name: default-cluster
          ES_JAVA_OPTS: -Xms256m -Xmx256m

  defaults-with-autograph: &defaults-with-autograph
    <<: *defaults
    docker:
      - image: *python
      - image: *redis
      - image: *memcached
      - image: *mysql
        <<: *mysql-config
      - image: mozilla/autograph:3.3.2
        command: bash -c 'echo -e "$AUTOGRAPH_CONFIG" > amo_config.yaml && cat amo_config.yaml && /go/bin/autograph -c amo_config.yaml'
        environment:
            AUTOGRAPH_CONFIG: *autograph_config

  defaults-release: &defaults-release
    machine:
      image: ubuntu-2004:202201-02
    working_directory: &working-directory

commands:
  make_release:
    description: "Builds and pushes a Docker image"
    parameters:
      image_tag:
        type: string
        default: "latest"
    steps:
      - run: >
          printf '{"commit":"%s","version":"%s","source":"https://github.com/%s/%s","build":"%s"}\n'
          "$CIRCLE_SHA1"
          "$CIRCLE_TAG"
          "$CIRCLE_PROJECT_USERNAME"
          "$CIRCLE_PROJECT_REPONAME"
          "$CIRCLE_BUILD_URL"
          > version.json
      - run:
          name: Build docker image and push to repo
          command: |
            docker version
            docker login -u "${DOCKERHUB_USER}" -p "${DOCKERHUB_PASS}"
<<<<<<< HEAD
            docker build -t app:build --build-arg DJANGO_VERSION -f << parameters.dockerfile >> --label git.commit="$CIRCLE_SHA1" .
=======
            docker build -t app:build --label git.commit="$CIRCLE_SHA1" .
>>>>>>> 9ea263c4
            docker tag app:build "${DOCKERHUB_REPO}":<< parameters.image_tag >>
            docker push "${DOCKERHUB_REPO}":<< parameters.image_tag >>

  better_checkout:
    description: circle ci checkout step on steroids
    parameters:
      clone_options:
        type: string
        default: --depth=1
        description: git clone options
      fetch_options:
        type: string
        default: --depth=10
        description: git fetch options
    steps:
      - run:
          name: checkout
          command: |
            #!/bin/sh
            set -e

            # Workaround old docker images with incorrect $HOME
            # check https://github.com/docker/docker/issues/2968 for details
            if [ "${HOME}" = "/" ]
            then
              export HOME=$(getent passwd $(id -un) | cut -d: -f6)
            fi

            export SSH_CONFIG_DIR="$HOME/.ssh"

            echo "Using SSH Config Dir $SSH_CONFIG_DIR"

            mkdir -p "$SSH_CONFIG_DIR"

            echo 'github.com ssh-rsa AAAAB3NzaC1yc2EAAAADAQABAAABgQCj7ndNxQowgcQnjshcLrqPEiiphnt+VTTvDP6mHBL9j1aNUkY4Ue1gvwnGLVlOhGeYrnZaMgRK6+PKCUXaDbC7qtbW8gIkhL7aGCsOr/C56SJMy/BCZfxd1nWzAOxSDPgVsmerOBYfNqltV9/hWCqBywINIR+5dIg6JTJ72pcEpEjcYgXkE2YEFXV1JHnsKgbLWNlhScqb2UmyRkQyytRLtL+38TGxkxCflmO+5Z8CSSNY7GidjMIZ7Q4zMjA2n1nGrlTDkzwDCsw+wqFPGQA179cnfGWOWRVruj16z6XyvxvjJwbz0wQZ75XK5tKSb7FNyeIEs4TT4jk+S4dhPeAUC5y+bDYirYgM4GC7uEnztnZyaVWQ7B381AK4Qdrwt51ZqExKbQpTUNn+EjqoTwvqNj4kqx5QUCI0ThS/YkOxJCXmPUWZbhjpCg56i+2aB6CmK2JGhn57K5mj0MNdBXA4/WnwH6XoPWJzK5Nyu2zB3nAZp+S5hpQs+p1vN1/wsjk=' >> "$SSH_CONFIG_DIR/known_hosts"

            (umask 077; touch "$SSH_CONFIG_DIR/id_rsa")
            chmod 0600 "$SSH_CONFIG_DIR/id_rsa"
            (cat $CHECKOUT_KEY > "$SSH_CONFIG_DIR/id_rsa")

            export GIT_SSH_COMMAND='ssh -i $SSH_CONFIG_DIR/id_rsa -o UserKnownHostsFile=$SSH_CONFIG_DIR/known_hosts'

            # use git+ssh instead of https
            git config --global url."ssh://git@github.com".insteadOf "https://github.com" || true
            git config --global gc.auto 0 || true

            if [ -e .git ]
            then
              git remote set-url origin "$CIRCLE_REPOSITORY_URL" || true
            else
              git clone << parameters.clone_options >> "$CIRCLE_REPOSITORY_URL" .
            fi

            if [ -n "$CIRCLE_TAG" ]
            then
              git fetch << parameters.fetch_options >> --force origin "refs/tags/${CIRCLE_TAG}"
            elif [[ "$CIRCLE_BRANCH" =~ ^pull\/* ]]
            then
              git fetch << parameters.fetch_options >> --force origin "${CIRCLE_BRANCH}/head:remotes/origin/${CIRCLE_BRANCH}"
            else
              git fetch << parameters.fetch_options >> --force origin "${CIRCLE_BRANCH}:remotes/origin/${CIRCLE_BRANCH}"
            fi


            if [ -n "$CIRCLE_TAG" ]
            then
              git reset --hard "$CIRCLE_SHA1"
              git checkout -q "$CIRCLE_TAG"
            elif [ -n "$CIRCLE_BRANCH" ]
            then
              git reset --hard "$CIRCLE_SHA1"
              git checkout -q -B "$CIRCLE_BRANCH"
            fi

            git reset --hard "$CIRCLE_SHA1"

  setup_container:
    description: common setup for the primary container
    parameters:
      wait_services:
        type: boolean
        default: true
      install_python_test_dependencies:
        type: boolean
        default: true
      install_node_dependencies:
        type: boolean
        default: false
      install_python_dev_dependencies:
        type: boolean
        default: false
    steps:
      - better_checkout
      - run:
          name: Initial setup
          command: |
            curl -sL https://dev.mysql.com/get/mysql-apt-config_0.8.22-1_all.deb --output mysql-apt-config.deb
            sudo dpkg -i mysql-apt-config.deb
            sudo apt-get update -q
            sudo apt-get install -y gettext pngcrush librsvg2-bin libmysqlclient-dev
            sudo cp ./docker/etc/mime.types /etc/mime.types
            sudo touch /addons-server-docker-container
      - run:
          name: Install dockerize
          command: |
            wget https://github.com/jwilder/dockerize/releases/download/$DOCKERIZE_VERSION/dockerize-linux-amd64-$DOCKERIZE_VERSION.tar.gz
            sudo tar -C /usr/local/bin -xzvf dockerize-linux-amd64-$DOCKERIZE_VERSION.tar.gz
            rm dockerize-linux-amd64-$DOCKERIZE_VERSION.tar.gz
          environment:
            DOCKERIZE_VERSION: v0.6.1
      - when:
          condition: << parameters.wait_services >>
          steps:
            - run:
                name: Wait for redis
                command: dockerize -wait tcp://localhost:6379 -timeout 1m
            - run:
                name: Wait for mysql
                command: dockerize -wait tcp://localhost:3306 -timeout 1m
            - run:
                name: Wait for memcached
                command: dockerize -wait tcp://localhost:11211 -timeout 1m
      - run:
          name: Set environment variables
          command: |
            echo export PYTHONPATH=src >> $BASH_ENV
            echo export CPUCOUNT=2 >> $BASH_ENV
            echo export NPM_CONFIG_PREFIX=/deps/ >> $BASH_ENV
            echo export CC=\"`python -c 'import sysconfig; print(sysconfig.get_config_var("CC"))'`\" >> $BASH_ENV
            cat $BASH_ENV
      - when:
          condition: << parameters.install_python_test_dependencies >>
          steps:
            - run:
                name: Install Python dependencies
                command: |
                  make install_python_test_dependencies
      - when:
          condition: << parameters.install_python_dev_dependencies >>
          steps:
            - run:
                name: Install Python dependencies
                command: |
                  make install_python_dev_dependencies
      - when:
          condition: << parameters.install_node_dependencies >>
          steps:
            - run:
                name: Install Node dependencies
                command: |
                  sudo mkdir /deps
                  sudo chown circleci /deps
                  ACTUAL_CIRCLE_WORKING_DIRECTORY="${CIRCLE_WORKING_DIRECTORY/#\~/$HOME}"
                  ln -s ${ACTUAL_CIRCLE_WORKING_DIRECTORY}/package.json /deps/package.json
                  ln -s ${ACTUAL_CIRCLE_WORKING_DIRECTORY}/package-lock.json /deps/package-lock.json
                  make install_node_dependencies
      # should be executed after all python install commands
      - run: pyenv rehash

jobs:
  addons-versions-files-ratings:
    <<: *defaults-with-services
    steps:
      - setup_container
      - run:
          command: pytest -n 2 -m 'not es_tests and not needs_locales_compilation and not static_assets' -v src/olympia/addons/ src/olympia/versions/ src/olympia/files/ src/olympia/ratings/

  amo-lib-locales-and-signing:
    <<: *defaults-with-autograph
    steps:
      - setup_container:
          install_node_dependencies: true
      - run:
          command: pytest -n 2 -m 'not es_tests and not needs_locales_compilation and not static_assets' -v src/olympia/amo/ src/olympia/lib/ src/olympia/signing
          environment:
            AUTOGRAPH_SERVER_URL: http://127.0.0.1:5500
      # After having removed `tox`, we noticed that this job was a lot slower.
      # The reason seems to be related to pyenv shims, which add a huge
      # overhead to CLIs like `dennis-cmd`. By updating the path below, we
      # should use `dennis-cmd` directly instead of the pyenv shim.
      - run: echo "export PATH=\"$(pyenv prefix)/bin:$PATH\"" >> $BASH_ENV
      - run: bash ./locale/compile-mo.sh ./locale/
      - run:
          command: pytest -n 2 -m 'needs_locales_compilation' -v src/olympia/

  assets:
    <<: *defaults-with-services
    steps:
      - setup_container:
          install_python_test_dependencies: false
          install_python_dev_dependencies: true
          install_node_dependencies: true
      - run: make update_assets
      - run:
          command: pytest -m "static_assets" -v src/olympia/
      - run: make run_js_tests

  codestyle:
    <<: *defaults
    steps:
      - setup_container:
          wait_services: false
          install_node_dependencies: true
      - run: make install_python_codestyle_dependencies
      - run: pyenv rehash
      - run: make lint-codestyle

  devhub:
    <<: *defaults-with-services
    steps:
      - setup_container:
          install_node_dependencies: true
      - run:
          command: pytest -n 2 -m 'not es_tests and not needs_locales_compilation and not static_assets' -v src/olympia/devhub/

  docs:
    <<: *defaults
    steps:
      - setup_container:
          wait_services: false
          install_python_test_dependencies: false
      - run: pip install --no-deps -r requirements/docs.txt
      - run: make docs

  main:
    <<: *defaults-with-services
    steps:
      - setup_container:
          install_node_dependencies: true
      - run:
          command: |
            pytest -n 2 -m 'not es_tests and not needs_locales_compilation and not static_assets and not internal_routes_allowed' \
              -v src/olympia/ \
              --ignore src/olympia/addons/ \
              --ignore src/olympia/devhub/ \
              --ignore src/olympia/files/ \
              --ignore src/olympia/reviewers/ \
              --ignore src/olympia/ratings/ \
              --ignore src/olympia/amo/ \
              --ignore src/olympia/lib/ \
              --ignore src/olympia/signing \
              --ignore src/olympia/versions/ \
              --ignore src/olympia/zadmin

  reviewers-and-zadmin:
    <<: *defaults-with-autograph
    steps:
      - setup_container
      - run:
          command: pytest -n 2 -m 'not es_tests and not needs_locales_compilation and not static_assets' -v src/olympia/reviewers/ src/olympia/zadmin/
          environment:
            AUTOGRAPH_SERVER_URL: http://127.0.0.1:5500
      - run:
          name: internal_routes_allowed
          command: |
            # We need to change the setting in the file because we can't
            # override an env variable here, and the next command requires
            # `INTERNAL_ROUTES_ALLOWED` to be set to `True`.
            sed -i 's/^INTERNAL_ROUTES_ALLOWED.*/INTERNAL_ROUTES_ALLOWED=True/' settings_test.py
            pytest -m 'internal_routes_allowed' -v src/olympia/

  es-tests:
    <<: *defaults-with-elasticsearch
    steps:
      - setup_container
      - run:
          name: Wait for elasticsearch
          command: dockerize -wait tcp://localhost:9200 -timeout 1m
      - run:
          command: pytest -m "es_tests and not needs_locales_compilation and not static_assets" -v src/olympia/

  release-master:
    <<: *defaults-release
    environment:
      DJANGO_VERSION: django32
    steps:
      - checkout
      - make_release:
          image_tag: latest

  release-tag:
    <<: *defaults-release
    steps:
      - checkout
      - make_release:
          image_tag: "${CIRCLE_TAG}"

workflows:
  version: 2
  default-workflow:
    jobs:
      - addons-versions-files-ratings:
          matrix:
            parameters:
              djangoversion:
                - django32
                - django41
      - amo-lib-locales-and-signing:
          matrix:
            parameters:
              djangoversion:
                - django32
                - django41
      - assets:
          matrix:
            parameters:
              djangoversion:
                - django32
                - django41
      - codestyle
      - devhub:
          matrix:
            parameters:
              djangoversion:
                - django32
                - django41
      - docs
      - main:
          matrix:
            parameters:
              djangoversion:
                - django32
                - django41
      - reviewers-and-zadmin:
          matrix:
            parameters:
              djangoversion:
                - django32
                - django41
      - es-tests:
          matrix:
            parameters:
              djangoversion:
                - django32
                - django41
      - release-master:
          filters:
            branches:
              only: master
            tags:
              ignore: /.*/
      - release-tag:
          filters:
            tags:
              only: /.*/
            branches:
              ignore: /.*/<|MERGE_RESOLUTION|>--- conflicted
+++ resolved
@@ -373,11 +373,7 @@
           command: |
             docker version
             docker login -u "${DOCKERHUB_USER}" -p "${DOCKERHUB_PASS}"
-<<<<<<< HEAD
-            docker build -t app:build --build-arg DJANGO_VERSION -f << parameters.dockerfile >> --label git.commit="$CIRCLE_SHA1" .
-=======
-            docker build -t app:build --label git.commit="$CIRCLE_SHA1" .
->>>>>>> 9ea263c4
+            docker build -t app:build --build-arg DJANGO_VERSION --label git.commit="$CIRCLE_SHA1" .
             docker tag app:build "${DOCKERHUB_REPO}":<< parameters.image_tag >>
             docker push "${DOCKERHUB_REPO}":<< parameters.image_tag >>
 
