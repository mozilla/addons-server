# These environment variables must be set in CircleCI UI
#
# DOCKERHUB_REPO - docker hub repo, format: <username>/<repo>
# DOCKER_USER - Login user for docker hub
# DOCKER_PASS - Login password for docker hub user
version: 2.1

orbs:
  # This is needed to be able to install Node.js in the primary container,
  # which provides python only.
  node: circleci/node@4.1.0

references:
  # We declare the autograph configuration here to be able to fully leverage
  # Docker executors. This configuration should be kept in sync with the
  # content of `scripts/autograph_localdev_config.yaml`, which is used for
  # local dev. Sadly, we cannot "include" this file here.
  autograph_config: &autograph_config |
    # Note: Most of the configuration here got copied from
    # https://github.com/mozilla-services/autograph/blob/master/autograph.yaml
    server:
        # This port should be perfectly free, the upstream default of 8000 is
        # used by django sometimes so let's not do that.
        listen: "0.0.0.0:5500"
        # cache 500k nonces to protect from authorization replay attacks
        noncecachesize: 10

    # The keys below are testing keys that do not grant any power
    signers:
        - id: webextensions-rsa
          type: xpi
          # The signing parameters for each type of add-on are 'add-on' are
          # signed with the OU 'Production' and the provided ID 'extension' are
          # signed with the OU 'Mozilla Extensions' and the provided ID 'system
          # add-on' are signed with the OU 'Mozilla Components' and the
          # provided ID
          mode: add-on
          recommendation:
            path: "mozilla-recommendation.json"
          certificate: |
              -----BEGIN CERTIFICATE-----
              MIIH0zCCBbugAwIBAgIBATANBgkqhkiG9w0BAQsFADCBvDELMAkGA1UEBhMCVVMx
              CzAJBgNVBAgTAkNBMRYwFAYDVQQHEw1Nb3VudGFpbiBWaWV3MRwwGgYDVQQKExNB
              bGxpem9tIENvcnBvcmF0aW9uMSAwHgYDVQQLExdBbGxpem9tIEFNTyBEZXZlbG9w
              bWVudDEYMBYGA1UEAxMPZGV2LmFtby5yb290LmNhMS4wLAYJKoZIhvcNAQkBFh9m
              b3hzZWMrZGV2YW1vcm9vdGNhQG1vemlsbGEuY29tMB4XDTE3MDMyMTIzNDQwNFoX
              DTI3MDMxOTIzNDQwNFowgbwxCzAJBgNVBAYTAlVTMQswCQYDVQQIEwJDQTEWMBQG
              A1UEBxMNTW91bnRhaW4gVmlldzEcMBoGA1UEChMTQWxsaXpvbSBDb3Jwb3JhdGlv
              bjEgMB4GA1UECxMXQWxsaXpvbSBBTU8gRGV2ZWxvcG1lbnQxGDAWBgNVBAMTD2Rl
              di5hbW8ucm9vdC5jYTEuMCwGCSqGSIb3DQEJARYfZm94c2VjK2RldmFtb3Jvb3Rj
              YUBtb3ppbGxhLmNvbTCCAiIwDQYJKoZIhvcNAQEBBQADggIPADCCAgoCggIBAMdX
              5soUuvWnkVHRHN5BKByrgpuU3QioE8SNT7BwRFeqbOySdvu5ecQAdNUoRbRyFmNB
              ety2rQM9qw6y8eSe9fufIgrv1sg/xj7vweLmuC8Ob+zo5/iwRQw4JUdXnDjwX3W0
              auh0QRYfxWGK3hVrP9j1zIJk/yRBornCvXTtn8C/hVSE/PWc6CuV8vTcpyj+TPni
              Lvulq17NdlX5qgUdn1yougJxnznkwnoIaBYLdAyZJJIUEomiEIxfabjnh8rfSMIw
              AqmslrC8F73yo4JrCqJPt1ipggfpO3ZAjlEoTMcTUgyqR8B35GyuywWR0XrkJV7N
              A7BM1qNjLb2to0XQSrGyWA7uPw88LuVk2aUPDE5uNK5Kv//+SGChUn2fDZTsjj3J
              KY7f39JVwh/nk8ZkApplne8fKPoknW7er2R+rejyBx1+fJjLegKQsATpgKz4LRf4
              ct34oWSV6QXrZ/KKW+frWoHncy8C+UnCC3cDBKs272yqOvBoGMQTrF5oMn8i/Rap
              gBbBdwysdJXb+buf/+ZS0PUt7avKFIlXqCNZjG3xotBsTuCL5zAoVKoXJW1FwrcZ
              pveQuishKWNf9Id+0HaBdDp/vlbrTwXD1zsxfYvYw8wI7NkNO3TQBni5iyG4B1wh
              oR+Z5AebWuJqVnsJyjPakNiuhKNsO/xTa4TF/ymfAgMBAAGjggHcMIIB2DAPBgNV
              HRMBAf8EBTADAQH/MA4GA1UdDwEB/wQEAwIBhjAWBgNVHSUBAf8EDDAKBggrBgEF
              BQcDAzAdBgNVHQ4EFgQU2LRpqTdeQ1QlBWNA6fYAqHdpSaUwgekGA1UdIwSB4TCB
              3oAU2LRpqTdeQ1QlBWNA6fYAqHdpSaWhgcKkgb8wgbwxCzAJBgNVBAYTAlVTMQsw
              CQYDVQQIEwJDQTEWMBQGA1UEBxMNTW91bnRhaW4gVmlldzEcMBoGA1UEChMTQWxs
              aXpvbSBDb3Jwb3JhdGlvbjEgMB4GA1UECxMXQWxsaXpvbSBBTU8gRGV2ZWxvcG1l
              bnQxGDAWBgNVBAMTD2Rldi5hbW8ucm9vdC5jYTEuMCwGCSqGSIb3DQEJARYfZm94
              c2VjK2RldmFtb3Jvb3RjYUBtb3ppbGxhLmNvbYIBATBCBglghkgBhvhCAQQENRYz
              aHR0cHM6Ly9jb250ZW50LXNpZ25hdHVyZS5kZXYubW96YXdzLm5ldC9jYS9jcmwu
              cGVtME4GCCsGAQUFBwEBBEIwQDA+BggrBgEFBQcwAoYyaHR0cHM6Ly9jb250ZW50
              LXNpZ25hdHVyZS5kZXYubW96YXdzLm5ldC9jYS9jYS5wZW0wDQYJKoZIhvcNAQEL
              BQADggIBALqVt54WTkxD5U5fHPRUSZA9rFigoIcrHNrq+gTDd057cBDUWNc0cEHV
              qaP0zgzqD2bIhV/WWlfMDY3VnB8L2+Vjvu2CEt8/9Kh5x9IgBmZt5VUMuEdmQOyH
              vA7lz3UI+jmUGcojtLsi+sf4kxDZh3QB3T/wGiHg+K7vXnY7GWEy1Cjfwk/dvbT2
              ODTb5B3SPGsh75VmfzFGgerzsS71LN4FYBRUklLe8ozqKF8r/jGE2vfDR1Cy09pN
              oR9ti+zaBiEtMlWJjxYrv7HvuoDR9xLmPxyV6gQbo6NnbudkpNdg5LhbY3WV1IgL
              TnwJ7aHXgzOZ3w/VsSctg4beZZgYnr81vLKyefWJH1VzCe5XTgwXC1R/afGiVJ0P
              hA1+T4My9oTaQBsiNYA2keXKJbTKerMTupoLgV/lJjxfF5BfQiy9NL18/bzxqf+J
              7w4P/4oHt3QCdISAIhlG4ttXfRR8oz6obAb6QYdCf3x9b2/3UXKd3UJ+gwchPjj6
              InnLK8ig9scn4opVNkBkjlMRsq1yd017eQzLSirpKj3br69qyLoyb/nPNJi7bL1K
              bf6m5mF5GmKR+Glvq74O8rLQZ3a75v6H+NwOqAlZnWSJmC84R2HHsHPBw+2pExJT
              E5bRcttRlhEdN4NJ2vWJnOH0DENHy6TEwACINJVx6ftucfPfvOxI
              -----END CERTIFICATE-----
          privatekey: |
              -----BEGIN PRIVATE KEY-----
              MIIJQgIBADANBgkqhkiG9w0BAQEFAASCCSwwggkoAgEAAoICAQDHV+bKFLr1p5FR
              0RzeQSgcq4KblN0IqBPEjU+wcERXqmzsknb7uXnEAHTVKEW0chZjQXrctq0DPasO
              svHknvX7nyIK79bIP8Y+78Hi5rgvDm/s6Of4sEUMOCVHV5w48F91tGrodEEWH8Vh
              it4Vaz/Y9cyCZP8kQaK5wr107Z/Av4VUhPz1nOgrlfL03Kco/kz54i77patezXZV
              +aoFHZ9cqLoCcZ855MJ6CGgWC3QMmSSSFBKJohCMX2m454fK30jCMAKprJawvBe9
              8qOCawqiT7dYqYIH6Tt2QI5RKEzHE1IMqkfAd+RsrssFkdF65CVezQOwTNajYy29
              raNF0EqxslgO7j8PPC7lZNmlDwxObjSuSr///khgoVJ9nw2U7I49ySmO39/SVcIf
              55PGZAKaZZ3vHyj6JJ1u3q9kfq3o8gcdfnyYy3oCkLAE6YCs+C0X+HLd+KFklekF
              62fyilvn61qB53MvAvlJwgt3AwSrNu9sqjrwaBjEE6xeaDJ/Iv0WqYAWwXcMrHSV
              2/m7n//mUtD1Le2ryhSJV6gjWYxt8aLQbE7gi+cwKFSqFyVtRcK3Gab3kLorISlj
              X/SHftB2gXQ6f75W608Fw9c7MX2L2MPMCOzZDTt00AZ4uYshuAdcIaEfmeQHm1ri
              alZ7Ccoz2pDYroSjbDv8U2uExf8pnwIDAQABAoICADf7eqgD3GGC1q/Yfzf3qnEq
              xXo1+0EkGrEXUmrljHvmM8LYeyvEcerWifkW30SGybzENeHoN3xyhCiTnpUrAz/P
              9/qEUphYOK+SG6xCSTWF427wFb1km2+MEQQRGaFv+A8RRPjVNTYmZAM5wZbYUMz4
              cp+oB3NCL5Xll9lPpo61+pa65mN/1j/vU5TqptM/X5TJrZIke5UbNIF+pP3czNVz
              2RE4oZPbp7YnyDtwqf2jwH55vp8CcY1KemFgPGWAAWnvm7/U5Vjq6ewBSWQl9Y2R
              v5bZu9fG61kRViZ6n91EksVVyOLHiNHw4LlGs0LE8a3G+6M2YQzvnHfpXLINhfwU
              SZ6BWAJdknVsu6eesYoC08+nyikkq/A3BVD65pT5C9VsmUPbqqpGSYZmAuFgsf9m
              zdyKVH4fOPx82DqSZEHZBojg3s5K141DmPp6o0OBX8Ydgfkg2sWXuNi/noBDvh9O
              FXWN2IcgK0dET3pX4xFei0QuZgglDp3VyVVSCSUPsOwecZ2XTjtBZPCQVpp3r+QV
              LyecFudQ94Ki/0R+M4CrE/mPApDvq+pTjYKFZ10YWtGIdguXq5BVZIMZfZzwIPWN
              HdoaFnXRTXTlR4pLIM2nlOvyZmSMo0x6nzUMVGdv4Km9pxi6ZKAgAt4DkbCF9mt0
              QG8RpGJhiIch4kgKFmqxAoIBAQDw4X9Fp9t4f2UiessUDYxLyAtq4acu4ahup5Eb
              vlDZPf9gInvz5q9aFHtYgtjTlH449f+EB4isKQscVMysgrJK+7z1IXXMm0sg44wT
              F4oV+kvg3KpAridRHyE456RvCPqXYzty6ywJ9B7Zf2oCvd40JUOTm8z11K4COLut
              rFIW/24PJA1CWudY/EgzD164k6379On0KryA77iKEZMUztBfHm/bdO8J/zmp7g+E
              FS2TCBzR4LpN0uhBwp9wh4rVr74LrPDnQJVZKgeFd24UHEtmcVprAFNUexb2yy1s
              vxnHsRPmv5eF7ED1Wlz2K+7LUWqibYOrjeCrS85+CEcey0ApAoIBAQDT2vmbHosb
              Qr6ZENt6UX6n0RF8i4g3G4qhucr5hEMQs4H2J8SrUM68QT0GVY0GoDW6f79Pcyr0
              W1tm7qbAOm1Iv4uNYVL1qgpq1GnD5qpWSACGsVSE3OGELlNaVz8fgVdz6zT+rU2A
              tp2t795UlrvaLgFI4wITqJF3LoTfy2MZu8JYCzlKM5pZksmEmJfR0RDAot2grtD3
              H5A+PZfUIZ/8BhmdaOAv5i647unfVF6UpPYejZ0rb67oEazxdeIHK3aD5AjurdsO
              UpW/PMwsbaltp4iI7hvUfRX7Afb5fPXIhv9pHh1xWYl3djUNWmFoiMMP4tuxpOBo
              y+T4maQaiDSHAoIBADrlZ9EIMclMnNXJYE4O4fbFesUvV0lHM3+ayQgXiH0Vg5Nl
              2xjPlqBX0bDajVluPU6AF3GYxfoSLv1GXqTvb9iVpKXrAHp+nef0uxMP9ltZT6Qz
              UA1wh3x2OBFJ0hK0B1FsmeSHS8VDQye615jEA8iMM/GrbnnM/p7ccEcOkyO8YJSj
              I/rNbzN6u8yAPZCzyx6Hy4w/xsdf1acslOHJj3kyX/cwqCGxnc/GvVR2OSZyHVnT
              sLnGj7NEeudwvKlyxuzj5CMmz111wVEI2olgQa9Sl+EBu140mnDNTNYCA7OnwE3z
              GoFMOrXC2mf2ZfSge4orbL5Nellnt51pOLp2x8ECggEBALM8Mazw/FOF9mbdgjJM
              PFGSaa7rBcVJwdHttDHBmlPI6wzsvFEMPru6nfx76KJQbORqK9r13sN5fyzof59m
              TwsbMt/cFSnOQJ39M7YPstDofbl20cDOduUzpEVsRvVKokhqGB3XVRiuZ1y+8WSz
              Wh7OiTu3AwzKsrcYXkZQdnlRBq0iYcfLPKzHqUJLLzbOH9Q6djL5c8V/qLNfvNI1
              2HqKVqV8Ex+zKJhBWRAe+x3bKnbS7MPQ6zNfsOdgCmhydwRCquPzpr7JU/PFZh+4
              b31cHgFrIZR2d2AzW1XcSLzsqa2vUs2RKOIu2deAPaUI/66zCZeTnGBNEFza76Ga
              1oUCggEAA38oXcnputwL103SeD8+uwHjtTf183Rucr+Ryqz6GymiWjlzELqu7TRd
              yadAaNg9CuXmYS33Jtk/UNS0k9FvYqGTR+SBXIZr6nt9ZFd0SNlQkwkAQCsuekEs
              nJlmUZax7DxXMgIHMKDboHZYM/MhgzEGSALmhU5LZ76MS17v3NEPxYpVHxjAotxW
              g03HjWTltS8Bgt6u0KFTGJKEUcfwvWKZtjk5Fc1heZ49zh1nU3zo9C/h8iiijTy2
              s/YksP6cxveae4b7soN4rD/vnfsmKcG+DnTf6B8Zbm6tI2TneYOfFSCryp+yDnaJ
              PIDNiTxNecePOmrD+1ivAEXcoL+e1w==
              -----END PRIVATE KEY-----

        - id: webextensions-rsa-with-recommendation
          type: xpi
          # The signing parameters for each type of add-on are 'add-on' are
          # signed with the OU 'Production' and the provided ID
          # 'add-on-with-recommendation' are signed with the OU 'Production'
          # and the provided ID and add a recommendation file 'extension' are
          # signed with the OU 'Mozilla Extensions' and the provided ID 'system
          # add-on' are signed with the OU 'Mozilla Components' and the
          # provided ID 'hotfix' are signed with the OU 'Production' and the ID
          # 'firefox-hotfix@mozilla.org'
          mode: add-on-with-recommendation
          recommendation:
            path: "mozilla-recommendation.json"
            states:
              recommended: true
              recommended-android: true
              verified: true
              line: true
            relative_start: 0h
            duration: 26298h
          # RSA key gen is slow and CPU intensive, so we can optionally
          # pregenerate and cache keys with a worker pool
          rsacacheconfig:
            numkeys: 25
            numgenerators: 2
            generatorsleepduration: 1m
            fetchtimeout: 100ms
            statssamplerate: 1m
          certificate: |
              -----BEGIN CERTIFICATE-----
              MIIH0zCCBbugAwIBAgIBATANBgkqhkiG9w0BAQsFADCBvDELMAkGA1UEBhMCVVMx
              CzAJBgNVBAgTAkNBMRYwFAYDVQQHEw1Nb3VudGFpbiBWaWV3MRwwGgYDVQQKExNB
              bGxpem9tIENvcnBvcmF0aW9uMSAwHgYDVQQLExdBbGxpem9tIEFNTyBEZXZlbG9w
              bWVudDEYMBYGA1UEAxMPZGV2LmFtby5yb290LmNhMS4wLAYJKoZIhvcNAQkBFh9m
              b3hzZWMrZGV2YW1vcm9vdGNhQG1vemlsbGEuY29tMB4XDTE3MDMyMTIzNDQwNFoX
              DTI3MDMxOTIzNDQwNFowgbwxCzAJBgNVBAYTAlVTMQswCQYDVQQIEwJDQTEWMBQG
              A1UEBxMNTW91bnRhaW4gVmlldzEcMBoGA1UEChMTQWxsaXpvbSBDb3Jwb3JhdGlv
              bjEgMB4GA1UECxMXQWxsaXpvbSBBTU8gRGV2ZWxvcG1lbnQxGDAWBgNVBAMTD2Rl
              di5hbW8ucm9vdC5jYTEuMCwGCSqGSIb3DQEJARYfZm94c2VjK2RldmFtb3Jvb3Rj
              YUBtb3ppbGxhLmNvbTCCAiIwDQYJKoZIhvcNAQEBBQADggIPADCCAgoCggIBAMdX
              5soUuvWnkVHRHN5BKByrgpuU3QioE8SNT7BwRFeqbOySdvu5ecQAdNUoRbRyFmNB
              ety2rQM9qw6y8eSe9fufIgrv1sg/xj7vweLmuC8Ob+zo5/iwRQw4JUdXnDjwX3W0
              auh0QRYfxWGK3hVrP9j1zIJk/yRBornCvXTtn8C/hVSE/PWc6CuV8vTcpyj+TPni
              Lvulq17NdlX5qgUdn1yougJxnznkwnoIaBYLdAyZJJIUEomiEIxfabjnh8rfSMIw
              AqmslrC8F73yo4JrCqJPt1ipggfpO3ZAjlEoTMcTUgyqR8B35GyuywWR0XrkJV7N
              A7BM1qNjLb2to0XQSrGyWA7uPw88LuVk2aUPDE5uNK5Kv//+SGChUn2fDZTsjj3J
              KY7f39JVwh/nk8ZkApplne8fKPoknW7er2R+rejyBx1+fJjLegKQsATpgKz4LRf4
              ct34oWSV6QXrZ/KKW+frWoHncy8C+UnCC3cDBKs272yqOvBoGMQTrF5oMn8i/Rap
              gBbBdwysdJXb+buf/+ZS0PUt7avKFIlXqCNZjG3xotBsTuCL5zAoVKoXJW1FwrcZ
              pveQuishKWNf9Id+0HaBdDp/vlbrTwXD1zsxfYvYw8wI7NkNO3TQBni5iyG4B1wh
              oR+Z5AebWuJqVnsJyjPakNiuhKNsO/xTa4TF/ymfAgMBAAGjggHcMIIB2DAPBgNV
              HRMBAf8EBTADAQH/MA4GA1UdDwEB/wQEAwIBhjAWBgNVHSUBAf8EDDAKBggrBgEF
              BQcDAzAdBgNVHQ4EFgQU2LRpqTdeQ1QlBWNA6fYAqHdpSaUwgekGA1UdIwSB4TCB
              3oAU2LRpqTdeQ1QlBWNA6fYAqHdpSaWhgcKkgb8wgbwxCzAJBgNVBAYTAlVTMQsw
              CQYDVQQIEwJDQTEWMBQGA1UEBxMNTW91bnRhaW4gVmlldzEcMBoGA1UEChMTQWxs
              aXpvbSBDb3Jwb3JhdGlvbjEgMB4GA1UECxMXQWxsaXpvbSBBTU8gRGV2ZWxvcG1l
              bnQxGDAWBgNVBAMTD2Rldi5hbW8ucm9vdC5jYTEuMCwGCSqGSIb3DQEJARYfZm94
              c2VjK2RldmFtb3Jvb3RjYUBtb3ppbGxhLmNvbYIBATBCBglghkgBhvhCAQQENRYz
              aHR0cHM6Ly9jb250ZW50LXNpZ25hdHVyZS5kZXYubW96YXdzLm5ldC9jYS9jcmwu
              cGVtME4GCCsGAQUFBwEBBEIwQDA+BggrBgEFBQcwAoYyaHR0cHM6Ly9jb250ZW50
              LXNpZ25hdHVyZS5kZXYubW96YXdzLm5ldC9jYS9jYS5wZW0wDQYJKoZIhvcNAQEL
              BQADggIBALqVt54WTkxD5U5fHPRUSZA9rFigoIcrHNrq+gTDd057cBDUWNc0cEHV
              qaP0zgzqD2bIhV/WWlfMDY3VnB8L2+Vjvu2CEt8/9Kh5x9IgBmZt5VUMuEdmQOyH
              vA7lz3UI+jmUGcojtLsi+sf4kxDZh3QB3T/wGiHg+K7vXnY7GWEy1Cjfwk/dvbT2
              ODTb5B3SPGsh75VmfzFGgerzsS71LN4FYBRUklLe8ozqKF8r/jGE2vfDR1Cy09pN
              oR9ti+zaBiEtMlWJjxYrv7HvuoDR9xLmPxyV6gQbo6NnbudkpNdg5LhbY3WV1IgL
              TnwJ7aHXgzOZ3w/VsSctg4beZZgYnr81vLKyefWJH1VzCe5XTgwXC1R/afGiVJ0P
              hA1+T4My9oTaQBsiNYA2keXKJbTKerMTupoLgV/lJjxfF5BfQiy9NL18/bzxqf+J
              7w4P/4oHt3QCdISAIhlG4ttXfRR8oz6obAb6QYdCf3x9b2/3UXKd3UJ+gwchPjj6
              InnLK8ig9scn4opVNkBkjlMRsq1yd017eQzLSirpKj3br69qyLoyb/nPNJi7bL1K
              bf6m5mF5GmKR+Glvq74O8rLQZ3a75v6H+NwOqAlZnWSJmC84R2HHsHPBw+2pExJT
              E5bRcttRlhEdN4NJ2vWJnOH0DENHy6TEwACINJVx6ftucfPfvOxI
              -----END CERTIFICATE-----
          privatekey: |
              -----BEGIN PRIVATE KEY-----
              MIIJQgIBADANBgkqhkiG9w0BAQEFAASCCSwwggkoAgEAAoICAQDHV+bKFLr1p5FR
              0RzeQSgcq4KblN0IqBPEjU+wcERXqmzsknb7uXnEAHTVKEW0chZjQXrctq0DPasO
              svHknvX7nyIK79bIP8Y+78Hi5rgvDm/s6Of4sEUMOCVHV5w48F91tGrodEEWH8Vh
              it4Vaz/Y9cyCZP8kQaK5wr107Z/Av4VUhPz1nOgrlfL03Kco/kz54i77patezXZV
              +aoFHZ9cqLoCcZ855MJ6CGgWC3QMmSSSFBKJohCMX2m454fK30jCMAKprJawvBe9
              8qOCawqiT7dYqYIH6Tt2QI5RKEzHE1IMqkfAd+RsrssFkdF65CVezQOwTNajYy29
              raNF0EqxslgO7j8PPC7lZNmlDwxObjSuSr///khgoVJ9nw2U7I49ySmO39/SVcIf
              55PGZAKaZZ3vHyj6JJ1u3q9kfq3o8gcdfnyYy3oCkLAE6YCs+C0X+HLd+KFklekF
              62fyilvn61qB53MvAvlJwgt3AwSrNu9sqjrwaBjEE6xeaDJ/Iv0WqYAWwXcMrHSV
              2/m7n//mUtD1Le2ryhSJV6gjWYxt8aLQbE7gi+cwKFSqFyVtRcK3Gab3kLorISlj
              X/SHftB2gXQ6f75W608Fw9c7MX2L2MPMCOzZDTt00AZ4uYshuAdcIaEfmeQHm1ri
              alZ7Ccoz2pDYroSjbDv8U2uExf8pnwIDAQABAoICADf7eqgD3GGC1q/Yfzf3qnEq
              xXo1+0EkGrEXUmrljHvmM8LYeyvEcerWifkW30SGybzENeHoN3xyhCiTnpUrAz/P
              9/qEUphYOK+SG6xCSTWF427wFb1km2+MEQQRGaFv+A8RRPjVNTYmZAM5wZbYUMz4
              cp+oB3NCL5Xll9lPpo61+pa65mN/1j/vU5TqptM/X5TJrZIke5UbNIF+pP3czNVz
              2RE4oZPbp7YnyDtwqf2jwH55vp8CcY1KemFgPGWAAWnvm7/U5Vjq6ewBSWQl9Y2R
              v5bZu9fG61kRViZ6n91EksVVyOLHiNHw4LlGs0LE8a3G+6M2YQzvnHfpXLINhfwU
              SZ6BWAJdknVsu6eesYoC08+nyikkq/A3BVD65pT5C9VsmUPbqqpGSYZmAuFgsf9m
              zdyKVH4fOPx82DqSZEHZBojg3s5K141DmPp6o0OBX8Ydgfkg2sWXuNi/noBDvh9O
              FXWN2IcgK0dET3pX4xFei0QuZgglDp3VyVVSCSUPsOwecZ2XTjtBZPCQVpp3r+QV
              LyecFudQ94Ki/0R+M4CrE/mPApDvq+pTjYKFZ10YWtGIdguXq5BVZIMZfZzwIPWN
              HdoaFnXRTXTlR4pLIM2nlOvyZmSMo0x6nzUMVGdv4Km9pxi6ZKAgAt4DkbCF9mt0
              QG8RpGJhiIch4kgKFmqxAoIBAQDw4X9Fp9t4f2UiessUDYxLyAtq4acu4ahup5Eb
              vlDZPf9gInvz5q9aFHtYgtjTlH449f+EB4isKQscVMysgrJK+7z1IXXMm0sg44wT
              F4oV+kvg3KpAridRHyE456RvCPqXYzty6ywJ9B7Zf2oCvd40JUOTm8z11K4COLut
              rFIW/24PJA1CWudY/EgzD164k6379On0KryA77iKEZMUztBfHm/bdO8J/zmp7g+E
              FS2TCBzR4LpN0uhBwp9wh4rVr74LrPDnQJVZKgeFd24UHEtmcVprAFNUexb2yy1s
              vxnHsRPmv5eF7ED1Wlz2K+7LUWqibYOrjeCrS85+CEcey0ApAoIBAQDT2vmbHosb
              Qr6ZENt6UX6n0RF8i4g3G4qhucr5hEMQs4H2J8SrUM68QT0GVY0GoDW6f79Pcyr0
              W1tm7qbAOm1Iv4uNYVL1qgpq1GnD5qpWSACGsVSE3OGELlNaVz8fgVdz6zT+rU2A
              tp2t795UlrvaLgFI4wITqJF3LoTfy2MZu8JYCzlKM5pZksmEmJfR0RDAot2grtD3
              H5A+PZfUIZ/8BhmdaOAv5i647unfVF6UpPYejZ0rb67oEazxdeIHK3aD5AjurdsO
              UpW/PMwsbaltp4iI7hvUfRX7Afb5fPXIhv9pHh1xWYl3djUNWmFoiMMP4tuxpOBo
              y+T4maQaiDSHAoIBADrlZ9EIMclMnNXJYE4O4fbFesUvV0lHM3+ayQgXiH0Vg5Nl
              2xjPlqBX0bDajVluPU6AF3GYxfoSLv1GXqTvb9iVpKXrAHp+nef0uxMP9ltZT6Qz
              UA1wh3x2OBFJ0hK0B1FsmeSHS8VDQye615jEA8iMM/GrbnnM/p7ccEcOkyO8YJSj
              I/rNbzN6u8yAPZCzyx6Hy4w/xsdf1acslOHJj3kyX/cwqCGxnc/GvVR2OSZyHVnT
              sLnGj7NEeudwvKlyxuzj5CMmz111wVEI2olgQa9Sl+EBu140mnDNTNYCA7OnwE3z
              GoFMOrXC2mf2ZfSge4orbL5Nellnt51pOLp2x8ECggEBALM8Mazw/FOF9mbdgjJM
              PFGSaa7rBcVJwdHttDHBmlPI6wzsvFEMPru6nfx76KJQbORqK9r13sN5fyzof59m
              TwsbMt/cFSnOQJ39M7YPstDofbl20cDOduUzpEVsRvVKokhqGB3XVRiuZ1y+8WSz
              Wh7OiTu3AwzKsrcYXkZQdnlRBq0iYcfLPKzHqUJLLzbOH9Q6djL5c8V/qLNfvNI1
              2HqKVqV8Ex+zKJhBWRAe+x3bKnbS7MPQ6zNfsOdgCmhydwRCquPzpr7JU/PFZh+4
              b31cHgFrIZR2d2AzW1XcSLzsqa2vUs2RKOIu2deAPaUI/66zCZeTnGBNEFza76Ga
              1oUCggEAA38oXcnputwL103SeD8+uwHjtTf183Rucr+Ryqz6GymiWjlzELqu7TRd
              yadAaNg9CuXmYS33Jtk/UNS0k9FvYqGTR+SBXIZr6nt9ZFd0SNlQkwkAQCsuekEs
              nJlmUZax7DxXMgIHMKDboHZYM/MhgzEGSALmhU5LZ76MS17v3NEPxYpVHxjAotxW
              g03HjWTltS8Bgt6u0KFTGJKEUcfwvWKZtjk5Fc1heZ49zh1nU3zo9C/h8iiijTy2
              s/YksP6cxveae4b7soN4rD/vnfsmKcG+DnTf6B8Zbm6tI2TneYOfFSCryp+yDnaJ
              PIDNiTxNecePOmrD+1ivAEXcoL+e1w==
              -----END PRIVATE KEY-----
    authorizations:
        - id: alice
          key: fs5wgcer9qj819kfptdlp8gm227ewxnzvsuj9ztycsx08hfhzu
          signers:
              - webextensions-rsa
        - id: bob
          key: 9vh6bhlc10y63ow2k4zke7k0c3l9hpr8mo96p92jmbfqngs9e7d
          signers:
              - webextensions-rsa-with-recommendation
    ###########################################################################
    #
    #               The autograph configuration ends here.
    #
    ###########################################################################

  variables:
    - &working-directory "~/addons-server"

  docker-images:
    # This is the python version we run in production.
    - &python "cimg/python:3.8"
    - &redis "redis:2.8"
    - &memcached "memcached:1.4"
    - &mysql "circleci/mysql:8.0"

  mysql-config: &mysql-config
    environment:
      MYSQL_ALLOW_EMPTY_PASSWORD: yes
      MYSQL_DATABASE: olympia

  defaults: &defaults
    parameters:
      djangoversion:
        type: string
        default: django22
    environment:
        DJANGO_VERSION : << parameters.djangoversion >>
    working_directory: &working-directory
    docker:
      - image: *python

  defaults-with-services: &defaults-with-services
    <<: *defaults
    docker:
      - image: *python
      # Below are services this project depends on. In addition to these
      # services, we also need autograph and elasticsearch but not all the
      # time, hence the presence of other `defaults-with-*` references.
      #
      # Most settings below should be kept in sync with `docker-compose.yml`.
      - image: *redis
      - image: *memcached
      - image: *mysql
        <<: *mysql-config

  defaults-with-elasticsearch: &defaults-with-elasticsearch
    <<: *defaults
    docker:
      - image: *python
      - image: *redis
      - image: *memcached
      - image: *mysql
        <<: *mysql-config
      - image: docker.elastic.co/elasticsearch/elasticsearch:6.8.8
        environment:
          # Disable all xpack related features to avoid unrelated logging in
          # docker logs. https://github.com/mozilla/addons-server/issues/8887
          xpack.security.enabled: false
          xpack.monitoring.enabled: false
          xpack.graph.enabled: false
          xpack.watcher.enabled: false
          discovery.type: single-node
          cluster.name: default-cluster
          ES_JAVA_OPTS: -Xms256m -Xmx256m

  defaults-with-autograph: &defaults-with-autograph
    <<: *defaults
    docker:
      - image: *python
      - image: *redis
      - image: *memcached
      - image: *mysql
        <<: *mysql-config
      - image: mozilla/autograph:3.3.2
        command: bash -c 'echo -e "$AUTOGRAPH_CONFIG" > amo_config.yaml && cat amo_config.yaml && /go/bin/autograph -c amo_config.yaml'
        environment:
            AUTOGRAPH_CONFIG: *autograph_config

  defaults-release: &defaults-release
    machine: true
    working_directory: &working-directory

commands:
  make_release:
    description: "Builds and pushes a Docker image"
    parameters:
      dockerfile:
        type: string
        default: "Dockerfile.deploy"
      image_tag:
        type: string
        default: "latest"
    steps:
      - run: >
          printf '{"commit":"%s","version":"%s","source":"https://github.com/%s/%s","build":"%s"}\n'
          "$CIRCLE_SHA1"
          "$CIRCLE_TAG"
          "$CIRCLE_PROJECT_USERNAME"
          "$CIRCLE_PROJECT_REPONAME"
          "$CIRCLE_BUILD_URL"
          > version.json
      - run:
          name: Build docker image and push to repo
          command: |
            docker version
            docker login -u "${DOCKERHUB_USER}" -p "${DOCKERHUB_PASS}"
            docker build -t app:build -f << parameters.dockerfile >> --label git.commit="$CIRCLE_SHA1" .
            docker tag app:build "${DOCKERHUB_REPO}":<< parameters.image_tag >>
            docker push "${DOCKERHUB_REPO}":<< parameters.image_tag >>

  better_checkout:
    description: circle ci checkout step on steroids
    parameters:
      clone_options:
        type: string
        default: --depth=1
        description: git clone options
      fetch_options:
        type: string
        default: --depth=10
        description: git fetch options
    steps:
      - run:
          name: checkout
          command: |
            #!/bin/sh
            set -e

            # Workaround old docker images with incorrect $HOME
            # check https://github.com/docker/docker/issues/2968 for details
            if [ "${HOME}" = "/" ]
            then
              export HOME=$(getent passwd $(id -un) | cut -d: -f6)
            fi

            export SSH_CONFIG_DIR="$HOME/.ssh"

            echo "Using SSH Config Dir $SSH_CONFIG_DIR"

            mkdir -p "$SSH_CONFIG_DIR"

            echo 'github.com ssh-rsa AAAAB3NzaC1yc2EAAAABIwAAAQEAq2A7hRGmdnm9tUDbO9IDSwBK6TbQa+PXYPCPy6rbTrTtw7PHkccKrpp0yVhp5HdEIcKr6pLlVDBfOLX9QUsyCOV0wzfjIJNlGEYsdlLJizHhbn2mUjvSAHQqZETYP81eFzLQNnPHt4EVVUh7VfDESU84KezmD5QlWpXLmvU31/yMf+Se8xhHTvKSCZIFImWwoG6mbUoWf9nzpIoaSjB+weqqUUmpaaasXVal72J+UX2B+2RPW3RcT0eOzQgqlJL3RKrTJvdsjE3JEAvGq3lGHSZXy28G3skua2SmVi/w4yCE6gbODqnTWlg7+wC604ydGXA8VJiS5ap43JXiUFFAaQ==' >> "$SSH_CONFIG_DIR/known_hosts"

            (umask 077; touch "$SSH_CONFIG_DIR/id_rsa")
            chmod 0600 "$SSH_CONFIG_DIR/id_rsa"
            (cat $CHECKOUT_KEY > "$SSH_CONFIG_DIR/id_rsa")

            export GIT_SSH_COMMAND='ssh -i $SSH_CONFIG_DIR/id_rsa -o UserKnownHostsFile=$SSH_CONFIG_DIR/known_hosts'

            # use git+ssh instead of https
            git config --global url."ssh://git@github.com".insteadOf "https://github.com" || true
            git config --global gc.auto 0 || true

            if [ -e .git ]
            then
              git remote set-url origin "$CIRCLE_REPOSITORY_URL" || true
            else
              git clone << parameters.clone_options >> "$CIRCLE_REPOSITORY_URL" .
            fi

            if [ -n "$CIRCLE_TAG" ]
            then
              git fetch << parameters.fetch_options >> --force origin "refs/tags/${CIRCLE_TAG}"
            elif [[ "$CIRCLE_BRANCH" =~ ^pull\/* ]]
            then
              git fetch << parameters.fetch_options >> --force origin "${CIRCLE_BRANCH}/head:remotes/origin/${CIRCLE_BRANCH}"
            else
              git fetch << parameters.fetch_options >> --force origin "${CIRCLE_BRANCH}:remotes/origin/${CIRCLE_BRANCH}"
            fi


            if [ -n "$CIRCLE_TAG" ]
            then
              git reset --hard "$CIRCLE_SHA1"
              git checkout -q "$CIRCLE_TAG"
            elif [ -n "$CIRCLE_BRANCH" ]
            then
              git reset --hard "$CIRCLE_SHA1"
              git checkout -q -B "$CIRCLE_BRANCH"
            fi

            git reset --hard "$CIRCLE_SHA1"

  setup_container:
    description: common setup for the primary container
    parameters:
      wait_services:
        type: boolean
        default: true
      install_python_test_dependencies:
        type: boolean
        default: true
      install_node_dependencies:
        type: boolean
        default: false
      update_deps:
        type: boolean
        default: false
    steps:
      - better_checkout
      - run:
          name: Initial setup
          command: |
            curl -sL https://dev.mysql.com/get/mysql-apt-config_0.8.15-1_all.deb --output mysql-apt-config.deb
            sudo dpkg -i mysql-apt-config.deb
            sudo apt-get update -q
            sudo apt-get install -y gettext pngcrush librsvg2-bin libmysqlclient-dev
            sudo cp ./docker/etc/mime.types /etc/mime.types
            sudo touch /addons-server-docker-container
      - node/install:
        node-version: 12.20.0
      - run:
          name: Install dockerize
          command: |
            wget https://github.com/jwilder/dockerize/releases/download/$DOCKERIZE_VERSION/dockerize-linux-amd64-$DOCKERIZE_VERSION.tar.gz
            sudo tar -C /usr/local/bin -xzvf dockerize-linux-amd64-$DOCKERIZE_VERSION.tar.gz
            rm dockerize-linux-amd64-$DOCKERIZE_VERSION.tar.gz
          environment:
            DOCKERIZE_VERSION: v0.6.1
      - when:
          condition: << parameters.wait_services >>
          steps:
            - run:
                name: Wait for redis
                command: dockerize -wait tcp://localhost:6379 -timeout 1m
            - run:
                name: Wait for mysql
                command: dockerize -wait tcp://localhost:3306 -timeout 1m
            - run:
                name: Wait for memcached
                command: dockerize -wait tcp://localhost:11211 -timeout 1m
      - when:
          condition: << parameters.install_python_test_dependencies >>
          steps:
            - run: make install_python_test_dependencies
      - when:
          condition: << parameters.install_node_dependencies >>
          steps:
            - run: make install_node_dependencies
      - when:
          condition: << parameters.update_deps >>
          steps:
            - run: make update_deps
      - run:
          name: Set environment variables
          command: |
            echo 'export PYTHONPATH=src' >> $BASH_ENV
      # should be executed after all python install commands
      - run: pyenv rehash

jobs:
  addons-versions-files-ratings:
    <<: *defaults-with-services
    steps:
      - setup_container
      - run:
          command: pytest -n 2 -m 'not es_tests and not needs_locales_compilation and not static_assets' -v src/olympia/addons/ src/olympia/versions/ src/olympia/files/ src/olympia/ratings/

  amo-lib-locales-and-signing:
    <<: *defaults-with-autograph
    steps:
      - setup_container:
          install_node_dependencies: true
      - run:
          command: pytest -n 2 -m 'not es_tests and not needs_locales_compilation and not static_assets' -v src/olympia/amo/ src/olympia/lib/ src/olympia/signing
          environment:
            AUTOGRAPH_SERVER_URL: http://127.0.0.1:5500
      - run: bash ./locale/compile-mo.sh ./locale/
      - run:
          command: pytest -n 2 -m 'needs_locales_compilation' -v src/olympia/

  assets:
    <<: *defaults-with-services
    steps:
      - setup_container:
          install_python_test_dependencies: false
          update_deps: true
      - run: make update_assets
      - run:
          command: pytest -m "static_assets" -v src/olympia/
      - run: make run_js_tests

  codestyle:
    <<: *defaults
    steps:
      - setup_container:
          wait_services: false
          install_node_dependencies: true
      - run: make setup-codestyle
      - run: pyenv rehash
      - run: make lint-codestyle

  devhub:
    <<: *defaults-with-services
    steps:
      - setup_container:
          install_node_dependencies: true
      - run:
          command: pytest -n 2 -m 'not es_tests and not needs_locales_compilation and not static_assets' -v src/olympia/devhub/

  docs:
    <<: *defaults
    steps:
      - setup_container:
          wait_services: false
          install_python_test_dependencies: false
      - run: pip install --no-deps -r requirements/docs.txt
      - run: make docs

  main:
    <<: *defaults-with-services
    steps:
      - setup_container:
          install_node_dependencies: true
      - run:
          command: |
            pytest -n 2 -m 'not es_tests and not needs_locales_compilation and not static_assets and not internal_routes_allowed' \
              -v src/olympia/ \
              --ignore src/olympia/addons/ \
              --ignore src/olympia/devhub/ \
              --ignore src/olympia/files/ \
              --ignore src/olympia/reviewers/ \
              --ignore src/olympia/ratings/ \
              --ignore src/olympia/amo/ \
              --ignore src/olympia/lib/ \
              --ignore src/olympia/signing \
              --ignore src/olympia/versions/ \
              --ignore src/olympia/zadmin

  reviewers-and-zadmin:
    <<: *defaults-with-autograph
    steps:
      - setup_container
      - run:
          command: pytest -n 2 -m 'not es_tests and not needs_locales_compilation and not static_assets' -v src/olympia/reviewers/ src/olympia/zadmin/
          environment:
            AUTOGRAPH_SERVER_URL: http://127.0.0.1:5500
      - run:
          name: internal_routes_allowed
          command: |
            # We need to change the setting in the file because we can't
            # override an env variable here, and the next command requires
            # `INTERNAL_ROUTES_ALLOWED` to be set to `True`.
            sed -i 's/^INTERNAL_ROUTES_ALLOWED.*/INTERNAL_ROUTES_ALLOWED=True/' settings_test.py
            pytest -m 'internal_routes_allowed' -v src/olympia/

  es-tests:
    <<: *defaults-with-elasticsearch
    steps:
      - setup_container
      - run:
          name: Wait for elasticsearch
          command: dockerize -wait tcp://localhost:9200 -timeout 1m
      - run:
          command: pytest -m "es_tests and not needs_locales_compilation and not static_assets" -v src/olympia/
          environment:
            ES_VERSION: 6.x

  release-master:
    <<: *defaults-release
    steps:
      - checkout
      - make_release:
          image_tag: latest
          dockerfile: "Dockerfile.deploy"

  release-tag:
    <<: *defaults-release
    steps:
      - checkout
      - make_release:
          image_tag: "${CIRCLE_TAG}"
          dockerfile: "Dockerfile.deploy"

workflows:
  version: 2
  default-workflow:
    jobs:
      - addons-versions-files-ratings:
          matrix:
            parameters:
              djangoversion:
                - django22
                - django32
      - amo-lib-locales-and-signing:
          matrix:
            parameters:
              djangoversion:
                - django22
<<<<<<< HEAD
#                - django32 # django3.2 tests still failing
=======
                - django32
>>>>>>> bbdac0fe
      - assets:
          matrix:
            parameters:
              djangoversion:
                - django22
                - django32
      - codestyle
      - devhub:
          matrix:
            parameters:
              djangoversion:
                - django22
<<<<<<< HEAD
                - django32
=======
#                - django32 # django3.2 tests still failing
>>>>>>> bbdac0fe
      - docs
      - main:
          matrix:
            parameters:
              djangoversion:
                - django22
#                - django32 # django3.2 tests still failing
      - reviewers-and-zadmin:
          matrix:
            parameters:
              djangoversion:
                - django22
                - django32
      - es-tests:
          matrix:
            parameters:
              djangoversion:
                - django22
#                - django32 # django3.2 tests still failing
      - release-master:
          filters:
            branches:
              only: master
            tags:
              ignore: /.*/
      - release-tag:
          filters:
            tags:
              only: /.*/
            branches:
              ignore: /.*/<|MERGE_RESOLUTION|>--- conflicted
+++ resolved
@@ -661,11 +661,7 @@
             parameters:
               djangoversion:
                 - django22
-<<<<<<< HEAD
-#                - django32 # django3.2 tests still failing
-=======
                 - django32
->>>>>>> bbdac0fe
       - assets:
           matrix:
             parameters:
@@ -678,11 +674,7 @@
             parameters:
               djangoversion:
                 - django22
-<<<<<<< HEAD
                 - django32
-=======
-#                - django32 # django3.2 tests still failing
->>>>>>> bbdac0fe
       - docs
       - main:
           matrix:
