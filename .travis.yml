language: python
dist: xenial

python:
  - 2.7

jobs:
  fast_finish: true
  allow_failures:
    - stage: python3
  include:
    - { stage: python2, env: TOXENV=codestyle }
    - { stage: python2, env: TOXENV=docs }
    - { stage: python2, env: TOXENV=assets }
    - { stage: python2, env: TOXENV=es }
    - { stage: python2, env: TOXENV=addons }
    - { stage: python2, env: TOXENV=devhub }
    - { stage: python2, env: TOXENV=reviewers-and-zadmin }
    - { stage: python2, env: TOXENV=users-and-ratings }
    - { stage: python2, env: TOXENV=amo-locales-and-signing }
    - { stage: python2, env: TOXENV=accounts }
    - { stage: python2, env: TOXENV=main }
    - { stage: python3working, python: 3.6, env: TOXENV=codestyle}
    - { stage: python3working, python: 3.6, env: TOXENV=docs }
    - { stage: python3working, python: 3.6, env: TOXENV=assets }
<<<<<<< HEAD
    - { stage: python3working, python: 3.6, env: TOXENV=addons }
    - { stage: python3working, python: 3.6, env: TOXENV=users }
=======
    - { stage: python3working, python: 3.6, env: TOXENV=users-and-ratings }
>>>>>>> a4a8cbf8
    - { stage: python3, python: 3.6, env: TOXENV=es }
    - { stage: python3, python: 3.6, env: TOXENV=devhub }
    - { stage: python3, python: 3.6, env: TOXENV=reviewers-and-zadmin }
    - { stage: python3, python: 3.6, env: TOXENV=amo-locales-and-signing }
    - { stage: python3, python: 3.6, env: TOXENV=accounts }
    - { stage: python3, python: 3.6, env: TOXENV=main }

env:
  global:
    - secure: "bYe6WOTAnlS8Ru4ODWSSOnHffxcN23NkKZh4M0eO510HvZGCMB4zZn8afiVKGXd1YqsoRfMXTBZJ0yBcFEvWnyH7S4kd+7d1PpNS4kgLVKtLCW5d7Wc5GA6uh1jWLS+zKFBNN5sZ8OVc7rCsLCBRDEoI94wBKYwDX2Kk1WKylz8="
    - AUTOGRAPH_SERVER_URL: http://localhost:5500

cache:
  pip: true
  directories:
    - node_modules
    - $HOME/.gimme

addons:
  apt:
    sources:
      - elasticsearch-5.x
    packages:
      - cmake
      - swig
      - elasticsearch
      - gettext
      - librsvg2-bin
      - pngcrush
      - uuid

services:
  - mysql
  - memcached
  - elasticsearch
  - redis

before_install:
  - mysql -e 'create database olympia;'
  - export GOPATH=$HOME/go
  - export PATH=$HOME/usr/local/go/bin:$GOPATH/bin:$PATH
  - export LIBGIT2=$(pwd)/libgit2/install/
  - export LD_LIBRARY_PATH=$(pwd)/libgit2/install/lib

install:
  - nvm current
  - nvm deactivate
  - nvm install 8
  - nvm use 8
  - pip install --no-deps -r requirements/travis_base.txt
  - ./scripts/travis-install-libgit2.sh

before_script:
  - mysql --version
  - node --version
  - java -version
  - curl -v http://localhost:9200/

script:
  - |
    if [[ $TRAVIS_EVENT_TYPE != "cron" ]]; then
      if [[ $TOXENV == "amo-locales-and-signing" ]]; then
         docker run --name autograph -d -p 5500:5500 -v $(pwd)/scripts/:/scripts/ mozilla/autograph:2.3.2 /go/bin/autograph -c /scripts/autograph_travis_test_config.yaml
      fi
      RUNNING_IN_CI=True tox
    fi
  - |
    if [[ $TRAVIS_EVENT_TYPE == "cron" ]]; then
      # Only run the extraction on "main" environment to avoid creating
      # 8 pull requests for each tox environment.
      if [[ $TOXENV == "main" ]]; then
          bash scripts/travis-extract-l10n.sh
      fi
    fi

after_script:
  - docker stop autograph

notifications:
  irc:
    channels:
      - "irc.mozilla.org#amo-bots"
    on_success: change
    on_failure: always

git:
  depth: 1<|MERGE_RESOLUTION|>--- conflicted
+++ resolved
@@ -23,12 +23,8 @@
     - { stage: python3working, python: 3.6, env: TOXENV=codestyle}
     - { stage: python3working, python: 3.6, env: TOXENV=docs }
     - { stage: python3working, python: 3.6, env: TOXENV=assets }
-<<<<<<< HEAD
     - { stage: python3working, python: 3.6, env: TOXENV=addons }
-    - { stage: python3working, python: 3.6, env: TOXENV=users }
-=======
     - { stage: python3working, python: 3.6, env: TOXENV=users-and-ratings }
->>>>>>> a4a8cbf8
     - { stage: python3, python: 3.6, env: TOXENV=es }
     - { stage: python3, python: 3.6, env: TOXENV=devhub }
     - { stage: python3, python: 3.6, env: TOXENV=reviewers-and-zadmin }
