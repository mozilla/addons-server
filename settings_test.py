# -*- coding: utf-8 -*-
from settings import *  # noqa

# Make sure the app needed to test translations is present.
INSTALLED_APPS += (
    'olympia.translations.tests.testapp',
)
# Make sure the debug toolbar isn't used during the tests.
INSTALLED_APPS = [app for app in INSTALLED_APPS if app != 'debug_toolbar']

# See settings.py for documentation:
IN_TEST_SUITE = True

# Don't call out to persona in tests.
AUTHENTICATION_BACKENDS = (
    'olympia.users.backends.TestUserBackend',
)

CELERY_TASK_ALWAYS_EAGER = True
DEBUG = False

# We won't actually send an email.
SEND_REAL_EMAIL = True

PAYPAL_PERMISSIONS_URL = ''

SITE_URL = 'http://testserver'

# COUNT() caching can't be invalidated, it just expires after x seconds. This
# is just too annoying for tests, so disable it.
CACHE_COUNT_TIMEOUT = -1

# We don't want to share cache state between processes. Always use the local
# memcache backend for tests.
#
# Note: Per settings.py, this module can cause deadlocks when running as a web
# server. It's safe to use in tests, since we don't use threads, and there's
# no opportunity for contention, but it shouldn't be used in the base settings
# until we're sure the deadlock issues are fixed.
CACHES = {
    'default': {
        # `CacheStatTracker` is required for `assert_cache_requests` to work
        # properly
        'BACKEND': 'olympia.lib.cache.CacheStatTracker',
        'LOCATION': 'olympia',
        'OPTIONS': {
            'ACTUAL_BACKEND': 'django.core.cache.backends.locmem.LocMemCache',
        }
    },
    'filesystem': {  # In real settings it's a filesystem cache, not here.
        'BACKEND': 'django.core.cache.backends.locmem.LocMemCache',
        'LOCATION': 'olympia-filesystem',
    }
}

# Overrides whatever storage you might have put in local settings.
DEFAULT_FILE_STORAGE = 'olympia.amo.utils.LocalFileStorage'

TASK_USER_ID = 1337

# Make sure we have no replicas and only one shard to allow for impedent
# search scoring
ES_DEFAULT_NUM_REPLICAS = 0
ES_DEFAULT_NUM_SHARDS = 1

# Set to True if we're allowed to use X-SENDFILE.
XSENDFILE = True

# Don't enable the signing by default in tests, many would fail trying to sign
# empty or bad zip files, or try posting to the endpoints. We don't want that.
SIGNING_SERVER = ''

# Disable addon signing for unittests, too many would fail trying to sign
# corrupt/bad zip files. These will be enabled explicitly for unittests.
ENABLE_ADDON_SIGNING = False

# Limit logging in tests.
<<<<<<< HEAD
LOGGING['loggers'] = {}
=======
LOGGING['loggers'] = {
    '': {
        'handlers': ['null'],
        'level': logging.DEBUG,
        'propogate': False,
    },
    # Need to disable celery logging explicitly. Celery configures it's
    # logging manually and we don't catch their logger in our default config.
    'celery': {
        'handlers': ['null'],
        'level': logging.DEBUG,
        'propagate': False
    },
}
>>>>>>> 55249c04

# To speed tests up, crushing uploaded images is disabled in tests except
# where we explicitly want to test pngcrush.
PNGCRUSH_BIN = '/bin/true'

BASKET_API_KEY = 'testkey'


###############################################################################
# Only if running on a CI server.
###############################################################################

if os.environ.get('RUNNING_IN_CI'):
    import product_details
    from datetime import datetime

    class MockProductDetails:
        """Main information we need in tests.

        We don't want to rely on the product_details that are automatically
        downloaded in manage.py for the tests. Also, downloading all the
        information is very long, and we don't want that for each test build on
        travis for example.

        So here's a Mock that can be used instead of the real product_details.

        """
        last_update = datetime.now()
        languages = dict((lang, {'native': lang}) for lang in AMO_LANGUAGES)
        firefox_versions = {"LATEST_FIREFOX_VERSION": "33.1.1"}
        thunderbird_versions = {"LATEST_THUNDERBIRD_VERSION": "31.2.0"}
        firefox_history_major_releases = {'1.0': '2004-11-09'}

        def __init__(self):
            """Some tests need specifics languages.

            This is an excerpt of lib/product_json/languages.json.

            """
            self.languages.update({
                u'el': {
                    u'native': u'Ελληνικά',
                    u'English': u'Greek'},
                u'hr': {
                    u'native': u'Hrvatski',
                    u'English': u'Croatian'},
                u'sr': {
                    u'native': u'Dolnoserbšćina',
                    u'English': u'Serbian'},
                u'en-US': {
                    u'native': u'English (US)',
                    u'English': u'English (US)'},
                u'en-GB': {
                    u'native': u'English (GB)',
                    u'English': u'English (GB)'},
                u'tr': {
                    u'native': u'Türkçe',
                    u'English': u'Turkish'},
                u'cy': {
                    u'native': u'Cymraeg',
                    u'English': u'Welsh'},
                u'sr-Latn': {
                    u'native': u'Srpski',
                    u'English': u'Serbian'},
                u'es': {
                    u'native': u'Español',
                    u'English': u'Spanish'},
                u'dbg': {
                    u'English': u'Debug Robot',
                    u'native': u'Ḓḗƀŭɠ Řǿƀǿŧ'}
            })

    product_details.product_details = MockProductDetails()<|MERGE_RESOLUTION|>--- conflicted
+++ resolved
@@ -75,9 +75,6 @@
 ENABLE_ADDON_SIGNING = False
 
 # Limit logging in tests.
-<<<<<<< HEAD
-LOGGING['loggers'] = {}
-=======
 LOGGING['loggers'] = {
     '': {
         'handlers': ['null'],
@@ -92,7 +89,6 @@
         'propagate': False
     },
 }
->>>>>>> 55249c04
 
 # To speed tests up, crushing uploaded images is disabled in tests except
 # where we explicitly want to test pngcrush.
