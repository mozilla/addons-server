# -*- coding: utf-8 -*-
from settings import *  # noqa

# Make sure the app needed to test translations is present.
INSTALLED_APPS += (
    'olympia.translations.tests.testapp',
)
# Make sure the debug toolbar isn't used during the tests.
INSTALLED_APPS = [app for app in INSTALLED_APPS if app != 'debug_toolbar']

# See settings.py for documentation:
IN_TEST_SUITE = True

# Don't call out to persona in tests.
AUTHENTICATION_BACKENDS = (
    'olympia.users.backends.TestUserBackend',
)

CELERY_TASK_ALWAYS_EAGER = True
DEBUG = False

# We won't actually send an email.
SEND_REAL_EMAIL = True

PAYPAL_PERMISSIONS_URL = ''

SITE_URL = 'http://testserver'

# We don't want to share cache state between processes. Always use the local
# memcache backend for tests.
#
# Note: Per settings.py, this module can cause deadlocks when running as a web
# server. It's safe to use in tests, since we don't use threads, and there's
# no opportunity for contention, but it shouldn't be used in the base settings
# until we're sure the deadlock issues are fixed.
CACHES = {
    'default': {
        # `CacheStatTracker` is required for `assert_cache_requests` to work
        # properly
        'BACKEND': 'olympia.lib.cache.CacheStatTracker',
        'LOCATION': 'olympia',
        'OPTIONS': {
            'ACTUAL_BACKEND': 'django.core.cache.backends.locmem.LocMemCache',
        }
    },
    'filesystem': {  # In real settings it's a filesystem cache, not here.
        'BACKEND': 'django.core.cache.backends.locmem.LocMemCache',
        'LOCATION': 'olympia-filesystem',
    }
}

# Overrides whatever storage you might have put in local settings.
DEFAULT_FILE_STORAGE = 'olympia.amo.utils.LocalFileStorage'

TASK_USER_ID = 1337

# Make sure we have no replicas and only one shard to allow for impedent
# search scoring
ES_DEFAULT_NUM_REPLICAS = 0
ES_DEFAULT_NUM_SHARDS = 1

# Set to True if we're allowed to use X-SENDFILE.
XSENDFILE = True

# Don't enable the signing by default in tests, many would fail trying to sign
# empty or bad zip files, or try posting to the endpoints. We don't want that.
SIGNING_SERVER = ''

# Disable addon signing for unittests, too many would fail trying to sign
# corrupt/bad zip files. These will be enabled explicitly for unittests.
ENABLE_ADDON_SIGNING = False

# Limit logging in tests.
<<<<<<< HEAD
LOGGING = {
    'version': 1,
    'loggers': {}
=======
LOGGING['loggers'] = {
    '': {
        'handlers': ['null'],
        'level': logging.DEBUG,
        'propogate': False,
    },
    # Need to disable celery logging explicitly. Celery configures it's
    # logging manually and we don't catch their logger in our default config.
    'celery': {
        'handlers': ['null'],
        'level': logging.DEBUG,
        'propagate': False
    },
>>>>>>> c63e07d7
}

# To speed tests up, crushing uploaded images is disabled in tests except
# where we explicitly want to test pngcrush.
PNGCRUSH_BIN = '/bin/true'

BASKET_API_KEY = 'testkey'


###############################################################################
# Only if running on a CI server.
###############################################################################

if os.environ.get('RUNNING_IN_CI'):
    import product_details
    from datetime import datetime

    class MockProductDetails:
        """Main information we need in tests.

        We don't want to rely on the product_details that are automatically
        downloaded in manage.py for the tests. Also, downloading all the
        information is very long, and we don't want that for each test build on
        travis for example.

        So here's a Mock that can be used instead of the real product_details.

        """
        last_update = datetime.now()
        languages = dict((lang, {'native': lang}) for lang in AMO_LANGUAGES)
        firefox_versions = {"LATEST_FIREFOX_VERSION": "33.1.1"}
        thunderbird_versions = {"LATEST_THUNDERBIRD_VERSION": "31.2.0"}
        firefox_history_major_releases = {'1.0': '2004-11-09'}

        def __init__(self):
            """Some tests need specifics languages.

            This is an excerpt of lib/product_json/languages.json.

            """
            self.languages.update({
                u'el': {
                    u'native': u'Ελληνικά',
                    u'English': u'Greek'},
                u'hr': {
                    u'native': u'Hrvatski',
                    u'English': u'Croatian'},
                u'sr': {
                    u'native': u'Dolnoserbšćina',
                    u'English': u'Serbian'},
                u'en-US': {
                    u'native': u'English (US)',
                    u'English': u'English (US)'},
                u'en-GB': {
                    u'native': u'English (GB)',
                    u'English': u'English (GB)'},
                u'tr': {
                    u'native': u'Türkçe',
                    u'English': u'Turkish'},
                u'cy': {
                    u'native': u'Cymraeg',
                    u'English': u'Welsh'},
                u'sr-Latn': {
                    u'native': u'Srpski',
                    u'English': u'Serbian'},
                u'es': {
                    u'native': u'Español',
                    u'English': u'Spanish'},
                u'dbg': {
                    u'English': u'Debug Robot',
                    u'native': u'Ḓḗƀŭɠ Řǿƀǿŧ'}
            })

    product_details.product_details = MockProductDetails()<|MERGE_RESOLUTION|>--- conflicted
+++ resolved
@@ -71,11 +71,6 @@
 ENABLE_ADDON_SIGNING = False
 
 # Limit logging in tests.
-<<<<<<< HEAD
-LOGGING = {
-    'version': 1,
-    'loggers': {}
-=======
 LOGGING['loggers'] = {
     '': {
         'handlers': ['null'],
@@ -89,7 +84,6 @@
         'level': logging.DEBUG,
         'propagate': False
     },
->>>>>>> c63e07d7
 }
 
 # To speed tests up, crushing uploaded images is disabled in tests except
