from nose.tools import eq_

import amo.tests
from amo.cron import gc
from bandwagon.models import Collection
from devhub.models import ActivityLog
from stats.models import Contribution


class GarbageTest(amo.tests.TestCase):
    fixtures = ['base/addon_59', 'base/garbage']

    def test_garbage_collection(self):
        "This fixture is expired data that should just get cleaned up."
<<<<<<< HEAD
        assert Collection.objects.all().count() == 1
        assert ActivityLog.objects.all().count() == 1
        assert AddonShareCount.objects.all().count() == 1
        assert Contribution.objects.all().count() == 1
        gc(test_result=False)
        assert Collection.objects.all().count() == 0
        assert ActivityLog.objects.all().count() == 0
        assert AddonShareCount.objects.all().count() == 0
        assert Contribution.objects.all().count() == 0
=======
        eq_(Collection.objects.all().count(), 1)
        eq_(ActivityLog.objects.all().count(), 1)
        eq_(Contribution.objects.all().count(), 1)
        gc(test_result=False)
        eq_(Collection.objects.all().count(), 0)
        eq_(ActivityLog.objects.all().count(), 0)
        eq_(Contribution.objects.all().count(), 0)
>>>>>>> 191ab070
<|MERGE_RESOLUTION|>--- conflicted
+++ resolved
@@ -12,22 +12,10 @@
 
     def test_garbage_collection(self):
         "This fixture is expired data that should just get cleaned up."
-<<<<<<< HEAD
         assert Collection.objects.all().count() == 1
         assert ActivityLog.objects.all().count() == 1
-        assert AddonShareCount.objects.all().count() == 1
         assert Contribution.objects.all().count() == 1
         gc(test_result=False)
         assert Collection.objects.all().count() == 0
         assert ActivityLog.objects.all().count() == 0
-        assert AddonShareCount.objects.all().count() == 0
-        assert Contribution.objects.all().count() == 0
-=======
-        eq_(Collection.objects.all().count(), 1)
-        eq_(ActivityLog.objects.all().count(), 1)
-        eq_(Contribution.objects.all().count(), 1)
-        gc(test_result=False)
-        eq_(Collection.objects.all().count(), 0)
-        eq_(ActivityLog.objects.all().count(), 0)
-        eq_(Contribution.objects.all().count(), 0)
->>>>>>> 191ab070
+        assert Contribution.objects.all().count() == 0