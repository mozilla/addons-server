# -*- coding: utf-8 -*-
from datetime import datetime
import json
import random
import urllib

from django import test
from django.conf import settings
from django.test.testcases import TransactionTestCase
from django.test.utils import override_settings

import commonware.log
from lxml import etree
import mock
from mock import patch
from nose.tools import eq_
from pyquery import PyQuery as pq

import amo.tests
from access import acl
from access.models import Group, GroupUser
from addons.models import Addon, AddonUser
from amo.pyquery_wrapper import PyQuery
from amo.tests import check_links, WithDynamicEndpoints
from amo.urlresolvers import reverse
from users.models import UserProfile


class Test403(amo.tests.TestCase):
    fixtures = ['base/users']

    def setUp(self):
        super(Test403, self).setUp()
        assert self.client.login(username='regular@mozilla.com',
                                 password='password')

    def test_403_no_app(self):
        response = self.client.get('/en-US/admin/')
        assert response.status_code == 403
        self.assertTemplateUsed(response, 'amo/403.html')

    def test_403_app(self):
        response = self.client.get('/en-US/thunderbird/admin/', follow=True)
        assert response.status_code == 403
        self.assertTemplateUsed(response, 'amo/403.html')


class Test404(amo.tests.TestCase):

    def test_404_no_app(self):
        """Make sure a 404 without an app doesn't turn into a 500."""
        # That could happen if helpers or templates expect APP to be defined.
        url = reverse('amo.monitor')
        response = self.client.get(url + 'nonsense')
        assert response.status_code == 404
        self.assertTemplateUsed(response, 'amo/404.html')

    def test_404_app_links(self):
        res = self.client.get('/en-US/thunderbird/xxxxxxx')
        assert res.status_code == 404
        self.assertTemplateUsed(res, 'amo/404.html')
        links = pq(res.content)('[role=main] ul a[href^="/en-US/thunderbird"]')
        assert links.length == 4


class TestCommon(amo.tests.TestCase):
    fixtures = ('base/users', 'base/global-stats', 'base/addon_3615')

    def setUp(self):
        super(TestCommon, self).setUp()
        self.url = reverse('home')
        self.create_switch('signing-api')

    def login(self, user=None, get=False):
        email = '%s@mozilla.com' % user
        super(TestCommon, self).login(email)
        if get:
            return UserProfile.objects.get(email=email)

    def test_tools_regular_user(self):
        self.login('regular')
        r = self.client.get(self.url, follow=True)
        assert r.context['request'].user.is_developer is False

        expected = [
            ('Tools', '#'),
            ('Submit a New Add-on', reverse('devhub.submit.1')),
            ('Submit a New Theme', reverse('devhub.themes.submit')),
            ('Developer Hub', reverse('devhub.index')),
            ('Manage API Keys', reverse('devhub.api_key')),
        ]
        check_links(expected, pq(r.content)('#aux-nav .tools a'))

    def test_tools_developer(self):
        # Make them a developer.
        user = self.login('regular', get=True)
        AddonUser.objects.create(user=user, addon=Addon.objects.all()[0])

        group = Group.objects.create(name='Staff', rules='AdminTools:View')
        GroupUser.objects.create(group=group, user=user)

        r = self.client.get(self.url, follow=True)
        assert r.context['request'].user.is_developer is True

        expected = [
            ('Tools', '#'),
            ('Manage My Submissions', reverse('devhub.addons')),
            ('Submit a New Add-on', reverse('devhub.submit.1')),
            ('Submit a New Theme', reverse('devhub.themes.submit')),
            ('Developer Hub', reverse('devhub.index')),
            ('Manage API Keys', reverse('devhub.api_key')),
        ]
        check_links(expected, pq(r.content)('#aux-nav .tools a'))

    def test_tools_editor(self):
        self.login('editor')
        r = self.client.get(self.url, follow=True)
        request = r.context['request']
        assert request.user.is_developer is False
        assert acl.action_allowed(request, 'Addons', 'Review') is True

        expected = [
            ('Tools', '#'),
            ('Submit a New Add-on', reverse('devhub.submit.1')),
            ('Submit a New Theme', reverse('devhub.themes.submit')),
            ('Developer Hub', reverse('devhub.index')),
            ('Manage API Keys', reverse('devhub.api_key')),
            ('Editor Tools', reverse('editors.home')),
        ]
        check_links(expected, pq(r.content)('#aux-nav .tools a'))

    def test_tools_developer_and_editor(self):
        # Make them a developer.
        user = self.login('editor', get=True)
        AddonUser.objects.create(user=user, addon=Addon.objects.all()[0])

        r = self.client.get(self.url, follow=True)
        request = r.context['request']
        assert request.user.is_developer is True
        assert acl.action_allowed(request, 'Addons', 'Review') is True

        expected = [
            ('Tools', '#'),
            ('Manage My Submissions', reverse('devhub.addons')),
            ('Submit a New Add-on', reverse('devhub.submit.1')),
            ('Submit a New Theme', reverse('devhub.themes.submit')),
            ('Developer Hub', reverse('devhub.index')),
            ('Manage API Keys', reverse('devhub.api_key')),
            ('Editor Tools', reverse('editors.home')),
        ]
        check_links(expected, pq(r.content)('#aux-nav .tools a'))

    def test_tools_admin(self):
        self.login('admin')
        r = self.client.get(self.url, follow=True)
        request = r.context['request']
        assert request.user.is_developer is False
        assert acl.action_allowed(request, 'Addons', 'Review') is True
        assert acl.action_allowed(request, 'Localizer', '%') is True
        assert acl.action_allowed(request, 'Admin', '%') is True

        expected = [
            ('Tools', '#'),
            ('Submit a New Add-on', reverse('devhub.submit.1')),
            ('Submit a New Theme', reverse('devhub.themes.submit')),
            ('Developer Hub', reverse('devhub.index')),
            ('Manage API Keys', reverse('devhub.api_key')),
            ('Editor Tools', reverse('editors.home')),
            ('Admin Tools', reverse('zadmin.home')),
        ]
        check_links(expected, pq(r.content)('#aux-nav .tools a'))

    def test_tools_developer_and_admin(self):
        # Make them a developer.
        user = self.login('admin', get=True)
        AddonUser.objects.create(user=user, addon=Addon.objects.all()[0])

        r = self.client.get(self.url, follow=True)
        request = r.context['request']
        assert request.user.is_developer is True
        assert acl.action_allowed(request, 'Addons', 'Review') is True
        assert acl.action_allowed(request, 'Localizer', '%') is True
        assert acl.action_allowed(request, 'Admin', '%') is True

        expected = [
            ('Tools', '#'),
            ('Manage My Submissions', reverse('devhub.addons')),
            ('Submit a New Add-on', reverse('devhub.submit.1')),
            ('Submit a New Theme', reverse('devhub.themes.submit')),
            ('Developer Hub', reverse('devhub.index')),
            ('Manage API Keys', reverse('devhub.api_key')),
            ('Editor Tools', reverse('editors.home')),
            ('Admin Tools', reverse('zadmin.home')),
        ]
        check_links(expected, pq(r.content)('#aux-nav .tools a'))


class TestOtherStuff(amo.tests.TestCase):
    # Tests that don't need fixtures but do need redis mocked.

    @mock.patch.object(settings, 'READ_ONLY', False)
    def test_balloons_no_readonly(self):
        response = self.client.get('/en-US/firefox/')
        doc = pq(response.content)
        assert doc('#site-notice').length == 0
        assert doc('#site-nonfx').length == 1
        assert doc('#site-welcome').length == 1

    @mock.patch.object(settings, 'READ_ONLY', True)
    def test_balloons_readonly(self):
        response = self.client.get('/en-US/firefox/')
        doc = pq(response.content)
        assert doc('#site-notice').length == 1
        assert doc('#site-nonfx').length == 1
        assert doc('#site-welcome').length == 1

    @mock.patch.object(settings, 'READ_ONLY', False)
    def test_thunderbird_balloons_no_readonly(self):
        response = self.client.get('/en-US/thunderbird/')
        assert response.status_code == 200
        doc = pq(response.content)
        assert doc('#site-notice').length == 0

    @mock.patch.object(settings, 'READ_ONLY', True)
    def test_thunderbird_balloons_readonly(self):
        response = self.client.get('/en-US/thunderbird/')
        doc = pq(response.content)
        assert doc('#site-notice').length == 1
        assert doc('#site-nonfx').length == 0
        assert doc('#site-welcome').length == 1

    def test_heading(self):
        def title_eq(url, alt, text):
            response = self.client.get(url, follow=True)
            doc = PyQuery(response.content)
            assert alt == doc('.site-title img').attr('alt')
            assert text == doc('.site-title').text()

        title_eq('/firefox/', 'Firefox', 'Add-ons')
        title_eq('/thunderbird/', 'Thunderbird', 'Add-ons')
        title_eq('/mobile/extensions/', 'Mobile', 'Mobile Add-ons')
        title_eq('/android/', 'Firefox for Android', 'Android Add-ons')

    def test_login_link(self):
        r = self.client.get(reverse('home'), follow=True)
        doc = PyQuery(r.content)
        next = urllib.urlencode({'to': '/en-US/firefox/'})
        assert '/en-US/firefox/users/login?%s' % next == doc('.account.anonymous a')[1].attrib['href']

    def test_tools_loggedout(self):
        r = self.client.get(reverse('home'), follow=True)
        assert pq(r.content)('#aux-nav .tools').length == 0

    def test_language_selector(self):
        doc = pq(test.Client().get('/en-US/firefox/').content)
        assert doc('form.languages option[selected]').attr('value') == 'en-us'

    def test_language_selector_variables(self):
        r = self.client.get('/en-US/firefox/?foo=fooval&bar=barval')
        doc = pq(r.content)('form.languages')
        assert doc('input[type=hidden][name=foo]').attr('value') == 'fooval'
        assert doc('input[type=hidden][name=bar]').attr('value') == 'barval'

    @patch.object(settings, 'KNOWN_PROXIES', ['127.0.0.1'])
    def test_remote_addr(self):
        """Make sure we're setting REMOTE_ADDR from X_FORWARDED_FOR."""
        client = test.Client()
        # Send X-Forwarded-For as it shows up in a wsgi request.
        client.get('/en-US/firefox/', follow=True,
                   HTTP_X_FORWARDED_FOR='1.1.1.1')
        assert commonware.log.get_remote_addr() == '1.1.1.1'

    def test_jsi18n_caching(self):
        # The jsi18n catalog should be cached for a long time.
        # Get the url from a real page so it includes the build id.
        client = test.Client()
        doc = pq(client.get('/', follow=True).content)
        js_url = reverse('jsi18n')
        url_with_build = doc('script[src^="%s"]' % js_url).attr('src')

        response = client.get(url_with_build, follow=True)
        fmt = '%a, %d %b %Y %H:%M:%S GMT'
        expires = datetime.strptime(response['Expires'], fmt)
        assert (expires - datetime.now()).days >= 7

    def test_jsi18n(self):
        """Test that the jsi18n library has an actual catalog of translations
        rather than just identity functions."""

        en = self.client.get(reverse('jsi18n')).content
        with self.activate('fr'):
            fr = self.client.get(reverse('jsi18n')).content

        assert en != fr

        for content in (en, fr):
            assert 'django.catalog = {' in content
            assert '/* gettext identity library */' not in content

    def test_dictionaries_link(self):
        doc = pq(test.Client().get('/', follow=True).content)
        assert doc('#site-nav #more .more-lang a').attr('href') == reverse('browse.language-tools')

    def test_mobile_link_firefox(self):
        doc = pq(test.Client().get('/firefox', follow=True).content)
        assert doc('#site-nav #more .more-mobile a').length == 1

    def test_mobile_link_nonfirefox(self):
        for app in ('thunderbird', 'mobile'):
            doc = pq(test.Client().get('/' + app, follow=True).content)
            assert doc('#site-nav #more .more-mobile').length == 0

    def test_opensearch(self):
        client = test.Client()
        page = client.get('/en-US/firefox/opensearch.xml')

        wanted = ('Content-Type', 'text/xml')
        assert page._headers['content-type'] == wanted

        doc = etree.fromstring(page.content)
        e = doc.find("{http://a9.com/-/spec/opensearch/1.1/}ShortName")
        assert e.text == "Firefox Add-ons"

    def test_login_link_encoding(self):
        # Test that the login link encodes parameters correctly.
        r = test.Client().get('/?your=mom', follow=True)
        doc = pq(r.content)
        assert doc('.account.anonymous a')[1].attrib['href'].endswith(
            '?to=%2Fen-US%2Ffirefox%2F%3Fyour%3Dmom'), (
            "Got %s" % doc('.account.anonymous a')[1].attrib['href'])

        r = test.Client().get(u'/ar/firefox/?q=འ')
        doc = pq(r.content)
        link = doc('.account.anonymous a')[1].attrib['href']
        assert link.endswith('?to=%2Far%2Ffirefox%2F%3Fq%3D%25E0%25BD%25A0')

    @mock.patch.object(settings, 'PFS_URL', 'https://pfs.mozilla.org/pfs.py')
    def test_plugincheck_redirect(self):
        r = test.Client().get('/services/pfs.php?'
                              'mimetype=application%2Fx-shockwave-flash&'
                              'appID={ec8030f7-c20a-464f-9b0e-13a3a9e97384}&'
                              'appVersion=20120215223356&'
                              'clientOS=Windows%20NT%205.1&'
                              'chromeLocale=en-US&appRelease=10.0.2')
        assert r.status_code == 302

        expected = (
            'https://pfs.mozilla.org/pfs.py?'
            'mimetype=application%2Fx-shockwave-flash&'
            'appID=%7Bec8030f7-c20a-464f-9b0e-13a3a9e97384%7D&'
            'appVersion=20120215223356&'
            'clientOS=Windows%20NT%205.1&'
            'chromeLocale=en-US&appRelease=10.0.2')

        assert r['Location'] == expected


@mock.patch('amo.views.log_cef')
class TestCSP(amo.tests.TestCase):

    def setUp(self):
        super(TestCSP, self).setUp()
        self.url = reverse('amo.csp.report')
        self.create_sample(name='csp-store-reports')

    def test_get_document(self, log_cef):
        assert self.client.get(self.url).status_code == 405

    def test_malformed(self, log_cef):
        res = self.client.post(self.url, 'f', content_type='application/json')
        assert res.status_code == 400

    def test_document_uri(self, log_cef):
        url = 'http://foo.com'
        self.client.post(self.url,
                         json.dumps({'csp-report': {'document-uri': url}}),
                         content_type='application/json')
        assert log_cef.call_args[0][2]['PATH_INFO'] == url

    def test_no_document_uri(self, log_cef):
        self.client.post(self.url, json.dumps({'csp-report': {}}),
                         content_type='application/json')
        assert log_cef.call_args[0][2]['PATH_INFO'] == '/services/csp/report'


class TestContribute(amo.tests.TestCase):

    def test_contribute_json(self):
        res = self.client.get('/contribute.json')
        assert res.status_code == 200
        assert res._headers['content-type'] == ('Content-Type', 'application/json')


class TestRobots(amo.tests.TestCase):

    @override_settings(ENGAGE_ROBOTS=True)
    def test_disable_collections(self):
        """Make sure /en-US/firefox/collections/ gets disabled"""
        url = reverse('collections.list')
        response = self.client.get('/robots.txt')
<<<<<<< HEAD
        assert response.status_code == 200
        assert 'Disallow: %s' % url in response.content
=======
        eq_(response.status_code, 200)
        assert 'Disallow: %s' % url in response.content


class TestAtomicRequests(WithDynamicEndpoints, TransactionTestCase):

    def setUp(self):
        super(TestAtomicRequests, self).setUp()
        self.slug = 'slug-{}'.format(random.randint(1, 1000))
        self.endpoint(self.view)

    def view(self, request):
        Addon.objects.create(slug=self.slug)
        raise RuntimeError(
            'pretend this is an error that would roll back the transaction')

    def test_exception_rolls_back_transaction(self):
        qs = Addon.objects.filter(slug=self.slug)
        try:
            with self.assertRaises(RuntimeError):
                self.client.get('/dynamic-endpoint', follow=True)
            # Make sure the transaction was rolled back.
            assert qs.count() == 0
        finally:
            qs.all().delete()
>>>>>>> 191ab070
<|MERGE_RESOLUTION|>--- conflicted
+++ resolved
@@ -398,11 +398,7 @@
         """Make sure /en-US/firefox/collections/ gets disabled"""
         url = reverse('collections.list')
         response = self.client.get('/robots.txt')
-<<<<<<< HEAD
         assert response.status_code == 200
-        assert 'Disallow: %s' % url in response.content
-=======
-        eq_(response.status_code, 200)
         assert 'Disallow: %s' % url in response.content
 
 
@@ -426,5 +422,4 @@
             # Make sure the transaction was rolled back.
             assert qs.count() == 0
         finally:
-            qs.all().delete()
->>>>>>> 191ab070
+            qs.all().delete()