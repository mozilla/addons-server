--- conflicted
+++ resolved
@@ -540,38 +540,6 @@
         self.assertContains(result,
                             '<thumbnail type="" width="200" height="150">')
 
-<<<<<<< HEAD
-    def test_performance_data(self):
-        response = self.client.get('/en-US/firefox/api/%.1f/addon/3615' %
-                                   api.CURRENT_VERSION)
-        doc = pq(response.content)
-        assert doc('performance application').eq(0).attr('name') == 'fx'
-        assert doc('performance application').eq(0).attr('version') == '3.6'
-        assert doc('performance application platform').eq(0).attr('name') == 'mac'
-        assert doc('performance application platform').eq(0).attr('version') == '10.6'
-        result = doc('performance application platform result').eq(0)
-        assert result.attr('type') == 'ts'
-        assert result.attr('average') == '5.21'
-        assert result.attr('baseline') == '1.2'
-
-    @patch.object(settings, 'PERF_THRESHOLD', 335)
-    def test_performance_threshold_false(self):
-        response = self.client.get('/en-US/firefox/api/%.1f/addon/3615' %
-                                   api.CURRENT_VERSION)
-        doc = pq(response.content)
-        result = doc('performance application platform result').eq(0)
-        assert result.attr('above_threshold') == 'false'
-
-    @patch.object(settings, 'PERF_THRESHOLD', 332)
-    def test_performance_threshold_true(self):
-        response = self.client.get('/en-US/firefox/api/%.1f/addon/3615' %
-                                   api.CURRENT_VERSION)
-        doc = pq(response.content)
-        result = doc('performance application platform result').eq(0)
-        assert result.attr('above_threshold') == 'true'
-
-=======
->>>>>>> 191ab070
     @patch.object(Addon, 'is_disabled', lambda self: True)
     def test_disabled_addon(self):
         response = self.client.get('/en-US/firefox/api/%.1f/addon/3615' %
