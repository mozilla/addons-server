--- conflicted
+++ resolved
@@ -300,15 +300,10 @@
 
     def test_required_attrs(self):
         res = self.client.get(self.url)
-<<<<<<< HEAD
-        username_input = pq(res.content.decode('utf-8'))('#id_username')
-        assert username_input.attr('required') == 'required'
-        assert username_input.attr('aria-required') == 'true'
-=======
+
         email_input = pq(res.content.decode('utf-8'))('#id_email')
-        eq_(email_input.attr('required'), 'required')
-        eq_(email_input.attr('aria-required'), 'true')
->>>>>>> 191ab070
+        assert email_input.attr('required') == 'required'
+        assert email_input.attr('aria-required') == 'true'
 
     def test_existing_email(self):
         data = {'email': 'testo@example.com'}
