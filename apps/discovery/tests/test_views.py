from django.core.cache import cache
from django.test.utils import override_settings

import mock
from jingo.helpers import datetime as datetime_filter
from nose.tools import eq_
from pyquery import PyQuery as pq
from tower import strip_whitespace

import amo
import amo.tests
from amo.tests import addon_factory
from amo.urlresolvers import reverse
from addons.models import (Addon, AddonDependency, CompatOverride,
                           CompatOverrideRange, Preview)
from bandwagon.models import MonthlyPick
from discovery import views
from discovery.forms import DiscoveryModuleForm
from discovery.models import DiscoveryModule
from discovery.modules import registry
<<<<<<< HEAD
from files.models import File
from versions.models import Version, ApplicationsVersions


class TestRecs(amo.tests.TestCase):
    fixtures = ['base/appversion', 'base/addon_3615',
                'base/addon-recs', 'base/addon_5299_gcal', 'base/category',
                'base/featured', 'addons/featured']

    @classmethod
    def setUpClass(cls):
        super(TestRecs, cls).setUpClass()
        test.Client().get('/')

    def setUp(self):
        super(TestRecs, self).setUp()
        self.url = reverse('discovery.recs', args=['3.6', 'Darwin'])
        self.guids = ('bettergcal@ginatrapani.org',
                      'foxyproxy@eric.h.jung',
                      'isreaditlater@ideashower.com',
                      'not-a-real-guid',)
        self.ids = Recs.ids
        self.guids = [a.guid or 'bad-guid'
                      for a in Addon.objects.filter(id__in=self.ids)]
        self.json = json.dumps({'guids': self.guids})
        # The view is limited to returning 9 add-ons.
        self.expected_recs = Recs.expected_recs()[:9]

        versions = AppVersion.objects.filter(application=amo.FIREFOX.id)
        self.min_id = versions.order_by('version_int')[0].id
        self.max_id = versions.order_by('-version_int')[0].id
        for addon in Addon.objects.all():
            v = Version.objects.create(addon=addon)
            File.objects.create(version=v, status=amo.STATUS_PUBLIC)
            ApplicationsVersions.objects.create(
                version=v, application=amo.FIREFOX.id,
                min_id=self.min_id, max_id=self.max_id)
            addon.update(_current_version=v)
            addons.signals.version_changed.send(sender=addon)
        Addon.objects.update(status=amo.STATUS_PUBLIC, disabled_by_user=False)

    def test_get(self):
        """GET should find method not allowed."""
        response = self.client.get(self.url)
        assert response.status_code == 405

    def test_empty_post_data(self):
        response = self.client.post(self.url)
        assert response.status_code == 400

    def test_bad_post_data(self):
        response = self.client.post(self.url, '{]{',
                                    content_type='application/json')
        assert response.status_code == 400

    def test_no_guids(self):
        response = self.client.post(self.url, '{}',
                                    content_type='application/json')
        assert response.status_code == 400

    def test_get_addon_ids(self):
        ids = set(views.get_addon_ids(self.guids))
        assert ids == set(self.ids)

    def test_success(self):
        response = self.client.post(self.url, self.json,
                                    content_type='application/json')
        assert response.status_code == 200
        assert response['Content-type'] == 'application/json'
        data = json.loads(response.content)
        assert set(data.keys()) == set(['token2', 'addons'])
        assert len(data['addons']) == 9
        ids = [a['id'] for a in data['addons']]
        assert ids == self.expected_recs

    def test_only_show_public(self):
        # Mark one add-on as non-public.
        unpublic = self.expected_recs[0]
        Addon.objects.filter(id=unpublic).update(status=amo.STATUS_LITE)
        response = self.client.post(self.url, self.json,
                                    content_type='application/json')
        assert response.status_code == 200

        data = json.loads(response.content)
        assert len(data['addons']) == 9
        ids = [a['id'] for a in data['addons']]
        assert ids == Recs.expected_recs()[1:10]
        assert unpublic not in ids

    def test_app_support_filter(self):
        # The fixture doesn't contain valid add-ons for the provided URL args.
        url = reverse('discovery.recs', args=['5.0', 'Darwin'])
        response = self.client.post(url, self.json,
                                    content_type='application/json')
        assert response.status_code == 200
        assert response['Content-type'] == 'application/json'
        data = json.loads(response.content)
        assert len(data['addons']) == 0

    def test_app_support_filter_ignore(self):
        # The fixture doesn't contain valid add-ons for the provided URL
        # args, but with compat_mode=ignore, it should still find them.
        url = reverse('discovery.recs', args=['5.0', 'Darwin', 'ignore'])
        response = self.client.post(url, self.json,
                                    content_type='application/json')
        assert response.status_code == 200
        assert response['Content-type'] == 'application/json'
        data = json.loads(response.content)
        assert len(data['addons']) == 9
        ids = [a['id'] for a in data['addons']]
        assert ids == self.expected_recs

    def test_recs_bad_token(self):
        post_data = json.dumps(dict(guids=self.guids, token='fake'))
        response = self.client.post(self.url, post_data,
                                    content_type='application/json')
        data = json.loads(response.content)
        ids = [a['id'] for a in data['addons']]
        assert ids == self.expected_recs

    def test_update_same_index(self):
        response = self.client.post(self.url, self.json,
                                    content_type='application/json')
        one = json.loads(response.content)

        post_data = json.dumps(dict(guids=self.guids, token2=one['token2']))
        response = self.client.post(self.url, post_data,
                                    content_type='application/json')
        assert response.status_code == 200
        two = json.loads(response.content)
        assert one == two

    def test_update_new_index(self):
        waffle.models.Sample.objects.create(
            name='disco-pane-store-collections', percent='100.0')
        response = self.client.post(self.url, self.json,
                                    content_type='application/json')
        one = json.loads(response.content)

        post_data = json.dumps(dict(guids=self.guids[:1],
                                    token2=one['token2']))
        response = self.client.post(self.url, post_data,
                                    content_type='application/json')
        assert response.status_code == 200
        two = json.loads(response.content)

        # Tokens are based on guid list, so these should be different.
        assert one['token2'] != two['token2']
        assert one['addons'] != two['addons']
        assert SyncedCollection.objects.filter(addon_index=one['token2']).count() == 1
        assert SyncedCollection.objects.filter(addon_index=two['token2']).count() == 1
=======
>>>>>>> 191ab070


class TestModuleAdmin(amo.tests.TestCase):

    def test_sync_db_and_registry(self):
        def check():
            views._sync_db_and_registry(qs, 1)
            assert qs.count() == len(registry)
            modules = qs.values_list('module', flat=True)
            assert set(modules) == set(registry.keys())

        qs = DiscoveryModule.objects.no_cache().filter(app=1)
        assert qs.count() == 0

        # All our modules get added.
        check()

        # The deleted module is removed.
        with mock.patch.dict(registry):
            registry.popitem()
            check()

    def test_discovery_module_form_bad_locale(self):
        d = dict(app=1, module='xx', locales='fake')
        form = DiscoveryModuleForm(d)
        assert form.errors['locales']

    def test_discovery_module_form_dedupe(self):
        d = dict(app=amo.FIREFOX.id, module='xx', locales='en-US he he fa fa')
        form = DiscoveryModuleForm(d)
        assert form.is_valid()
        cleaned_locales = form.cleaned_data['locales'].split()
        assert sorted(cleaned_locales) == ['en-US', 'fa', 'he']


class TestUrls(amo.tests.TestCase):
    fixtures = ['base/users', 'base/featured', 'addons/featured',
                'base/addon_3615']

    def test_reverse(self):
        assert '/en-US/firefox/discovery/pane/10.0/WINNT' == reverse('discovery.pane', kwargs=dict(version='10.0', platform='WINNT'))
        assert '/en-US/firefox/discovery/pane/10.0/WINNT/strict' == reverse('discovery.pane', args=('10.0', 'WINNT', 'strict'))

    def test_resolve_addon_view(self):
        r = self.client.get('/en-US/firefox/discovery/addon/3615', follow=True)
        url = reverse('discovery.addons.detail', args=['a3615'])
        self.assert3xx(r, url, 301)

    def test_resolve_disco_pane(self):
        # Redirect to default 'strict' if version < 10.
        r = self.client.get('/en-US/firefox/discovery/4.0/Darwin', follow=True)
        url = reverse('discovery.pane', args=['4.0', 'Darwin', 'strict'])
        self.assert3xx(r, url, 302)

        # Redirect to default 'ignore' if version >= 10.
        r = self.client.get('/en-US/firefox/discovery/10.0/Darwin',
                            follow=True)
        url = reverse('discovery.pane', args=['10.0', 'Darwin', 'ignore'])
        self.assert3xx(r, url, 302)

    def test_no_compat_mode(self):
        r = self.client.head('/en-US/firefox/discovery/pane/10.0/WINNT')
        assert r.status_code == 200

    def test_with_compat_mode(self):
        r = self.client.head('/en-US/firefox/discovery/pane/10.0/WINNT/strict')
        assert r.status_code == 200
        r = self.client.head('/en-US/firefox/discovery/pane/10.0/WINNT/normal')
        assert r.status_code == 200
        r = self.client.head('/en-US/firefox/discovery/pane/10.0/WINNT/ignore')
        assert r.status_code == 200
        r = self.client.head('/en-US/firefox/discovery/pane/10.0/WINNT/blargh')
        assert r.status_code == 404


class TestPromos(amo.tests.TestCase):
    fixtures = ['base/users', 'discovery/discoverymodules']

    def get_disco_url(self, platform, version):
        return reverse('discovery.pane.promos', args=[platform, version])

    def get_home_url(self):
        return reverse('addons.homepage_promos')

    def test_no_params(self):
        r = self.client.get(self.get_home_url())
        assert r.status_code == 404

    def test_mac(self):
        # Ensure that we get the same thing for the homepage promos.
        r_mac = self.client.get(self.get_home_url(),
                                {'version': '10.0', 'platform': 'mac'})
        r_darwin = self.client.get(self.get_disco_url('10.0', 'Darwin'))
        assert r_mac.status_code == 200
        assert r_darwin.status_code == 200
        assert r_mac.content == r_darwin.content

    def test_win(self):
        r_win = self.client.get(self.get_home_url(),
                                {'version': '10.0', 'platform': 'win'})
        r_winnt = self.client.get(self.get_disco_url('10.0', 'WINNT'))
        assert r_win.status_code == 200
        assert r_winnt.status_code == 200
        assert r_win.content == r_winnt.content

    def test_hidden(self):
        DiscoveryModule.objects.all().delete()
        r = self.client.get(self.get_disco_url('10.0', 'Darwin'))
        assert r.status_code == 200
        assert r.content == ''


class TestPane(amo.tests.TestCase):
    fixtures = ['addons/featured', 'base/addon_3615', 'base/collections',
                'base/featured', 'base/users',
                'bandwagon/featured_collections']

    def setUp(self):
        super(TestPane, self).setUp()
        self.url = reverse('discovery.pane', args=['3.7a1pre', 'Darwin'])

    def test_my_account(self):
        self.client.login(username='regular@mozilla.com', password='password')
        r = self.client.get(reverse('discovery.pane.account'))
        assert r.status_code == 200
        doc = pq(r.content)

        s = doc('#my-account')
        assert s
        a = s.find('a').eq(0)
        assert a.attr('href') == reverse('users.profile', args=['regularuser'])
        assert a.text() == 'My Profile'

        a = s.find('a').eq(1)
        assert a.attr('href') == reverse('collections.detail', args=['regularuser', 'favorites'])
        assert a.text() == 'My Favorites'

        a = s.find('a').eq(2)
        assert a.attr('href') == reverse('collections.user', args=['regularuser'])
        assert a.text() == 'My Collections'

    def test_mission(self):
        r = self.client.get(reverse('discovery.pane.account'))
        assert pq(r.content)('#mission')

    def test_featured_addons_section(self):
        r = self.client.get(self.url)
        assert pq(r.content)('#featured-addons h2').text() == 'Featured Add-ons'

    def test_featured_addons(self):
        r = self.client.get(self.url)
        p = pq(r.content)('#featured-addons')

        addon = Addon.objects.get(id=7661)
        li = p.find('li[data-guid="%s"]' % addon.guid)
        a = li.find('a.addon-title')
        url = reverse('discovery.addons.detail', args=[7661])
        assert a.attr('href').endswith(url + '?src=discovery-featured'), (
            'Unexpected add-on details URL')
        assert li.find('h3').text() == unicode(addon.name)
        assert li.find('img').attr('src') == addon.icon_url

        addon = Addon.objects.get(id=2464)
        li = p.find('li[data-guid="%s"]' % addon.guid)
        assert li.attr('data-guid') == addon.guid
        a = li.find('a.addon-title')
        url = reverse('discovery.addons.detail', args=[2464])
        assert a.attr('href').endswith(url + '?src=discovery-featured'), (
            'Unexpected add-on details URL')
        assert li.find('h3').text() == unicode(addon.name)
        assert li.find('img').attr('src') == addon.icon_url

    def test_featured_personas_section(self):
        r = self.client.get(self.url)
        h2 = pq(r.content)('#featured-themes h2')
        assert h2.text() == 'See all Featured Themes'
        assert h2.find('a.all').attr('href') == reverse('browse.personas')

    @override_settings(MEDIA_URL='/media/', STATIC_URL='/static/')
    def test_featured_personas(self):
        addon = Addon.objects.get(id=15679)
        r = self.client.get(self.url)
        doc = pq(r.content)

        featured = doc('#featured-themes')
        assert featured.length == 1

        # Look for all images that are not icon uploads.
        imgs = doc('img:not([src*="/media/"])')
        imgs_ok = (pq(img).attr('src').startswith('/static/')
                   for img in imgs)
        assert all(imgs_ok), 'Images must be prefixed with MEDIA_URL!'

        featured = doc('#featured-themes')
        assert featured.length == 1

        a = featured.find('a[data-browsertheme]')
        url = reverse('discovery.addons.detail', args=[15679])
        assert a.attr('href').endswith(url + '?src=discovery-featured'), (
            'Unexpected add-on details URL')
        assert a.attr('target') == '_self'
        assert featured.find('.addon-title').text() == unicode(addon.name)


class TestDetails(amo.tests.TestCase):
    fixtures = ['base/addon_3615', 'base/addon_592']

    def setUp(self):
        super(TestDetails, self).setUp()
        self.addon = self.get_addon()
        self.detail_url = reverse('discovery.addons.detail',
                                  args=[self.addon.slug])
        self.eula_url = reverse('discovery.addons.eula',
                                args=[self.addon.slug])

    def get_addon(self):
        return Addon.objects.get(id=3615)

    def test_no_restart(self):
        f = self.addon.current_version.all_files[0]
        assert f.no_restart is False
        r = self.client.get(self.detail_url)
        assert pq(r.content)('#no-restart').length == 0
        f.update(no_restart=True)
        r = self.client.get(self.detail_url)
        assert pq(r.content)('#no-restart').length == 1

    def test_install_button_eula(self):
        doc = pq(self.client.get(self.detail_url).content)
        assert doc('#install .install-button').text() == 'Download Now'
        assert doc('#install .eula').text() == 'View End-User License Agreement'
        doc = pq(self.client.get(self.eula_url).content)
        assert doc('#install .install-button').text() == 'Download Now'

    def test_install_button_no_eula(self):
        self.addon.update(eula=None)
        doc = pq(self.client.get(self.detail_url).content)
        assert doc('#install .install-button').text() == 'Download Now'
        r = self.client.get(self.eula_url)
        self.assert3xx(r, self.detail_url, 302)

<<<<<<< HEAD
    def test_perf_warning(self):
        assert self.addon.ts_slowness is None
        doc = pq(self.client.get(self.detail_url).content)
        assert doc('.performance-note').length == 0
        self.addon.update(ts_slowness=100)
        doc = pq(self.client.get(self.detail_url).content)
        assert doc('.performance-note').length == 1

=======
>>>>>>> 191ab070
    def test_dependencies(self):
        doc = pq(self.client.get(self.detail_url).content)
        assert doc('.dependencies').length == 0
        req = Addon.objects.get(id=592)
        AddonDependency.objects.create(addon=self.addon, dependent_addon=req)
        assert self.addon.all_dependencies == [req]
        cache.clear()
        d = pq(self.client.get(self.detail_url).content)('.dependencies')
        assert d.length == 1
        a = d.find('ul a')
        assert a.text() == unicode(req.name)
        assert a.attr('href').endswith('?src=discovery-dependencies') is True


class TestPersonaDetails(amo.tests.TestCase):
    fixtures = ['addons/persona', 'base/users']

    def setUp(self):
        super(TestPersonaDetails, self).setUp()
        self.addon = Addon.objects.get(id=15663)
        self.url = reverse('discovery.addons.detail', args=[self.addon.slug])

    def test_page(self):
        r = self.client.get(self.url)
        assert r.status_code == 200

    def test_by(self):
        """Test that the `by ... <authors>` section works."""
        r = self.client.get(self.url)
        assert pq(r.content)('h2.author').text().startswith(
            'by persona_author')

    def test_no_version(self):
        """Don't display a version number for themes."""
        r = self.client.get(self.url)
        assert pq(r.content)('h1 .version') == []

    def test_created_not_updated(self):
        """Don't display the updated date but the created date for themes."""
        r = self.client.get(self.url)
        doc = pq(r.content)
        details = doc('.addon-info li')

        # There's no "Last Updated" entry.
        assert not any('Last Updated' in node.text_content()
                       for node in details)

        # But there's a "Created" entry.
        for detail in details:
            if detail.find('h3').text_content() == 'Created':
                created = detail.find('p').text_content()
                assert created == strip_whitespace(datetime_filter(self.addon.created))
                break  # Needed, or we go in the "else" clause.
        else:
            assert False, 'No "Created" entry found.'


class TestDownloadSources(amo.tests.TestCase):
    fixtures = ['base/addon_3615', 'base/users',
                'base/collections', 'base/featured', 'addons/featured',
                'discovery/discoverymodules']

    def setUp(self):
        super(TestDownloadSources, self).setUp()
        self.url = reverse('discovery.pane', args=['3.7a1pre', 'Darwin'])

    def test_detail(self):
        url = reverse('discovery.addons.detail', args=['a3615'])
        r = self.client.get(url)
        doc = pq(r.content)
        assert doc('#install a.download').attr('href').endswith(
            '?src=discovery-details')
        assert doc('#install li:eq(1)').find('a').attr('href').endswith(
            '?src=discovery-learnmore')
        assert doc('#install li:eq(2)').find('a').attr('href').endswith(
            '?src=discovery-learnmore')

    def test_detail_trickle(self):
        url = (reverse('discovery.addons.detail', args=['a3615']) +
               '?src=discovery-featured')
        r = self.client.get(url)
        doc = pq(r.content)
        assert doc('#install a.download').attr('href').endswith(
            '?src=discovery-featured')

    def test_eula(self):
        url = reverse('discovery.addons.eula', args=['a3615'])
        r = self.client.get(url)
        doc = pq(r.content)
        assert doc('#install a.download').attr('href').endswith(
            '?src=discovery-details')
        assert doc('#install li:eq(1)').find('a').attr('href').endswith(
            '?src=discovery-details')

    def test_eula_trickle(self):
        url = (reverse('discovery.addons.eula', args=['a3615']) +
               '?src=discovery-upandcoming')
        r = self.client.get(url)
        doc = pq(r.content)
        assert doc('#install a.download').attr('href').endswith(
            '?src=discovery-upandcoming')
        assert doc('#install li:eq(1)').find('a').attr('href').endswith(
            '?src=discovery-upandcoming')


class TestMonthlyPick(amo.tests.TestCase):
    fixtures = ['base/users', 'base/addon_3615',
                'discovery/discoverymodules']

    def setUp(self):
        super(TestMonthlyPick, self).setUp()
        self.url = reverse('discovery.pane.promos', args=['Darwin', '10.0'])
        self.addon = Addon.objects.get(id=3615)
        DiscoveryModule.objects.create(
            app=amo.FIREFOX.id, ordering=4,
            module='Monthly Pick')

    def test_monthlypick(self):
        mp = MonthlyPick.objects.create(addon=self.addon, blurb='BOOP',
                                        image='http://mozilla.com')
        r = self.client.get(self.url)
        assert r.content == ''
        mp.update(locale='')

        r = self.client.get(self.url)
        pick = pq(r.content)('#monthly')
        assert pick.length == 1
        assert pick.parents('.panel').attr('data-addonguid') == self.addon.guid
        a = pick.find('h3 a')
        url = reverse('discovery.addons.detail', args=['a3615'])
        assert a.attr('href').endswith(url + '?src=discovery-promo'), (
            'Unexpected add-on details URL: %s' % url)
        assert a.attr('target') == '_self'
        assert a.text() == unicode(self.addon.name)
        assert pick.find('img').attr('src') == 'http://mozilla.com'
        assert pick.find('.wrap > div > div > p').text() == 'BOOP'
        assert pick.find('p.install-button a').attr('href') .endswith('?src=discovery-promo') is True

    def test_monthlypick_no_image(self):
        MonthlyPick.objects.create(addon=self.addon, blurb='BOOP', locale='',
                                   image='')

        # Tests for no image when screenshot not set.
        r = self.client.get(self.url)
        pick = pq(r.content)('#monthly')
        assert pick.length == 1
        assert pick.find('img').length == 0

        # Tests for screenshot image when set.
        Preview.objects.create(addon=self.addon)
        r = self.client.get(self.url)
        pick = pq(r.content)('#monthly')
        assert pick.length == 1
        assert pick.find('img').attr('src') == self.addon.all_previews[0].image_url

    def test_no_monthlypick(self):
        r = self.client.get(self.url)
        assert r.content == ''


class TestPaneMoreAddons(amo.tests.TestCase):
    fixtures = ['base/appversion']

    def setUp(self):
        super(TestPaneMoreAddons, self).setUp()
        self.addon1 = addon_factory(hotness=99,
                                    version_kw=dict(max_app_version='5.0'))
        self.addon2 = addon_factory(hotness=0,
                                    version_kw=dict(max_app_version='6.0'))

    def _url(self, **kwargs):
        default = dict(
            section='up-and-coming',
            version='5.0',
            platform='Darwin')
        default.update(kwargs)
        return reverse('discovery.pane.more_addons', kwargs=default)

    def test_hotness_strict(self):
        # Defaults to strict compat mode, both are within range.
        res = self.client.get(self._url())
        assert res.status_code == 200
        assert pq(res.content)('.featured-addons').length == 2

    def test_hotness_strict_filtered(self):
        # Defaults to strict compat mode, one is within range.
        res = self.client.get(self._url(version='6.0'))
        assert res.status_code == 200
        assert pq(res.content)('.featured-addons').length == 1
        self.assertContains(res, self.addon2.name)

    def test_hotness_ignore(self):
        # Defaults to ignore compat mode for Fx v10, both are compatible.
        res = self.client.get(self._url(version='10.0'))
        assert res.status_code == 200
        assert pq(res.content)('.featured-addons').length == 2

    def test_hotness_normal_strict_opt_in(self):
        # Add a 3rd add-on that should get filtered out b/c of compatibility.
        addon_factory(hotness=50, version_kw=dict(max_app_version='7.0'),
                      file_kw=dict(strict_compatibility=True))

        res = self.client.get(self._url(version='12.0', compat_mode='normal'))
        assert res.status_code == 200
        assert pq(res.content)('.featured-addons').length == 2

    def test_hotness_normal_binary_components(self):
        # Add a 3rd add-on that should get filtered out b/c of compatibility.
        addon_factory(hotness=50, version_kw=dict(max_app_version='7.0'),
                      file_kw=dict(binary_components=True))

        res = self.client.get(self._url(version='12.0', compat_mode='normal'))
        assert res.status_code == 200
        assert pq(res.content)('.featured-addons').length == 2

    def test_hotness_normal_compat_override(self):
        # Add a 3rd add-on that should get filtered out b/c of compatibility.
        addon3 = addon_factory(hotness=50,
                               version_kw=dict(max_app_version='7.0'))

        # Add override for this add-on.
        compat = CompatOverride.objects.create(guid='three', addon=addon3)
        CompatOverrideRange.objects.create(
            compat=compat, app=1,
            min_version=addon3.current_version.version, max_version='*')

        res = self.client.get(self._url(version='12.0', compat_mode='normal'))
        assert res.status_code == 200
        assert pq(res.content)('.featured-addons').length == 2<|MERGE_RESOLUTION|>--- conflicted
+++ resolved
@@ -18,160 +18,6 @@
 from discovery.forms import DiscoveryModuleForm
 from discovery.models import DiscoveryModule
 from discovery.modules import registry
-<<<<<<< HEAD
-from files.models import File
-from versions.models import Version, ApplicationsVersions
-
-
-class TestRecs(amo.tests.TestCase):
-    fixtures = ['base/appversion', 'base/addon_3615',
-                'base/addon-recs', 'base/addon_5299_gcal', 'base/category',
-                'base/featured', 'addons/featured']
-
-    @classmethod
-    def setUpClass(cls):
-        super(TestRecs, cls).setUpClass()
-        test.Client().get('/')
-
-    def setUp(self):
-        super(TestRecs, self).setUp()
-        self.url = reverse('discovery.recs', args=['3.6', 'Darwin'])
-        self.guids = ('bettergcal@ginatrapani.org',
-                      'foxyproxy@eric.h.jung',
-                      'isreaditlater@ideashower.com',
-                      'not-a-real-guid',)
-        self.ids = Recs.ids
-        self.guids = [a.guid or 'bad-guid'
-                      for a in Addon.objects.filter(id__in=self.ids)]
-        self.json = json.dumps({'guids': self.guids})
-        # The view is limited to returning 9 add-ons.
-        self.expected_recs = Recs.expected_recs()[:9]
-
-        versions = AppVersion.objects.filter(application=amo.FIREFOX.id)
-        self.min_id = versions.order_by('version_int')[0].id
-        self.max_id = versions.order_by('-version_int')[0].id
-        for addon in Addon.objects.all():
-            v = Version.objects.create(addon=addon)
-            File.objects.create(version=v, status=amo.STATUS_PUBLIC)
-            ApplicationsVersions.objects.create(
-                version=v, application=amo.FIREFOX.id,
-                min_id=self.min_id, max_id=self.max_id)
-            addon.update(_current_version=v)
-            addons.signals.version_changed.send(sender=addon)
-        Addon.objects.update(status=amo.STATUS_PUBLIC, disabled_by_user=False)
-
-    def test_get(self):
-        """GET should find method not allowed."""
-        response = self.client.get(self.url)
-        assert response.status_code == 405
-
-    def test_empty_post_data(self):
-        response = self.client.post(self.url)
-        assert response.status_code == 400
-
-    def test_bad_post_data(self):
-        response = self.client.post(self.url, '{]{',
-                                    content_type='application/json')
-        assert response.status_code == 400
-
-    def test_no_guids(self):
-        response = self.client.post(self.url, '{}',
-                                    content_type='application/json')
-        assert response.status_code == 400
-
-    def test_get_addon_ids(self):
-        ids = set(views.get_addon_ids(self.guids))
-        assert ids == set(self.ids)
-
-    def test_success(self):
-        response = self.client.post(self.url, self.json,
-                                    content_type='application/json')
-        assert response.status_code == 200
-        assert response['Content-type'] == 'application/json'
-        data = json.loads(response.content)
-        assert set(data.keys()) == set(['token2', 'addons'])
-        assert len(data['addons']) == 9
-        ids = [a['id'] for a in data['addons']]
-        assert ids == self.expected_recs
-
-    def test_only_show_public(self):
-        # Mark one add-on as non-public.
-        unpublic = self.expected_recs[0]
-        Addon.objects.filter(id=unpublic).update(status=amo.STATUS_LITE)
-        response = self.client.post(self.url, self.json,
-                                    content_type='application/json')
-        assert response.status_code == 200
-
-        data = json.loads(response.content)
-        assert len(data['addons']) == 9
-        ids = [a['id'] for a in data['addons']]
-        assert ids == Recs.expected_recs()[1:10]
-        assert unpublic not in ids
-
-    def test_app_support_filter(self):
-        # The fixture doesn't contain valid add-ons for the provided URL args.
-        url = reverse('discovery.recs', args=['5.0', 'Darwin'])
-        response = self.client.post(url, self.json,
-                                    content_type='application/json')
-        assert response.status_code == 200
-        assert response['Content-type'] == 'application/json'
-        data = json.loads(response.content)
-        assert len(data['addons']) == 0
-
-    def test_app_support_filter_ignore(self):
-        # The fixture doesn't contain valid add-ons for the provided URL
-        # args, but with compat_mode=ignore, it should still find them.
-        url = reverse('discovery.recs', args=['5.0', 'Darwin', 'ignore'])
-        response = self.client.post(url, self.json,
-                                    content_type='application/json')
-        assert response.status_code == 200
-        assert response['Content-type'] == 'application/json'
-        data = json.loads(response.content)
-        assert len(data['addons']) == 9
-        ids = [a['id'] for a in data['addons']]
-        assert ids == self.expected_recs
-
-    def test_recs_bad_token(self):
-        post_data = json.dumps(dict(guids=self.guids, token='fake'))
-        response = self.client.post(self.url, post_data,
-                                    content_type='application/json')
-        data = json.loads(response.content)
-        ids = [a['id'] for a in data['addons']]
-        assert ids == self.expected_recs
-
-    def test_update_same_index(self):
-        response = self.client.post(self.url, self.json,
-                                    content_type='application/json')
-        one = json.loads(response.content)
-
-        post_data = json.dumps(dict(guids=self.guids, token2=one['token2']))
-        response = self.client.post(self.url, post_data,
-                                    content_type='application/json')
-        assert response.status_code == 200
-        two = json.loads(response.content)
-        assert one == two
-
-    def test_update_new_index(self):
-        waffle.models.Sample.objects.create(
-            name='disco-pane-store-collections', percent='100.0')
-        response = self.client.post(self.url, self.json,
-                                    content_type='application/json')
-        one = json.loads(response.content)
-
-        post_data = json.dumps(dict(guids=self.guids[:1],
-                                    token2=one['token2']))
-        response = self.client.post(self.url, post_data,
-                                    content_type='application/json')
-        assert response.status_code == 200
-        two = json.loads(response.content)
-
-        # Tokens are based on guid list, so these should be different.
-        assert one['token2'] != two['token2']
-        assert one['addons'] != two['addons']
-        assert SyncedCollection.objects.filter(addon_index=one['token2']).count() == 1
-        assert SyncedCollection.objects.filter(addon_index=two['token2']).count() == 1
-=======
->>>>>>> 191ab070
 
 
 class TestModuleAdmin(amo.tests.TestCase):
@@ -413,17 +259,6 @@
         r = self.client.get(self.eula_url)
         self.assert3xx(r, self.detail_url, 302)
 
-<<<<<<< HEAD
-    def test_perf_warning(self):
-        assert self.addon.ts_slowness is None
-        doc = pq(self.client.get(self.detail_url).content)
-        assert doc('.performance-note').length == 0
-        self.addon.update(ts_slowness=100)
-        doc = pq(self.client.get(self.detail_url).content)
-        assert doc('.performance-note').length == 1
-
-=======
->>>>>>> 191ab070
     def test_dependencies(self):
         doc = pq(self.client.get(self.detail_url).content)
         assert doc('.dependencies').length == 0
