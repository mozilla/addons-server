# -*- coding: utf-8 -*-
import os
import mimetypes
import shutil
import zipfile

from django.conf import settings
from django.core.cache import cache
from django.core.files.storage import default_storage as storage
from django import forms

from mock import Mock, patch
from nose.tools import eq_

import amo.tests
from amo.urlresolvers import reverse
from files.helpers import FileViewer, DiffHelper
from files.models import File
from files.utils import SafeUnzip
import pytest

root = os.path.join(settings.ROOT, 'apps/files/fixtures/files')


def get_file(filename):
    return os.path.join(root, filename)


def make_file(pk, file_path, **kwargs):
    obj = Mock()
    obj.id = obj.pk = pk
    for k, v in kwargs.items():
        setattr(obj, k, v)
    obj.file_path = file_path
    obj.current_file_path = file_path
    obj.__str__ = lambda x: x.pk
    obj.version = Mock()
    obj.version.version = 1
    return obj


class TestFileHelper(amo.tests.TestCase):

    def setUp(self):
        super(TestFileHelper, self).setUp()
        self.viewer = FileViewer(make_file(1, get_file('dictionary-test.xpi')))

    def tearDown(self):
        self.viewer.cleanup()
        super(TestFileHelper, self).tearDown()

    def test_files_not_extracted(self):
        assert self.viewer.is_extracted() is False

    def test_files_extracted(self):
        self.viewer.extract()
        assert self.viewer.is_extracted() is True

    def test_recurse_extract(self):
        self.viewer.src = get_file('recurse.xpi')
        self.viewer.extract()
        assert self.viewer.is_extracted() is True

    def test_recurse_contents(self):
        self.viewer.src = get_file('recurse.xpi')
        self.viewer.extract()
        files = self.viewer.get_files()
        nm = ['recurse/recurse.xpi/chrome/test-root.txt',
              'recurse/somejar.jar/recurse/recurse.xpi/chrome/test.jar',
              'recurse/somejar.jar/recurse/recurse.xpi/chrome/test.jar/test']
        for name in nm:
            assert name in files is True

    def test_cleanup(self):
        self.viewer.extract()
        self.viewer.cleanup()
        assert self.viewer.is_extracted() is False

    def test_isbinary(self):
        binary = self.viewer._is_binary
        for f in ['foo.rdf', 'foo.xml', 'foo.js', 'foo.py'
                  'foo.html', 'foo.txt', 'foo.dtd', 'foo.xul', 'foo.sh',
                  'foo.properties', 'foo.json', 'foo.src', 'CHANGELOG']:
            m, encoding = mimetypes.guess_type(f)
            assert not binary(m, f), '%s should not be binary' % f

        for f in ['foo.png', 'foo.gif', 'foo.exe', 'foo.swf']:
            m, encoding = mimetypes.guess_type(f)
            assert binary(m, f), '%s should be binary' % f

        filename = os.path.join(settings.TMP_PATH, 'test_isbinary')
        for txt in ['#!/usr/bin/python', '#python', u'\0x2']:
            open(filename, 'w').write(txt)
            m, encoding = mimetypes.guess_type(filename)
            assert not binary(m, filename), '%s should not be binary' % txt

        for txt in ['MZ']:
            open(filename, 'w').write(txt)
            m, encoding = mimetypes.guess_type(filename)
            assert binary(m, filename), '%s should be binary' % txt
        os.remove(filename)

    def test_truncate(self):
        truncate = self.viewer.truncate
        for x, y in (['foo.rdf', 'foo.rdf'],
                     ['somelongfilename.rdf', 'somelongfilenam...rdf'],
                     [u'unicode삮.txt', u'unicode\uc0ae.txt'],
                     [u'unicodesomelong삮.txt', u'unicodesomelong...txt'],
                     ['somelongfilename.somelongextension',
                      'somelongfilenam...somelonge..'],):
            assert truncate(x) == y

    def test_get_files_not_extracted(self):
        assert not self.viewer.get_files()

    def test_get_files_size(self):
        self.viewer.extract()
        files = self.viewer.get_files()
        assert len(files) == 14

    def test_get_files_directory(self):
        self.viewer.extract()
        files = self.viewer.get_files()
        assert files['install.js']['directory'] is False
        assert files['install.js']['binary'] is False
        assert files['__MACOSX']['directory'] is True
        assert files['__MACOSX']['binary'] is False

    def test_url_file(self):
        self.viewer.extract()
        files = self.viewer.get_files()
        url = reverse('files.list', args=[self.viewer.file.id,
                                          'file', 'install.js'])
        file_url = files['install.js']['url']
        assert file_url == url
        assert file_url.startswith('/en-US')

        # Make sure that the locale is properly used (see bug 1168794).
        with self.activate('fr'):
            self.viewer._files = {}  # Reset the viewer's internal cache.
            files = self.viewer.get_files()
            url = reverse('files.list', args=[self.viewer.file.id,
                                              'file', 'install.js'])
            file_url = files['install.js']['url']
            assert file_url == url
            assert file_url.startswith('/fr')

    def test_get_files_depth(self):
        self.viewer.extract()
        files = self.viewer.get_files()
        assert files['dictionaries/license.txt']['depth'] == 1

    def test_bom(self):
        dest = os.path.join(settings.TMP_PATH, 'test_bom')
        open(dest, 'w').write('foo'.encode('utf-16'))
        self.viewer.select('foo')
        self.viewer.selected = {'full': dest, 'size': 1}
        assert self.viewer.read_file() == u'foo'
        os.remove(dest)

    def test_syntax(self):
        for filename, syntax in [('foo.rdf', 'xml'),
                                 ('foo.xul', 'xml'),
                                 ('foo.json', 'js'),
                                 ('foo.jsm', 'js'),
                                 ('foo.bar', 'plain')]:
            assert self.viewer.get_syntax(filename) == syntax

    def test_file_order(self):
        self.viewer.extract()
        dest = self.viewer.dest
        open(os.path.join(dest, 'chrome.manifest'), 'w')
        subdir = os.path.join(dest, 'chrome')
        os.mkdir(subdir)
        open(os.path.join(subdir, 'foo'), 'w')
        cache.clear()
        files = self.viewer.get_files().keys()
        rt = files.index(u'chrome')
        assert files[rt:rt + 3] == [u'chrome', u'chrome/foo', u'dictionaries']

    @patch.object(settings, 'FILE_VIEWER_SIZE_LIMIT', 5)
    def test_file_size(self):
        self.viewer.extract()
        self.viewer.get_files()
        self.viewer.select('install.js')
        res = self.viewer.read_file()
        assert res == ''
        assert self.viewer.selected['msg'].startswith('File size is')

    @patch.object(settings, 'FILE_VIEWER_SIZE_LIMIT', 5)
    def test_file_size_unicode(self):
        with self.activate(locale='he'):
            self.viewer.extract()
            self.viewer.get_files()
            self.viewer.select('install.js')
            res = self.viewer.read_file()
            assert res == ''
            assert self.viewer.selected['msg'].startswith('File size is')

    @patch.object(settings, 'FILE_UNZIP_SIZE_LIMIT', 5)
    def test_contents_size(self):
        with pytest.raises(forms.ValidationError):
            self.viewer.extract()

    def test_default(self):
<<<<<<< HEAD
        assert self.viewer.get_default(None) == 'install.rdf'
=======
        self.viewer.extract()
        assert self.viewer.get_default(None) == 'install.rdf'

    def test_default_webextension(self):
        viewer = FileViewer(make_file(2, get_file('webextension.xpi')))
        viewer.extract()
        assert viewer.get_default(None) == 'manifest.json'

    def test_default_package_json(self):
        viewer = FileViewer(make_file(3, get_file('new-format-0.0.1.xpi')))
        viewer.extract()
        assert viewer.get_default(None) == 'package.json'
>>>>>>> 191ab070

    def test_delete_mid_read(self):
        self.viewer.extract()
        self.viewer.select('install.js')
        os.remove(os.path.join(self.viewer.dest, 'install.js'))
        res = self.viewer.read_file()
        assert res == ''
        assert self.viewer.selected['msg'].startswith('That file no')

    @patch('files.helpers.get_md5')
    def test_delete_mid_tree(self, get_md5):
        get_md5.side_effect = IOError('ow')
        self.viewer.extract()
        assert {} == self.viewer.get_files()


class TestSearchEngineHelper(amo.tests.TestCase):
    fixtures = ['base/addon_4594_a9']

    def setUp(self):
        super(TestSearchEngineHelper, self).setUp()
        self.left = File.objects.get(pk=25753)
        self.viewer = FileViewer(self.left)

        if not os.path.exists(os.path.dirname(self.viewer.src)):
            os.makedirs(os.path.dirname(self.viewer.src))
            with storage.open(self.viewer.src, 'w') as f:
                f.write('some data\n')

    def tearDown(self):
        self.viewer.cleanup()
        super(TestSearchEngineHelper, self).tearDown()

    def test_is_search_engine(self):
        assert self.viewer.is_search_engine()

    def test_extract_search_engine(self):
        self.viewer.extract()
        assert os.path.exists(self.viewer.dest)

    def test_default(self):
        self.viewer.extract()
        assert self.viewer.get_default(None) == 'a9.xml'

    def test_default_no_files(self):
        self.viewer.extract()
        os.remove(os.path.join(self.viewer.dest, 'a9.xml'))
        assert self.viewer.get_default(None) is None


class TestDiffSearchEngine(amo.tests.TestCase):

    def setUp(self):
        super(TestDiffSearchEngine, self).setUp()
        src = os.path.join(settings.ROOT, get_file('search.xml'))
        if not storage.exists(src):
            with storage.open(src, 'w') as f:
                f.write(open(src).read())
        self.helper = DiffHelper(make_file(1, src, filename='search.xml'),
                                 make_file(2, src, filename='search.xml'))

    def tearDown(self):
        self.helper.cleanup()
        super(TestDiffSearchEngine, self).tearDown()

    @patch('files.helpers.FileViewer.is_search_engine')
    def test_diff_search(self, is_search_engine):
        is_search_engine.return_value = True
        self.helper.extract()
        shutil.copyfile(os.path.join(self.helper.left.dest, 'search.xml'),
                        os.path.join(self.helper.right.dest, 's-20010101.xml'))
        assert self.helper.select('search.xml')
        assert len(self.helper.get_deleted_files()) == 0


class TestDiffHelper(amo.tests.TestCase):

    def setUp(self):
        super(TestDiffHelper, self).setUp()
        src = os.path.join(settings.ROOT, get_file('dictionary-test.xpi'))
        self.helper = DiffHelper(make_file(1, src), make_file(2, src))

    def tearDown(self):
        self.helper.cleanup()
        super(TestDiffHelper, self).tearDown()

    def test_files_not_extracted(self):
        assert self.helper.is_extracted() is False

    def test_files_extracted(self):
        self.helper.extract()
        assert self.helper.is_extracted() is True

    def test_get_files(self):
        assert self.helper.left.get_files() == self.helper.get_files()

    def test_diffable(self):
        self.helper.extract()
        self.helper.select('install.js')
        assert self.helper.is_diffable()

    def test_diffable_one_missing(self):
        self.helper.extract()
        os.remove(os.path.join(self.helper.right.dest, 'install.js'))
        self.helper.select('install.js')
        assert self.helper.is_diffable()

    def test_diffable_allow_empty(self):
        self.helper.extract()
        with pytest.raises(AssertionError):
            self.helper.right.read_file()
        assert self.helper.right.read_file(allow_empty=True) == ''

    def test_diffable_both_missing(self):
        self.helper.extract()
        self.helper.select('foo.js')
        assert not self.helper.is_diffable()

    def test_diffable_deleted_files(self):
        self.helper.extract()
        os.remove(os.path.join(self.helper.left.dest, 'install.js'))
        assert 'install.js' in self.helper.get_deleted_files() is True

    def test_diffable_one_binary_same(self):
        self.helper.extract()
        self.helper.select('install.js')
        self.helper.left.selected['binary'] = True
        assert self.helper.is_binary()

    def test_diffable_one_binary_diff(self):
        self.helper.extract()
        self.change(self.helper.left.dest, 'asd')
        cache.clear()
        self.helper.select('install.js')
        self.helper.left.selected['binary'] = True
        assert self.helper.is_binary()

    def test_diffable_two_binary_diff(self):
        self.helper.extract()
        self.change(self.helper.left.dest, 'asd')
        self.change(self.helper.right.dest, 'asd123')
        cache.clear()
        self.helper.select('install.js')
        self.helper.left.selected['binary'] = True
        self.helper.right.selected['binary'] = True
        assert self.helper.is_binary()

    def test_diffable_one_directory(self):
        self.helper.extract()
        self.helper.select('install.js')
        self.helper.left.selected['directory'] = True
        assert not self.helper.is_diffable()
        assert self.helper.left.selected['msg'].startswith('This file')

    def test_diffable_parent(self):
        self.helper.extract()
        self.change(self.helper.left.dest, 'asd',
                    filename='__MACOSX/._dictionaries')
        cache.clear()
        files = self.helper.get_files()
        assert files['__MACOSX/._dictionaries']['diff'] is True
        assert files['__MACOSX']['diff'] is True

    def change(self, file, text, filename='install.js'):
        path = os.path.join(file, filename)
        data = open(path, 'r').read()
        data += text
        open(path, 'w').write(data)


class TestSafeUnzipFile(amo.tests.TestCase, amo.tests.AMOPaths):

    # TODO(andym): get full coverage for existing SafeUnzip methods, most
    # is covered in the file viewer tests.
    @patch.object(settings, 'FILE_UNZIP_SIZE_LIMIT', 5)
    def test_unzip_limit(self):
        zip_file = SafeUnzip(self.xpi_path('langpack-localepicker'))
        with pytest.raises(forms.ValidationError):
            zip_file.is_valid()

    def test_unzip_fatal(self):
        zip_file = SafeUnzip(self.xpi_path('search.xml'))
        with pytest.raises(zipfile.BadZipfile):
            zip_file.is_valid()

    def test_unzip_not_fatal(self):
        zip_file = SafeUnzip(self.xpi_path('search.xml'))
        assert not zip_file.is_valid(fatal=False)

    def test_extract_path(self):
        zip_file = SafeUnzip(self.xpi_path('langpack-localepicker'))
        assert zip_file.is_valid()
        assert'locale browser de' in zip_file.extract_path('chrome.manifest')

    def test_not_secure(self):
        zip_file = SafeUnzip(self.xpi_path('extension'))
        zip_file.is_valid()
        assert not zip_file.is_signed()

    def test_is_secure(self):
        zip_file = SafeUnzip(self.xpi_path('signed'))
        zip_file.is_valid()
        assert zip_file.is_signed()

    def test_is_broken(self):
        zip_file = SafeUnzip(self.xpi_path('signed'))
        zip_file.is_valid()
        zip_file.info_list[2].filename = 'META-INF/foo.sf'
        assert not zip_file.is_signed()<|MERGE_RESOLUTION|>--- conflicted
+++ resolved
@@ -203,9 +203,6 @@
             self.viewer.extract()
 
     def test_default(self):
-<<<<<<< HEAD
-        assert self.viewer.get_default(None) == 'install.rdf'
-=======
         self.viewer.extract()
         assert self.viewer.get_default(None) == 'install.rdf'
 
@@ -218,7 +215,6 @@
         viewer = FileViewer(make_file(3, get_file('new-format-0.0.1.xpi')))
         viewer.extract()
         assert viewer.get_default(None) == 'package.json'
->>>>>>> 191ab070
 
     def test_delete_mid_read(self):
         self.viewer.extract()
