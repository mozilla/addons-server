--- conflicted
+++ resolved
@@ -92,14 +92,6 @@
         c.save()
         assert c.addon_index == Collection.make_index(ids)
 
-<<<<<<< HEAD
-    def test_recommended_collection(self):
-        """RecommendedCollections automatically get type=rec."""
-        c = RecommendedCollection.objects.create(author=self.user)
-        assert c.type == amo.COLLECTION_RECOMMENDED
-
-=======
->>>>>>> 191ab070
     def test_set_addons(self):
         addons = list(Addon.objects.values_list('id', flat=True))
         c = Collection.objects.create(author=self.user)
@@ -230,55 +222,4 @@
 
         collection.add_addon(addon)
 
-<<<<<<< HEAD
-        assert qset.first().has_addon
-
-
-class TestRecommendations(amo.tests.TestCase):
-    fixtures = ['base/addon-recs']
-    ids = [5299, 1843, 2464, 7661, 5369]
-
-    @classmethod
-    def expected_recs(self):
-        scores, ranked = [], {}
-        # Get all the add-on => rank pairs.
-        for x in AddonRecommendation.scores(self.ids).values():
-            scores.extend(x.items())
-        # Sum up any dupes.
-        groups = itertools.groupby(sorted(scores), key=lambda x: x[0])
-        for addon, pairs in groups:
-            ranked[addon] = sum(x[1] for x in pairs)
-        addons = sorted(ranked.items(), key=lambda x: x[1], reverse=True)
-        return [x[0] for x in addons if x[0] not in self.ids]
-
-    def test_build_recs(self):
-        assert RecommendedCollection.build_recs(self.ids) == self.expected_recs()
-
-    @mock.patch('bandwagon.models.AddonRecommendation.scores')
-    def test_no_dups(self, scores):
-        # The inner dict is the recommended addons for addon 7.
-        scores.return_value = {7: {1: 5, 2: 3, 3: 4}}
-        recs = RecommendedCollection.build_recs([7, 3, 8])
-        assert recs == [1, 2]
-
-
-class TestSyncedCollection(amo.tests.TestCase):
-    fixtures = ['base/addon-recs']
-    ids = (5299, 1843, 2464, 7661, 5369)
-
-    def test_set_addons(self):
-        synced_collection = SyncedCollection.objects.create()
-        synced_collection.set_addons(self.ids)
-        synced_collection.reload()
-        assert tuple(
-            synced_collection.addons.values_list('id', flat=True)) == self.ids
-
-    def test_set_addons_empty_list(self):
-        """This is really to make sure it doesn't blow up: see bug 1197471."""
-        synced_collection = SyncedCollection.objects.create()
-        synced_collection.set_addons([])
-        synced_collection.reload()
-        assert synced_collection.addons.count() == 0
-=======
-        assert qset.first().has_addon
->>>>>>> 191ab070
+        assert qset.first().has_addon