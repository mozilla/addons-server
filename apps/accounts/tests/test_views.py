--- conflicted
+++ resolved
@@ -428,14 +428,9 @@
             email='different@yeahoo.com', fxa_id='9005', username='bar')
         self.fxa_identify.return_value = {'email': 'real@yeahoo.com',
                                           'uid': '9005'}
-<<<<<<< HEAD
         with pytest.raises(UserProfile.MultipleObjectsReturned):
-            self.client.post(self.url, {'code': 'code'})
-=======
-        with self.assertRaises(UserProfile.MultipleObjectsReturned):
-            self.client.post(
-                self.url, {'code': 'code', 'state': 'some-blob'})
->>>>>>> 191ab070
+            self.client.post(self.url, {'code': 'code', 'state': 'some-blob'})
+
         assert not self.login_user.called
 
 
