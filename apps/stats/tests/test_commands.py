--- conflicted
+++ resolved
@@ -69,13 +69,6 @@
         assert update_count.applications[application] == {u'3.6': 18}
         assert update_count.oses == {u'WINNT': 5}
         assert update_count.locales == {u'en-us': 1, u'en-US': 4}
-<<<<<<< HEAD
-=======
-
-        # save_stats_to_file is called with a non-saved model.
-        update_count.id = None
-        mock_save_stats_to_file.assert_called_once_with(update_count)
->>>>>>> 191ab070
 
     def test_update_version(self):
         # Initialize the known addons and their versions.
@@ -199,10 +192,7 @@
         management.call_command('theme_update_counts_from_file', hive_folder,
                                 date=self.date)
         assert ThemeUpdateCount.objects.all().count() == 2
-<<<<<<< HEAD
-        assert ThemeUpdateCount.objects.get(addon_id=3615).count == 2
-        assert ThemeUpdateCount.objects.get(addon_id=15663).count == 15
-=======
+
         tuc1 = ThemeUpdateCount.objects.get(addon_id=3615)
         assert tuc1.count == 2
         # Persona 813 has addon id 15663: we need the count to be the sum of
@@ -217,7 +207,6 @@
         tuc2.id = None
         mock_save_stats_to_file.assert_has_calls(
             [mock.call(tuc1), mock.call(tuc2)])
->>>>>>> 191ab070
 
     def test_update_theme_popularity_movers(self):
         # Create ThemeUpdateCount entries for the persona 559 with addon_id
@@ -234,11 +223,6 @@
         management.call_command('update_theme_popularity_movers')
         p1 = Persona.objects.get(pk=559)
         p2 = Persona.objects.get(pk=575)
-<<<<<<< HEAD
-        assert p1.popularity == 3  # sum(range(7)) / 7
-        assert p2.popularity == 300  # sum(range(7)) * 100 / 7
-        assert p1.movers == 0.0  # Because the popularity is <= 100.
-=======
 
         # The popularity is the average over the last 7 days, and as we created
         # entries with one more user per day in the past (or 100 more), the
@@ -254,7 +238,6 @@
         # previous_3_weeks: (sum(range(28) - sum(range(7))) * 100 / 21 == 1700.
         assert p1.movers == 0.0  # Because the popularity is <= 100.
         # We round the results to cope with floating point imprecision.
->>>>>>> 191ab070
         assert round(p2.movers, 5) == round((300.0 - 1700) / 1700, 5)
 
     def test_is_valid_source(self):
@@ -289,13 +272,6 @@
         uc = UpdateCount.objects.last()
         assert uc.count == 1320
         assert uc.date == date(2014, 11, 06)
-<<<<<<< HEAD
-        assert uc.versions == {u'1.7.16': 1, u'userEnabled': 3, u'1.7.13': 2, u'1.7.11': 3, u'1.6.0': 1, u'1.7.14': 1304, u'1.7.6': 6}
-        assert uc.statuses == {u'Unknown': 3, u'userEnabled': 1259, u'userDisabled': 58}
-        assert uc.oses == {u'WINNT': 1122, u'Darwin': 114, u'Linux': 84}
-        assert uc.locales[u'es-ES'] == 20
-        assert uc.applications[u'{92650c4d-4b8e-4d2a-b7eb-24ecf4f6b63a}'] == {u'2.0': 3}
-=======
         assert (uc.versions ==
                 {u'1.7.16': 1, u'userEnabled': 3, u'1.7.13': 2, u'1.7.11': 3,
                  u'1.6.0': 1, u'1.7.14': 1304, u'1.7.6': 6})
@@ -362,5 +338,4 @@
         addon_id=321, date='2016-01-18', count=123)
     save_stats_to_file(theme_update_count)
     mock_storage.assert_called_once_with(
-        '321/2016/01/2016_01_18_themeupdatecount.json', mock.sentinel.content)
->>>>>>> 191ab070
+        '321/2016/01/2016_01_18_themeupdatecount.json', mock.sentinel.content)