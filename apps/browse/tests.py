--- conflicted
+++ resolved
@@ -1101,14 +1101,9 @@
         Show grid page if there are fewer than
         MIN_COUNT_FOR_LANDING+1 Personas.
         """
-<<<<<<< HEAD
-        base = (Addon.objects.public().filter(type=amo.ADDON_PERSONA)
-                             .extra(select={'_app': amo.FIREFOX.id}))
+        base = Addon.objects.public().filter(type=amo.ADDON_PERSONA)
         assert base.count() == 2
-=======
-        base = Addon.objects.public().filter(type=amo.ADDON_PERSONA)
-        eq_(base.count(), 2)
->>>>>>> 191ab070
+
         r = self.client.get(self.landing_url)
         self.assertTemplateUsed(r, self.grid_template)
         assert r.status_code == 200
@@ -1121,14 +1116,9 @@
         """
         self.create_personas(MIN_COUNT_FOR_LANDING,
                              persona_extras={'popularity': 100})
-<<<<<<< HEAD
-        base = (Addon.objects.public().filter(type=amo.ADDON_PERSONA)
-                             .extra(select={'_app': amo.FIREFOX.id}))
+
+        base = Addon.objects.public().filter(type=amo.ADDON_PERSONA)
         assert base.count() == MIN_COUNT_FOR_LANDING + 2
-=======
-        base = Addon.objects.public().filter(type=amo.ADDON_PERSONA)
-        eq_(base.count(), MIN_COUNT_FOR_LANDING + 2)
->>>>>>> 191ab070
         r = self.client.get(self.landing_url)
         self.assertTemplateUsed(r, self.landing_template)
 
