--- conflicted
+++ resolved
@@ -78,13 +78,12 @@
         """Make sure we warn our users of the pain they will feel."""
         r = self.client.get(self.url)
         doc = pq(r.content)
-<<<<<<< HEAD
-        assert doc('#modal-delete p').eq(0).text() == 'Deleting your add-on will permanently remove it from the site ' 'and prevent its GUID from being submitted ever again, even by ' 'you. The existing users of your add-on will remain on this ' 'update channel and never receive updates again.'
-=======
-        eq_(doc('#modal-delete p').eq(0).text(),
+
+        expected = (
             'Deleting your add-on will permanently remove it from the site '
-            'and prevent its GUID from being submitted again by others.')
->>>>>>> 191ab070
+            'and prevent its GUID from being submitted again by others.'
+        )
+        assert doc('#modal-delete p').eq(0).text() == expected
 
     def test_delete_message_if_bits_are_messy(self):
         """Make sure we warn krupas of the pain they will feel."""
@@ -94,13 +93,12 @@
 
         r = self.client.get(self.url)
         doc = pq(r.content)
-<<<<<<< HEAD
-        assert doc('#modal-delete p').eq(0).text() == 'Deleting your add-on will permanently remove it from the site ' 'and prevent its GUID from being submitted ever again, even by ' 'you. The existing users of your add-on will remain on this ' 'update channel and never receive updates again.'
-=======
-        eq_(doc('#modal-delete p').eq(0).text(),
+
+        expected = (
             'Deleting your add-on will permanently remove it from the site '
-            'and prevent its GUID from being submitted again by others.')
->>>>>>> 191ab070
+            'and prevent its GUID from being submitted again by others.'
+        )
+        assert doc('#modal-delete p').eq(0).text() == expected
 
     def test_delete_message_incomplete(self):
         """
