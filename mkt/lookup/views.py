--- conflicted
+++ resolved
@@ -29,11 +29,8 @@
 from mkt.constants.payments import (COMPLETED, FAILED, PENDING,
                                     REFUND_STATUSES)
 from mkt.account.utils import purchase_list
-<<<<<<< HEAD
 from mkt.developers.views_payments import _redirect_to_bango_portal
-=======
 import mkt.lookup.constants as lkp
->>>>>>> 661954db
 from mkt.lookup.forms import (DeleteUserForm, TransactionRefundForm,
                               TransactionSearchForm)
 from mkt.lookup.tasks import (email_buyer_refund_approved,
