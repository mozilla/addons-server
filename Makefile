--- conflicted
+++ resolved
@@ -96,11 +96,7 @@
 	python manage.py reindex $(ARGS)
 
 flake8:
-<<<<<<< HEAD
-	flake8 --ignore=E265,E266,E501 --exclude=services,wsgi,docs,node_modules,.npm,build*.py .
-=======
 	flake8 .
->>>>>>> 191ab070
 
 initialize_docker:
 	docker exec -t -i ${DOCKER_NAME} make initialize_docker_inner
