--- conflicted
+++ resolved
@@ -3,12 +3,9 @@
 ENV PYTHONDONTWRITEBYTECODE=1
 
 # Run all initial setup with root user. This is the default but mentioned here
-<<<<<<< HEAD
 # for documentation.
-=======
-# for documentation. We won't switch to the `olympia` user inside the dockerfile
-# but rather use the entrypoint instead.
->>>>>>> 4dd8fdbf
+# We won't switch to the `olympia` user inside the dockerfile
+# but rather use the `user` option instead
 USER root
 
 # Allow scripts to detect we're running in our own container
@@ -83,10 +80,6 @@
 # use our `olympia` user.
 # ADD scripts/docker-create-olympia-user.sh /create-user.sh
 
-# Create the user and group `olympia` that matches the hosts
-# uid and gid.
-RUN useradd -M olympia
-
 COPY . /code
 WORKDIR /code
 
@@ -96,6 +89,8 @@
 ENV NPM_CONFIG_PREFIX=/deps/
 ENV SWIG_FEATURES="-D__x86_64__"
 
+RUN useradd -Md /code/ olympia
+
 # Install all python requires
 RUN mkdir -p /deps/{build,cache,src}/ && \
     ln -s /code/package.json /deps/package.json && \
@@ -104,13 +99,6 @@
     # using the `olympia` user by default.
     chown -R olympia:olympia /deps/ && \
     rm -rf /deps/build/ /deps/cache/
-
-<<<<<<< HEAD
-# Run everything from now on as olympia user, by default.
-USER olympia
-=======
-RUN useradd -Md /code/ olympia
->>>>>>> 4dd8fdbf
 
 # Preserve bash history across image updates.
 # This works best when you link your local source code
