--- conflicted
+++ resolved
@@ -2,12 +2,6 @@
 
 ENV PYTHONDONTWRITEBYTECODE=1
 
-<<<<<<< HEAD
-# Run all initial setup with root user. This is the default but mentioned here
-# for documentation.
-# We won't switch to the `olympia` user inside the dockerfile
-# but rather use the `user` option instead
-=======
 ARG GROUP_ID=1000
 ARG USER_ID=1000
 
@@ -15,7 +9,6 @@
 # for documentation.
 # We won't switch to the `olympia` user inside the dockerfile
 # but rather use the `user` option in docker-compose.yml instead
->>>>>>> 7efd7b1a
 USER root
 
 # Allow scripts to detect we're running in our own container
@@ -111,22 +104,11 @@
 ENV NPM_CONFIG_PREFIX=/deps/
 ENV SWIG_FEATURES="-D__x86_64__"
 
-<<<<<<< HEAD
-RUN useradd -Md /code/ olympia
-
-# Install all python requires
-RUN mkdir -p /deps/{build,cache,src}/ && \
-    ln -s /code/package.json /deps/package.json && \
-=======
 # From now on run everything with the `olympia` user by default.
 USER olympia
 
 RUN ln -s /code/package.json /deps/package.json && \
->>>>>>> 7efd7b1a
     make update_deps && \
-    # Ensure that we are able to update dependencies ourselves later when
-    # using the `olympia` user by default.
-    chown -R olympia:olympia /deps/ && \
     rm -rf /deps/build/ /deps/cache/
 
 # Preserve bash history across image updates.
