--- conflicted
+++ resolved
@@ -3,12 +3,9 @@
 ENV PYTHONDONTWRITEBYTECODE=1
 
 # Run all initial setup with root user. This is the default but mentioned here
-<<<<<<< HEAD
 # for documentation.
-=======
-# for documentation. We won't switch to the `olympia` user inside the dockerfile
-# but rather use the entrypoint instead.
->>>>>>> 4dd8fdbf
+# We won't switch to the `olympia` user inside the dockerfile
+# but rather use the `user` option instead
 USER root
 
 # Allow scripts to detect we're running in our own container
@@ -96,6 +93,8 @@
 ENV NPM_CONFIG_PREFIX=/deps/
 ENV SWIG_FEATURES="-D__x86_64__"
 
+RUN useradd -Md /code/ olympia
+
 # Install all python requires
 RUN mkdir -p /deps/{build,cache,src}/ && \
     ln -s /code/package.json /deps/package.json && \
@@ -105,12 +104,6 @@
     chown -R olympia:olympia /deps/ && \
     rm -rf /deps/build/ /deps/cache/
 
-<<<<<<< HEAD
-# Run everything from now on as olympia user, by default.
-USER olympia
-=======
-RUN useradd -Md /code/ olympia
->>>>>>> 4dd8fdbf
 
 # Preserve bash history across image updates.
 # This works best when you link your local source code
